# audiveris

This repository contains source code for the latest generation of Audiveris Optical
Music Recognition (OMR) application.

<<<<<<< HEAD
## Main features

As opposed to Audiveris [earlier generation][audiveris-eg], which was a stand-alone OMR application composed
of an engine and a (limited) user interface, this repository is focused on the OMR engine.

The internals of the OMR engine are made publicly available, either directly by XML-based ".omr" 
project files or via the Java API of this software.

The engine can directly export data using [MusicXML][musicxml] 3.0 format, via an integrated exporter.
Other exporters could build upon the engine to support other target formats.

NOTA: The engine provides a small integrated UI which is meant for the developer to analyze, 
tune or train the various parts of the engine, but not to correct the final score.
Full GUIs, meant for the end-user, are expected to be provided by external editors.

## Building and running
=======
## Releases
>>>>>>> 8e2b0fd5

All releases are available on [Audiveris Releases][releases] page.

<<<<<<< HEAD
+ [Java Development Kit (JDK) version 7 or 8 (version 8 is recommended; version 9 is not yet supported)][java].
  **Please ensure you're running a 64-bit JVM. Audiveris doesn't support a 32-bit
  JVM because deeplearning4j is 64-bit only.**
+ [Git](https://git-scm.com) version control system.
+ [Gradle command line tool](https://gradle.org) for building Audiveris from source

Besides the above mentioned tools you'll need to have Tesseract language files for
[Tesseract OCR][tesseract] to work properly. Please keep in mind that Tesseract is mandatory
for both building and running Audiveris. __It's currently not possible to use
Audiveris without Tesseract.__

You'll need at least the english language data. Other required languages can be
installed, too. Please check [this guide][tesseract-wiki] for further details.

Moreover, opening PDFs containing vector graphics on Unix-like platforms
(including the Mac) requires [FreeType library][freetype] to be available in your `PATH` variable.
Fortunately, most OS distributions already contain a package for FreeType.

### Full Page Classifier

For the full page classifier, clone the [Detection-Service-repository][detection-service] to a directory of your choice:

```sh
git clone https://github.com/tuggeluk/Detection_Service.git
``` 

This classifier needs [Python 2/3][python], including the modules: numpy, tensorflow, pandas, pillow and flask. To install those, execute:

```sh
pip install numpy tensorflow pandas pillow flask
```

To be able to run the neural network, a strong nvidia graphics card with CUDA support is required.

After that, you need to have the full page classifier model in the root directory of the detection service. For example:

```
Detection_Service
├── classifier
├── class_utils
├── demo
├── models
├── main.py
├── ...
└── trained_models_18_may
    ├── RefineNet-Res101.data-00000-of-00001
    ├── RefineNet-Res101.index
    └── RefineNet-Res101.meta
```

Now, the detection service can be started with:

```py
python main.py
```

### Audiveris

To download the Audiveris project, use the following command in a directory of your choice:

```sh
git clone https://github.com/Audiveris/audiveris.git
``` 

This will create a sub-directory named "audiveris" in your current directory and populate it with
project material (notably source code and build procedure).

To be able to run the patch classifier, you need to stow the model to either the training folder:
```sh
%appdata%\AudiverisLtd\audiveris\data\train # Windows
~/Library/AudiverisLtd/audiveris/train # Mac
~/.local/share/AudiverisLtd/audiveris/train # Linux/Unix
```

Or the resource folder(`./res` in the audiveris repo). The file has to match the name `patch-classifier.h5` exactly.

Once inside the audiveris project directory, you can:
=======
The most recent stable version is release 5.1, published on December 13, 2018.

## Main features

Derived from Audiveris [earlier generation][audiveris-eg] (4.x versions),
which was limited to fast processing
of small high-quality scores in memory, this repository (starting with Audiveris 5.x versions) is
significantly more ambitious:

* Good recognition efficiency on real-world quality scores (as seen on [IMSLP][imslp] site)
* Effective support for large scores (with up to hundreds of pages)
* Convenient user-oriented interface to detect and correct most OMR errors
* Openness to external access
* Available on Windows, Linux and MacOS

The core of engine music information (OMR data) is fully documented and made publicly available,
either directly via XML-based `.omr` project files or via the Java API of this software:

* Audiveris includes an integrated exporter, which can write a subset of OMR data into
[MusicXML][musicxml] 3.0 format.
* Other exporters are expected to build upon this OMR data to support other target formats.
>>>>>>> 8e2b0fd5

## Installing and running, for Windows only

<<<<<<< HEAD
    ```sh
    gradle build
    ```
    
    This creates a `build` folder in the repository root, which amongst others contains a `distributions` folder, where the archived/zipped libraries are. To run audiveris from those files, execute:
    
    ```sh
    # Extract the archive
    tar -xf build/distributions/Audiveris.tar
    #unzip build/distributions/Audiveris.zip
    # Run audiveris(Append arguments if needed)
    java -cp "Audiveris/lib/*" Audiveris
    ```
=======
Refer to HandBook [Binaries][binaries] section.
>>>>>>> 8e2b0fd5

## Building and running, for Windows, MacOS, Linux and ArchLinux

<<<<<<< HEAD
    ```sh
    gradle run
    ```
    
* Build JavaDoc via the command:
=======
Refer to HandBook [Sources][sources] section.
>>>>>>> 8e2b0fd5

    ```sh
    gradle javadoc
    ```
    
    The generated JavaDoc is located at `build/docs/javadoc`.

<<<<<<< HEAD
## Further Information

Users and Developers are encouraged to read our [wiki][audiveris-wiki].

[java]: http://www.oracle.com/technetwork/java/javase/downloads/index.html
[tesseract]: https://github.com/tesseract-ocr/tesseract
[tesseract-wiki]: https://github.com/tesseract-ocr/tesseract/wiki
[freetype]: https://www.freetype.org
[audiveris-wiki]: https://github.com/Audiveris/audiveris/wiki
[audiveris-eg]: https://github.com/Audiveris/audiveris-eg
[audiveris]: https://github.com/Audiveris
[musicxml]: http://www.musicxml.com/
[detection-service]: https://github.com/tuggeluk/Detection_Service
[python]: https://www.python.org/downloads/
=======
Users and Developers are advised to read the specific [User Handbook for 5.1 release][handbook],
and the more general [Wiki][audiveris-wiki] set of articles.

[audiveris-wiki]: https://github.com/Audiveris/audiveris/wiki
[audiveris-eg]:   htps://github.com/Audiveris/audiveris-eg
[musicxml]:       http://www.musicxml.com/
[imslp]:          https://imslp.org/
[handbook]:       https://bacchushlg.gitbooks.io/audiveris-5-1/content/
[binaries]:       https://bacchushlg.gitbooks.io/audiveris-5-1/content/install/binaries.html
[sources]:        https://bacchushlg.gitbooks.io/audiveris-5-1/content/install/sources.html
[releases]:       https://github.com/Audiveris/audiveris/releases
>>>>>>> 8e2b0fd5
<|MERGE_RESOLUTION|>--- conflicted
+++ resolved
@@ -3,57 +3,54 @@
 This repository contains source code for the latest generation of Audiveris Optical
 Music Recognition (OMR) application.
 
-<<<<<<< HEAD
-## Main features
-
-As opposed to Audiveris [earlier generation][audiveris-eg], which was a stand-alone OMR application composed
-of an engine and a (limited) user interface, this repository is focused on the OMR engine.
-
-The internals of the OMR engine are made publicly available, either directly by XML-based ".omr" 
-project files or via the Java API of this software.
-
-The engine can directly export data using [MusicXML][musicxml] 3.0 format, via an integrated exporter.
-Other exporters could build upon the engine to support other target formats.
-
-NOTA: The engine provides a small integrated UI which is meant for the developer to analyze, 
-tune or train the various parts of the engine, but not to correct the final score.
-Full GUIs, meant for the end-user, are expected to be provided by external editors.
-
-## Building and running
-=======
 ## Releases
->>>>>>> 8e2b0fd5
 
 All releases are available on [Audiveris Releases][releases] page.
 
-<<<<<<< HEAD
-+ [Java Development Kit (JDK) version 7 or 8 (version 8 is recommended; version 9 is not yet supported)][java].
-  **Please ensure you're running a 64-bit JVM. Audiveris doesn't support a 32-bit
-  JVM because deeplearning4j is 64-bit only.**
-+ [Git](https://git-scm.com) version control system.
-+ [Gradle command line tool](https://gradle.org) for building Audiveris from source
+The most recent stable version is release 5.1, published on December 13, 2018.
 
-Besides the above mentioned tools you'll need to have Tesseract language files for
-[Tesseract OCR][tesseract] to work properly. Please keep in mind that Tesseract is mandatory
-for both building and running Audiveris. __It's currently not possible to use
-Audiveris without Tesseract.__
+## Main features
 
-You'll need at least the english language data. Other required languages can be
-installed, too. Please check [this guide][tesseract-wiki] for further details.
+Derived from Audiveris [earlier generation][audiveris-eg] (4.x versions),
+which was limited to fast processing
+of small high-quality scores in memory, this repository (starting with Audiveris 5.x versions) is
+significantly more ambitious:
 
-Moreover, opening PDFs containing vector graphics on Unix-like platforms
-(including the Mac) requires [FreeType library][freetype] to be available in your `PATH` variable.
-Fortunately, most OS distributions already contain a package for FreeType.
+* Good recognition efficiency on real-world quality scores (as seen on [IMSLP][imslp] site)
+* Effective support for large scores (with up to hundreds of pages)
+* Convenient user-oriented interface to detect and correct most OMR errors
+* Openness to external access
+* Available on Windows, Linux and MacOS
 
-### Full Page Classifier
+The core of engine music information (OMR data) is fully documented and made publicly available,
+either directly via XML-based `.omr` project files or via the Java API of this software:
 
-For the full page classifier, clone the [Detection-Service-repository][detection-service] to a directory of your choice:
+* Audiveris includes an integrated exporter, which can write a subset of OMR data into
+[MusicXML][musicxml] 3.0 format.
+* Other exporters are expected to build upon this OMR data to support other target formats.
+
+## Installing and running, for Windows only
+
+Refer to HandBook [Binaries][binaries] section.
+
+## Building and running, for Windows, MacOS, Linux and ArchLinux
+
+Refer to HandBook [Sources][sources] section.
+
+## Specific features for V6
+
+### Full-Page Classifier service
+
+For the full page classifier, clone the [Detection-Service-repository][detection-service]
+to a directory of your choice:
 
 ```sh
 git clone https://github.com/tuggeluk/Detection_Service.git
-``` 
+```
 
-This classifier needs [Python 2/3][python], including the modules: numpy, tensorflow, pandas, pillow and flask. To install those, execute:
+This classifier needs [Python 2/3][python], including the modules:
+numpy, tensorflow, pandas, pillow and flask.
+To install those, execute:
 
 ```sh
 pip install numpy tensorflow pandas pillow flask
@@ -61,7 +58,9 @@
 
 To be able to run the neural network, a strong nvidia graphics card with CUDA support is required.
 
-After that, you need to have the full page classifier model in the root directory of the detection service. For example:
+After that, you need to have the full page classifier model in the root directory of the detection
+service.
+For example:
 
 ```
 Detection_Service
@@ -83,114 +82,33 @@
 python main.py
 ```
 
-### Audiveris
-
-To download the Audiveris project, use the following command in a directory of your choice:
-
-```sh
-git clone https://github.com/Audiveris/audiveris.git
-``` 
-
-This will create a sub-directory named "audiveris" in your current directory and populate it with
-project material (notably source code and build procedure).
+### Patch Classifier
 
 To be able to run the patch classifier, you need to stow the model to either the training folder:
+
 ```sh
 %appdata%\AudiverisLtd\audiveris\data\train # Windows
 ~/Library/AudiverisLtd/audiveris/train # Mac
 ~/.local/share/AudiverisLtd/audiveris/train # Linux/Unix
 ```
 
-Or the resource folder(`./res` in the audiveris repo). The file has to match the name `patch-classifier.h5` exactly.
+Or to the resource folder(`./res` in the audiveris repo).
 
-Once inside the audiveris project directory, you can:
-=======
-The most recent stable version is release 5.1, published on December 13, 2018.
+The file has to match the name `patch-classifier.h5` exactly.
 
-## Main features
-
-Derived from Audiveris [earlier generation][audiveris-eg] (4.x versions),
-which was limited to fast processing
-of small high-quality scores in memory, this repository (starting with Audiveris 5.x versions) is
-significantly more ambitious:
-
-* Good recognition efficiency on real-world quality scores (as seen on [IMSLP][imslp] site)
-* Effective support for large scores (with up to hundreds of pages)
-* Convenient user-oriented interface to detect and correct most OMR errors
-* Openness to external access
-* Available on Windows, Linux and MacOS
-
-The core of engine music information (OMR data) is fully documented and made publicly available,
-either directly via XML-based `.omr` project files or via the Java API of this software:
-
-* Audiveris includes an integrated exporter, which can write a subset of OMR data into
-[MusicXML][musicxml] 3.0 format.
-* Other exporters are expected to build upon this OMR data to support other target formats.
->>>>>>> 8e2b0fd5
-
-## Installing and running, for Windows only
-
-<<<<<<< HEAD
-    ```sh
-    gradle build
-    ```
-    
-    This creates a `build` folder in the repository root, which amongst others contains a `distributions` folder, where the archived/zipped libraries are. To run audiveris from those files, execute:
-    
-    ```sh
-    # Extract the archive
-    tar -xf build/distributions/Audiveris.tar
-    #unzip build/distributions/Audiveris.zip
-    # Run audiveris(Append arguments if needed)
-    java -cp "Audiveris/lib/*" Audiveris
-    ```
-=======
-Refer to HandBook [Binaries][binaries] section.
->>>>>>> 8e2b0fd5
-
-## Building and running, for Windows, MacOS, Linux and ArchLinux
-
-<<<<<<< HEAD
-    ```sh
-    gradle run
-    ```
-    
-* Build JavaDoc via the command:
-=======
-Refer to HandBook [Sources][sources] section.
->>>>>>> 8e2b0fd5
-
-    ```sh
-    gradle javadoc
-    ```
-    
-    The generated JavaDoc is located at `build/docs/javadoc`.
-
-<<<<<<< HEAD
 ## Further Information
 
-Users and Developers are encouraged to read our [wiki][audiveris-wiki].
-
-[java]: http://www.oracle.com/technetwork/java/javase/downloads/index.html
-[tesseract]: https://github.com/tesseract-ocr/tesseract
-[tesseract-wiki]: https://github.com/tesseract-ocr/tesseract/wiki
-[freetype]: https://www.freetype.org
-[audiveris-wiki]: https://github.com/Audiveris/audiveris/wiki
-[audiveris-eg]: https://github.com/Audiveris/audiveris-eg
-[audiveris]: https://github.com/Audiveris
-[musicxml]: http://www.musicxml.com/
-[detection-service]: https://github.com/tuggeluk/Detection_Service
-[python]: https://www.python.org/downloads/
-=======
 Users and Developers are advised to read the specific [User Handbook for 5.1 release][handbook],
 and the more general [Wiki][audiveris-wiki] set of articles.
 
-[audiveris-wiki]: https://github.com/Audiveris/audiveris/wiki
-[audiveris-eg]:   htps://github.com/Audiveris/audiveris-eg
-[musicxml]:       http://www.musicxml.com/
-[imslp]:          https://imslp.org/
-[handbook]:       https://bacchushlg.gitbooks.io/audiveris-5-1/content/
-[binaries]:       https://bacchushlg.gitbooks.io/audiveris-5-1/content/install/binaries.html
-[sources]:        https://bacchushlg.gitbooks.io/audiveris-5-1/content/install/sources.html
-[releases]:       https://github.com/Audiveris/audiveris/releases
->>>>>>> 8e2b0fd5
+[audiveris]:            https://github.com/Audiveris
+[audiveris-eg]:         htps://github.com/Audiveris/audiveris-eg
+[audiveris-wiki]:       https://github.com/Audiveris/audiveris/wiki
+[binaries]:             https://bacchushlg.gitbooks.io/audiveris-5-1/content/install/binaries.html
+[handbook]:             https://bacchushlg.gitbooks.io/audiveris-5-1/content/
+[imslp]:                https://imslp.org/
+[detection-service]:    https://github.com/tuggeluk/Detection_Service
+[musicxml]:             http://www.musicxml.com/
+[python]:               https://www.python.org/downloads/
+[releases]:             https://github.com/Audiveris/audiveris/releases
+[sources]:              https://bacchushlg.gitbooks.io/audiveris-5-1/content/install/sources.html