--- conflicted
+++ resolved
@@ -1,358 +1,354 @@
-//------------------------------------------------------------------------------------------------//
-//                                                                                                //
-//                                        L a n g u a g e                                         //
-//                                                                                                //
-//------------------------------------------------------------------------------------------------//
-// <editor-fold defaultstate="collapsed" desc="hdr">
-//
-//  Copyright © Audiveris 2018. All rights reserved.
-//
-//  This program is free software: you can redistribute it and/or modify it under the terms of the
-//  GNU Affero General Public License as published by the Free Software Foundation, either version
-//  3 of the License, or (at your option) any later version.
-//
-//  This program is distributed in the hope that it will be useful, but WITHOUT ANY WARRANTY;
-//  without even the implied warranty of MERCHANTABILITY or FITNESS FOR A PARTICULAR PURPOSE.
-//  See the GNU Affero General Public License for more details.
-//
-//  You should have received a copy of the GNU Affero General Public License along with this
-//  program.  If not, see <http://www.gnu.org/licenses/>.
-//------------------------------------------------------------------------------------------------//
-// </editor-fold>
-package org.audiveris.omr.text;
-
-import java.io.IOException;
-import org.audiveris.omr.WellKnowns;
-import org.audiveris.omr.constant.Constant;
-import org.audiveris.omr.constant.ConstantSet;
-import org.audiveris.omr.util.UriUtil;
-import org.audiveris.omr.util.param.ConstantBasedParam;
-import org.audiveris.omr.util.param.Param;
-import org.audiveris.omr.util.param.StringParam;
-
-import org.slf4j.Logger;
-import org.slf4j.LoggerFactory;
-
-import java.io.InputStream;
-import java.net.URI;
-import java.util.ArrayList;
-import java.util.Arrays;
-import java.util.Collection;
-import java.util.List;
-import java.util.Properties;
-import java.util.Set;
-import java.util.SortedMap;
-import java.util.TreeMap;
-
-import javax.swing.AbstractListModel;
-
-/**
- * Class {@code Language} handles the collection of language codes with their related
- * full name, as well as the default language specification.
- * <p>
- * A language specification specifies a list of languages.
- * It is a string formatted as LAN[+LAN]
- * <p>
- * Note: Supported languages are implemented as a (sorted) map, since a compiled enum would not
- * provide the ability to add new items at run time.
- *
- * @author Hervé Bitteur
- */
-public class Language
-{
-
-    private static final Constants constants = new Constants();
-
-    private static final Logger logger = LoggerFactory.getLogger(Language.class);
-
-    /** Separator in a specification. */
-    public static final String SEP_CHAR = "+";
-
-    /** Default language specification (such as deu+eng+fra). */
-    public static final Param<String> ocrDefaultLanguages
-            = new ConstantBasedParam<String, Constant.String>(constants.defaultSpecification);
-
-    /** Languages file name. */
-    private static final String LANG_FILE_NAME = "ISO639-3.xml";
-
-    /** Language used when specification is empty. */
-    private static final String NO_SPEC = "eng";
-
-    /** Collection of supported languages, lazily created. */
-    private static volatile SupportedLanguages supportedLanguages;
-
-    /** Not meant to be instantiated. */
-    private Language ()
-    {
-    }
-
-    //-----------------------//
-    // getSupportedLanguages //
-    //-----------------------//
-    private static SupportedLanguages getSupportedLanguages ()
-    {
-        if (supportedLanguages == null) {
-            supportedLanguages = new SupportedLanguages();
-        }
-
-        return supportedLanguages;
-    }
-
-    //-----------//
-    // ListModel //
-    //-----------//
-    /**
-     * A JList model to support manual handling of language codes).
-     */
-    public static class ListModel
-            extends AbstractListModel<String>
-    {
-<<<<<<< HEAD
-        //~ Methods --------------------------------------------------------------------------------
-=======
->>>>>>> 8e2b0fd5
-
-        @Override
-        public String getElementAt (int index)
-        {
-            return getSupportedLanguages().getElementAt(index);
-        }
-
-        @Override
-        public int getSize ()
-        {
-            return getSupportedLanguages().getSize();
-        }
-
-        /**
-         * Report the array of indices for the spec codes.
-         *
-         * @param spec the provided spec
-         * @return the array of indices in the model.
-         *         If the spec is empty, an empty int array is returned
-         */
-        public int[] indicesOf (String spec)
-        {
-            return getSupportedLanguages().indicesOf(spec);
-        }
-
-        /**
-         * Build the spec string out of the provided sequence of codes.
-         *
-         * @param list the provided codes
-         * @return the resulting specification string.
-         *         The "eng" string is returned if the provided list is empty.
-         */
-        public String specOf (Collection<String> list)
-        {
-            return getSupportedLanguages().specOf(list);
-        }
-    }
-
-    //-----------//
-    // Constants //
-    //-----------//
-    private static class Constants
-            extends ConstantSet
-    {
-
-        private final Constant.String defaultSpecification = new Constant.String(
-                "deu+eng+fra",
-                "OCR language(s)");
-    }
-
-    //---------------------//
-    // OcrDefaultLanguages //
-    //---------------------//
-    private static class OcrDefaultLanguages
-            extends StringParam
-    {
-
-        private final Constant.String constant = constants.defaultSpecification;
-
-        @Override
-        public String getSourceValue ()
-        {
-            return constant.getSourceValue();
-        }
-
-        @Override
-        public String getSpecific ()
-        {
-            if (constant.isSourceValue()) {
-                return null;
-            } else {
-                return constant.getValue();
-            }
-        }
-
-        @Override
-        public String getValue ()
-        {
-            return constant.getValue();
-        }
-
-        @Override
-        public boolean isSpecific ()
-        {
-            return !constant.isSourceValue();
-        }
-
-        @Override
-        public boolean setSpecific (String specific)
-        {
-            if (!getValue().equals(specific)) {
-                if (specific == null) {
-                    constant.resetToSource();
-                    logger.info(
-                            "Default OCR language specification is reset to \"{}\"",
-                            constant.getSourceValue());
-                } else {
-                    constant.setStringValue(specific);
-                    logger.info("Default OCR language specification is now \"{}\"", specific);
-                }
-
-                return true;
-            }
-
-            return false;
-        }
-    }
-
-    //--------------------//
-    // SupportedLanguages //
-    //--------------------//
-    /**
-     * Handles the collection of supported languages.
-     */
-    private static class SupportedLanguages
-    {
-
-        /** Map of language code -> language full name. */
-        private final SortedMap<String, String> codes = new TreeMap<>();
-
-        /** Convenient sequence of codes, parallel to sorted map. */
-        private final List<String> codesList;
-
-        SupportedLanguages ()
-        {
-            // Build the map of all possible codes
-            Properties langNames = new Properties();
-            URI uri = UriUtil.toURI(WellKnowns.RES_URI, LANG_FILE_NAME);
-
-            try (InputStream input = uri.toURL().openStream()) {
-                langNames.loadFromXML(input);
-
-                for (String code : langNames.stringPropertyNames()) {
-                    codes.put(code, langNames.getProperty(code, code));
-                }
-            } catch (IOException ex) {
-                logger.error("Error loading " + uri, ex);
-            }
-
-            // Now, keep only the supported codes
-            // TODO: Protect against no OCR!
-            Set<String> supported = OcrUtil.getOcr().getLanguages();
-            codes.keySet().retainAll(supported);
-
-            // Create parallel list of codes
-            codesList = new ArrayList<>(codes.keySet());
-        }
-
-        /**
-         * Report the code out of a list item.
-         *
-         * @param item the list item, such as "eng (English)"
-         * @return the code, such as "eng"
-         */
-        public String codeOf (String item)
-        {
-            return item.substring(0, 3);
-        }
-
-        /**
-         * Report a string built as: "code (full name)".
-         *
-         * @param code provided code, such as "fra"
-         * @return the related string, such as "fra (French)"
-         */
-        public String getElementAt (int index)
-        {
-            final String code = codesList.get(index);
-            final String fullName = nameOf(code);
-
-            if (fullName != null) {
-                return code + " (" + fullName + ")";
-            } else {
-                return code;
-            }
-        }
-
-        public int getSize ()
-        {
-            return codesList.size();
-        }
-
-        public int[] indicesOf (String spec)
-        {
-            if (spec.trim().isEmpty()) {
-                return new int[0];
-            } else {
-                List<String> list = codesOf(spec);
-                int[] ints = new int[list.size()];
-
-                for (int i = 0; i < ints.length; i++) {
-                    String code = list.get(i);
-                    ints[i] = codesList.indexOf(code);
-                }
-
-                return ints;
-            }
-        }
-
-        public String specOf (Collection<String> list)
-        {
-            StringBuilder sb = new StringBuilder();
-
-            for (String item : list) {
-                if (sb.length() > 0) {
-                    sb.append(SEP_CHAR);
-                }
-
-                sb.append(codeOf(item));
-            }
-
-            if (sb.length() == 0) {
-                return null;
-            } else {
-                return sb.toString();
-            }
-        }
-
-        /**
-         * Convert a language specification (DEU+FRA+ITA) to a sequence
-         * of codes [DEU, FRA, ITA].
-         *
-         * @param spec the language specification to parse
-         * @return the sequence of codes.
-         */
-        private List<String> codesOf (String spec)
-        {
-            final String[] tokens = spec.split("\\" + SEP_CHAR);
-
-            return Arrays.asList(tokens);
-        }
-
-        /**
-         * Report the full language name mapped to a language code.
-         *
-         * @param code the language code, such as "eng"
-         * @return the corresponding language full name, such as "English",
-         *         or null if unknown
-         */
-        private String nameOf (String code)
-        {
-            return codes.get(code);
-        }
-    }
-}
+//------------------------------------------------------------------------------------------------//
+//                                                                                                //
+//                                        L a n g u a g e                                         //
+//                                                                                                //
+//------------------------------------------------------------------------------------------------//
+// <editor-fold defaultstate="collapsed" desc="hdr">
+//
+//  Copyright © Audiveris 2018. All rights reserved.
+//
+//  This program is free software: you can redistribute it and/or modify it under the terms of the
+//  GNU Affero General Public License as published by the Free Software Foundation, either version
+//  3 of the License, or (at your option) any later version.
+//
+//  This program is distributed in the hope that it will be useful, but WITHOUT ANY WARRANTY;
+//  without even the implied warranty of MERCHANTABILITY or FITNESS FOR A PARTICULAR PURPOSE.
+//  See the GNU Affero General Public License for more details.
+//
+//  You should have received a copy of the GNU Affero General Public License along with this
+//  program.  If not, see <http://www.gnu.org/licenses/>.
+//------------------------------------------------------------------------------------------------//
+// </editor-fold>
+package org.audiveris.omr.text;
+
+import java.io.IOException;
+import org.audiveris.omr.WellKnowns;
+import org.audiveris.omr.constant.Constant;
+import org.audiveris.omr.constant.ConstantSet;
+import org.audiveris.omr.util.UriUtil;
+import org.audiveris.omr.util.param.ConstantBasedParam;
+import org.audiveris.omr.util.param.Param;
+import org.audiveris.omr.util.param.StringParam;
+
+import org.slf4j.Logger;
+import org.slf4j.LoggerFactory;
+
+import java.io.InputStream;
+import java.net.URI;
+import java.util.ArrayList;
+import java.util.Arrays;
+import java.util.Collection;
+import java.util.List;
+import java.util.Properties;
+import java.util.Set;
+import java.util.SortedMap;
+import java.util.TreeMap;
+
+import javax.swing.AbstractListModel;
+
+/**
+ * Class {@code Language} handles the collection of language codes with their related
+ * full name, as well as the default language specification.
+ * <p>
+ * A language specification specifies a list of languages.
+ * It is a string formatted as LAN[+LAN]
+ * <p>
+ * Note: Supported languages are implemented as a (sorted) map, since a compiled enum would not
+ * provide the ability to add new items at run time.
+ *
+ * @author Hervé Bitteur
+ */
+public class Language
+{
+
+    private static final Constants constants = new Constants();
+
+    private static final Logger logger = LoggerFactory.getLogger(Language.class);
+
+    /** Separator in a specification. */
+    public static final String SEP_CHAR = "+";
+
+    /** Default language specification (such as deu+eng+fra). */
+    public static final Param<String> ocrDefaultLanguages
+            = new ConstantBasedParam<String, Constant.String>(constants.defaultSpecification);
+
+    /** Languages file name. */
+    private static final String LANG_FILE_NAME = "ISO639-3.xml";
+
+    /** Language used when specification is empty. */
+    private static final String NO_SPEC = "eng";
+
+    /** Collection of supported languages, lazily created. */
+    private static volatile SupportedLanguages supportedLanguages;
+
+    /** Not meant to be instantiated. */
+    private Language ()
+    {
+    }
+
+    //-----------------------//
+    // getSupportedLanguages //
+    //-----------------------//
+    private static SupportedLanguages getSupportedLanguages ()
+    {
+        if (supportedLanguages == null) {
+            supportedLanguages = new SupportedLanguages();
+        }
+
+        return supportedLanguages;
+    }
+
+    //-----------//
+    // ListModel //
+    //-----------//
+    /**
+     * A JList model to support manual handling of language codes).
+     */
+    public static class ListModel
+            extends AbstractListModel<String>
+    {
+
+        @Override
+        public String getElementAt (int index)
+        {
+            return getSupportedLanguages().getElementAt(index);
+        }
+
+        @Override
+        public int getSize ()
+        {
+            return getSupportedLanguages().getSize();
+        }
+
+        /**
+         * Report the array of indices for the spec codes.
+         *
+         * @param spec the provided spec
+         * @return the array of indices in the model.
+         *         If the spec is empty, an empty int array is returned
+         */
+        public int[] indicesOf (String spec)
+        {
+            return getSupportedLanguages().indicesOf(spec);
+        }
+
+        /**
+         * Build the spec string out of the provided sequence of codes.
+         *
+         * @param list the provided codes
+         * @return the resulting specification string.
+         *         The "eng" string is returned if the provided list is empty.
+         */
+        public String specOf (Collection<String> list)
+        {
+            return getSupportedLanguages().specOf(list);
+        }
+    }
+
+    //-----------//
+    // Constants //
+    //-----------//
+    private static class Constants
+            extends ConstantSet
+    {
+
+        private final Constant.String defaultSpecification = new Constant.String(
+                "deu+eng+fra",
+                "OCR language(s)");
+    }
+
+    //---------------------//
+    // OcrDefaultLanguages //
+    //---------------------//
+    private static class OcrDefaultLanguages
+            extends StringParam
+    {
+
+        private final Constant.String constant = constants.defaultSpecification;
+
+        @Override
+        public String getSourceValue ()
+        {
+            return constant.getSourceValue();
+        }
+
+        @Override
+        public String getSpecific ()
+        {
+            if (constant.isSourceValue()) {
+                return null;
+            } else {
+                return constant.getValue();
+            }
+        }
+
+        @Override
+        public String getValue ()
+        {
+            return constant.getValue();
+        }
+
+        @Override
+        public boolean isSpecific ()
+        {
+            return !constant.isSourceValue();
+        }
+
+        @Override
+        public boolean setSpecific (String specific)
+        {
+            if (!getValue().equals(specific)) {
+                if (specific == null) {
+                    constant.resetToSource();
+                    logger.info(
+                            "Default OCR language specification is reset to \"{}\"",
+                            constant.getSourceValue());
+                } else {
+                    constant.setStringValue(specific);
+                    logger.info("Default OCR language specification is now \"{}\"", specific);
+                }
+
+                return true;
+            }
+
+            return false;
+        }
+    }
+
+    //--------------------//
+    // SupportedLanguages //
+    //--------------------//
+    /**
+     * Handles the collection of supported languages.
+     */
+    private static class SupportedLanguages
+    {
+
+        /** Map of language code -> language full name. */
+        private final SortedMap<String, String> codes = new TreeMap<>();
+
+        /** Convenient sequence of codes, parallel to sorted map. */
+        private final List<String> codesList;
+
+        SupportedLanguages ()
+        {
+            // Build the map of all possible codes
+            Properties langNames = new Properties();
+            URI uri = UriUtil.toURI(WellKnowns.RES_URI, LANG_FILE_NAME);
+
+            try (InputStream input = uri.toURL().openStream()) {
+                langNames.loadFromXML(input);
+
+                for (String code : langNames.stringPropertyNames()) {
+                    codes.put(code, langNames.getProperty(code, code));
+                }
+            } catch (IOException ex) {
+                logger.error("Error loading " + uri, ex);
+            }
+
+            // Now, keep only the supported codes
+            // TODO: Protect against no OCR!
+            Set<String> supported = OcrUtil.getOcr().getLanguages();
+            codes.keySet().retainAll(supported);
+
+            // Create parallel list of codes
+            codesList = new ArrayList<>(codes.keySet());
+        }
+
+        /**
+         * Report the code out of a list item.
+         *
+         * @param item the list item, such as "eng (English)"
+         * @return the code, such as "eng"
+         */
+        public String codeOf (String item)
+        {
+            return item.substring(0, 3);
+        }
+
+        /**
+         * Report a string built as: "code (full name)".
+         *
+         * @param code provided code, such as "fra"
+         * @return the related string, such as "fra (French)"
+         */
+        public String getElementAt (int index)
+        {
+            final String code = codesList.get(index);
+            final String fullName = nameOf(code);
+
+            if (fullName != null) {
+                return code + " (" + fullName + ")";
+            } else {
+                return code;
+            }
+        }
+
+        public int getSize ()
+        {
+            return codesList.size();
+        }
+
+        public int[] indicesOf (String spec)
+        {
+            if (spec.trim().isEmpty()) {
+                return new int[0];
+            } else {
+                List<String> list = codesOf(spec);
+                int[] ints = new int[list.size()];
+
+                for (int i = 0; i < ints.length; i++) {
+                    String code = list.get(i);
+                    ints[i] = codesList.indexOf(code);
+                }
+
+                return ints;
+            }
+        }
+
+        public String specOf (Collection<String> list)
+        {
+            StringBuilder sb = new StringBuilder();
+
+            for (String item : list) {
+                if (sb.length() > 0) {
+                    sb.append(SEP_CHAR);
+                }
+
+                sb.append(codeOf(item));
+            }
+
+            if (sb.length() == 0) {
+                return null;
+            } else {
+                return sb.toString();
+            }
+        }
+
+        /**
+         * Convert a language specification (DEU+FRA+ITA) to a sequence
+         * of codes [DEU, FRA, ITA].
+         *
+         * @param spec the language specification to parse
+         * @return the sequence of codes.
+         */
+        private List<String> codesOf (String spec)
+        {
+            final String[] tokens = spec.split("\\" + SEP_CHAR);
+
+            return Arrays.asList(tokens);
+        }
+
+        /**
+         * Report the full language name mapped to a language code.
+         *
+         * @param code the language code, such as "eng"
+         * @return the corresponding language full name, such as "English",
+         *         or null if unknown
+         */
+        private String nameOf (String code)
+        {
+            return codes.get(code);
+        }
+    }
+}