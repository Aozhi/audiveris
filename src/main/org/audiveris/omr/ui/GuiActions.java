--- conflicted
+++ resolved
@@ -1,836 +1,806 @@
-//------------------------------------------------------------------------------------------------//
-//                                                                                                //
-//                                      G u i A c t i o n s                                       //
-//                                                                                                //
-//------------------------------------------------------------------------------------------------//
-// <editor-fold defaultstate="collapsed" desc="hdr">
-//
-//  Copyright © Audiveris 2018. All rights reserved.
-//
-//  This program is free software: you can redistribute it and/or modify it under the terms of the
-//  GNU Affero General Public License as published by the Free Software Foundation, either version
-//  3 of the License, or (at your option) any later version.
-//
-//  This program is distributed in the hope that it will be useful, but WITHOUT ANY WARRANTY;
-//  without even the implied warranty of MERCHANTABILITY or FITNESS FOR A PARTICULAR PURPOSE.
-//  See the GNU Affero General Public License for more details.
-//
-//  You should have received a copy of the GNU Affero General Public License along with this
-//  program.  If not, see <http://www.gnu.org/licenses/>.
-//------------------------------------------------------------------------------------------------//
-// </editor-fold>
-package org.audiveris.omr.ui;
-
-import com.jgoodies.forms.builder.PanelBuilder;
-import com.jgoodies.forms.layout.CellConstraints;
-import com.jgoodies.forms.layout.FormLayout;
-
-import org.audiveris.omr.OMR;
-import org.audiveris.omr.WellKnowns;
-import org.audiveris.omr.classifier.SampleRepository;
-import org.audiveris.omr.classifier.ui.SampleBrowser;
-import org.audiveris.omr.classifier.ui.Trainer;
-import org.audiveris.omr.constant.Constant;
-import org.audiveris.omr.constant.ConstantSet;
-import org.audiveris.omr.glyph.ui.ShapeColorChooser;
-import org.audiveris.omr.sheet.BookManager;
-import org.audiveris.omr.text.tesseract.TesseractOCR;
-import org.audiveris.omr.ui.action.AdvancedTopics;
-import org.audiveris.omr.ui.symbol.SymbolRipper;
-import org.audiveris.omr.ui.util.CursorController;
-import org.audiveris.omr.ui.util.OmrFileFilter;
-import org.audiveris.omr.ui.util.UIUtil;
-import org.audiveris.omr.ui.util.WebBrowser;
-import org.audiveris.omr.util.Memory;
-import org.audiveris.omr.util.UriUtil;
-
-import org.jdesktop.application.AbstractBean;
-import org.jdesktop.application.Action;
-import org.jdesktop.application.Application;
-import org.jdesktop.application.ResourceMap;
-import org.jdesktop.application.Task;
-
-import org.slf4j.Logger;
-import org.slf4j.LoggerFactory;
-
-import java.awt.BorderLayout;
-import java.awt.Color;
-import java.awt.Dimension;
-import java.awt.Graphics;
-import java.awt.Image;
-import java.awt.event.ActionEvent;
-import java.net.MalformedURLException;
-import java.net.URI;
-import java.net.URISyntaxException;
-import java.net.URL;
-import java.nio.file.Path;
-import java.util.Timer;
-import java.util.TimerTask;
-
-import javax.swing.ImageIcon;
-import javax.swing.JDialog;
-import javax.swing.JEditorPane;
-import javax.swing.JLabel;
-import javax.swing.JPanel;
-import javax.swing.JTextField;
-import javax.swing.event.HyperlinkEvent;
-import javax.swing.event.HyperlinkListener;
-import javax.swing.text.JTextComponent;
-
-/**
- * Class {@code GuiActions} gathers general actions triggered from the main GUI.
- *
- * @author Hervé Bitteur
- */
-public class GuiActions
-        extends AbstractBean
-{
-
-    private static final Constants constants = new Constants();
-
-    private static final Logger logger = LoggerFactory.getLogger(GuiActions.class);
-
-    /** Should the errors window be displayed. */
-    public static final String ERRORS_WINDOW_DISPLAYED = "errorsWindowDisplayed";
-
-    /** Should the log window be displayed. */
-    public static final String LOG_WINDOW_DISPLAYED = "logWindowDisplayed";
-
-    /** Should the boards window be displayed. */
-    public static final String BOARDS_WINDOW_DISPLAYED = "boardsWindowDisplayed";
-
-    /** Options UI */
-    private static Options options;
-
-    // Resource injection
-    private static ResourceMap resource = Application.getInstance().getContext().getResourceMap(
-            GuiActions.class);
-
-    /** Create this action just once */
-    private static volatile AboutAction aboutAction;
-
-    //---------------------//
-    // browseGlobalSamples //
-    //---------------------//
-    /**
-     * Launch browser on the global repository.
-     *
-     * @param e the event which triggered this action
-     */
-    @Action
-    public void browseGlobalSamples (ActionEvent e)
-    {
-        CursorController.launchWithDelayedMessage(
-                "Launching global sample browser...",
-                new Runnable()
-        {
-            @Override
-            public void run ()
-            {
-                try {
-                    SampleBrowser.getInstance().setVisible();
-                } catch (Throwable ex) {
-                    logger.warn("Could not launch samples verifier. " + ex, ex);
-                }
-            }
-        });
-    }
-
-    //--------------------//
-    // browseLocalSamples //
-    //--------------------//
-    /**
-     * Launch browser on a local sample repository.
-     *
-     * @param e the event which triggered this action
-     */
-    @Action
-    public void browseLocalSamples (ActionEvent e)
-    {
-        // Select local samples repository
-        final String ext = SampleRepository.SAMPLES_FILE_NAME;
-        final Path repoPath = UIUtil.pathChooser(
-                false,
-                OMR.gui.getFrame(),
-                BookManager.getBaseFolder(),
-                new OmrFileFilter(ext, new String[]{ext}));
-
-        if (repoPath != null) {
-            CursorController.launchWithDelayedMessage(
-                    "Launching local sample browser...",
-                    new Runnable()
-            {
-                @Override
-                public void run ()
-                {
-                    try {
-                        new SampleBrowser(SampleRepository.getInstance(repoPath, true))
-                                .setVisible();
-                    } catch (Throwable ex) {
-                        logger.warn("Could not launch samples browser. " + ex, ex);
-                    }
-                }
-            });
-        }
-    }
-
-    //----------//
-    // clearLog //
-    //----------//
-    /**
-     * Action to erase the content of the log display
-     *
-     * @param e the event which triggered this action
-     */
-    @Action
-    public void clearLog (ActionEvent e)
-    {
-        OMR.gui.clearLog();
-    }
-
-    //---------------//
-    // defineOptions //
-    //---------------//
-    /**
-     * Action that opens a window where units options (logger level,
-     * constants) can be managed.
-     *
-     * @param e the event that triggered this action
-     * @return the SAF task
-     */
-    @Action
-    public Task<Options, Void> defineOptions (ActionEvent e)
-    {
-        return new OptionsTask();
-    }
-
-    //-------------------//
-    // defineShapeColors //
-    //-------------------//
-    /**
-     * Action that allows to define the colors of predefined shapes
-     *
-     * @param e the event which triggered this action
-     */
-    @Action
-    public void defineShapeColors (ActionEvent e)
-    {
-        ShapeColorChooser.showFrame();
-    }
-
-    //--------------//
-    // defineTopics //
-    //--------------//
-    /**
-     * Action that opens the dialog where topics can be enabled/disabled.
-     *
-     * @param e the event that triggered this action
-     */
-    @Action
-    public void defineTopics (ActionEvent e)
-    {
-        OmrGui.getApplication().show(AdvancedTopics.getComponent());
-    }
-
-    //------//
-    // exit //
-    //------//
-    /**
-     * Action to exit the application
-     *
-     * @param e the event which triggered this action
-     */
-    @Action
-    public void exit (ActionEvent e)
-    {
-        OmrGui.getApplication().exit();
-    }
-
-    //-------------------------//
-    // isBoardsWindowDisplayed //
-    //-------------------------//
-    public boolean isBoardsWindowDisplayed ()
-    {
-        return constants.boardsWindowDisplayed.getValue();
-    }
-
-    //--------------------------//
-    // setBoardsWindowDisplayed //
-    //--------------------------//
-    public void setBoardsWindowDisplayed (boolean value)
-    {
-        boolean oldValue = constants.boardsWindowDisplayed.getValue();
-        constants.boardsWindowDisplayed.setValue(value);
-        firePropertyChange(BOARDS_WINDOW_DISPLAYED, oldValue, value);
-    }
-
-    //--------------------//
-    // isBrowserSupported //
-    //--------------------//
-    /**
-     * Report whether the underlying platform can launch a browser
-     *
-     * @return true if it can
-     */
-    public boolean isBrowserSupported ()
-    {
-        return WebBrowser.getBrowser().isSupported();
-    }
-
-    //-------------------------//
-    // isErrorsWindowDisplayed //
-    //-------------------------//
-    public boolean isErrorsWindowDisplayed ()
-    {
-        return constants.errorsWindowDisplayed.getValue();
-    }
-
-    //--------------------------//
-    // setErrorsWindowDisplayed //
-    //--------------------------//
-    public void setErrorsWindowDisplayed (boolean value)
-    {
-        boolean oldValue = constants.errorsWindowDisplayed.getValue();
-        constants.errorsWindowDisplayed.setValue(value);
-        firePropertyChange(ERRORS_WINDOW_DISPLAYED, oldValue, value);
-    }
-
-    //----------------------//
-    // isLogWindowDisplayed //
-    //----------------------//
-    public boolean isLogWindowDisplayed ()
-    {
-        return constants.logWindowDisplayed.getValue();
-    }
-
-    //-----------------------//
-    // setLogWindowDisplayed //
-    //-----------------------//
-    public void setLogWindowDisplayed (boolean value)
-    {
-        boolean oldValue = constants.logWindowDisplayed.getValue();
-        constants.logWindowDisplayed.setValue(value);
-        firePropertyChange(LOG_WINDOW_DISPLAYED, oldValue, value);
-    }
-
-    //--------------------//
-    // launchSymbolRipper //
-    //--------------------//
-    /**
-     * Launch the utility to rip a symbol
-     */
-    @Action
-    public void launchSymbolRipper ()
-    {
-        SymbolRipper.main();
-    }
-
-    //---------------//
-    // launchTrainer //
-    //---------------//
-    /**
-     * Action that launches the window dedicated to the training of the neural network
-     *
-     * @param e the event which triggered this action
-     */
-    @Action
-    public void launchTrainer (ActionEvent e)
-    {
-        CursorController.launchWithDelayedMessage("Launching trainer...", new Runnable()
-                                          {
-                                              @Override
-                                              public void run ()
-                                              {
-                                                  Trainer.launch();
-                                              }
-                                          });
-    }
-
-    //-------------------//
-    // saveGlobalSamples //
-    //-------------------//
-    /**
-     * Action that saves the global sample repository.
-     *
-     * @param e the event which triggered this action
-     */
-    @Action
-    public void saveGlobalSamples (ActionEvent e)
-    {
-        SampleRepository.getGlobalInstance().checkForSave();
-    }
-
-    //-----------//
-    // showAbout //
-    //-----------//
-    /**
-     * Show the 'about' data
-     *
-     * @param e the event which triggered this action
-     */
-    @Action
-    public void showAbout (ActionEvent e)
-    {
-        if (aboutAction == null) {
-            aboutAction = new AboutAction();
-        }
-
-        aboutAction.actionPerformed(e);
-    }
-
-    //------------//
-    // showManual //
-    //------------//
-    /**
-     * Action to launch a browser on Audiveris manual
-     *
-     * @param e the event which triggered this action
-     */
-    @Action(enabledProperty = "browserSupported")
-    public void showManual (ActionEvent e)
-    {
-        //        Path path = WellKnowns.DOC_FOLDER.resolve(constants.manualUrl.getValue());
-        //
-        //        if (!Files.exists(path)) {
-        //            logger.warn("Cannot find file {}", path);
-        //        } else {
-        //            URI uri = path.toUri();
-        //            WebBrowser.getBrowser().launch(uri);
-        //        }
-        String str = constants.manualUrl.getValue();
-
-        try {
-            URI uri = new URI(str);
-            WebBrowser.getBrowser().launch(uri);
-        } catch (URISyntaxException ex) {
-            logger.warn("Illegal manual uri " + str, ex);
-        }
-    }
-
-    //------------//
-    // showMemory //
-    //------------//
-    /**
-     * Action to display the current value of occupied memory
-     *
-     * @param e the event that triggered this action
-     */
-    @Action
-    public void showMemory (ActionEvent e)
-    {
-        logger.info("\n----- Occupied memory is {} bytes -----\n", Memory.getValue());
-    }
-
-    //--------------//
-    // toggleBoards //
-    //--------------//
-    /**
-     * Action that toggles the display of boards window
-     *
-     * @param e the event that triggered this action
-     */
-    @Action(selectedProperty = BOARDS_WINDOW_DISPLAYED)
-    public void toggleBoards (ActionEvent e)
-    {
-    }
-
-    //--------------//
-    // toggleErrors //
-    //--------------//
-    /**
-     * Action that toggles the display of errors window
-     *
-     * @param e the event that triggered this action
-     */
-    @Action(selectedProperty = ERRORS_WINDOW_DISPLAYED)
-    public void toggleErrors (ActionEvent e)
-    {
-    }
-
-    //-----------//
-    // toggleLog //
-    //-----------//
-    /**
-     * Action that toggles the display of log window
-     *
-     * @param e the event that triggered this action
-     */
-    @Action(selectedProperty = LOG_WINDOW_DISPLAYED)
-    public void toggleLog (ActionEvent e)
-    {
-    }
-
-    //--------------//
-    // visitWebSite //
-    //--------------//
-    /**
-     * Action to launch a browser on application web site
-     *
-     * @param e the event which triggered this action
-     */
-    @Action(enabledProperty = "browserSupported")
-    public void visitWebSite (ActionEvent e)
-    {
-        String str = constants.webSiteUrl.getValue();
-
-        try {
-            URI uri = new URI(str);
-            WebBrowser.getBrowser().launch(uri);
-        } catch (URISyntaxException ex) {
-            logger.warn("Illegal site uri " + str, ex);
-        }
-    }
-
-    //-----------//
-    // visitWiki //
-    //-----------//
-    /**
-     * Action to launch a browser on application wiki
-     *
-     * @param e the event which triggered this action
-     */
-    @Action(enabledProperty = "browserSupported")
-    public void visitWiki (ActionEvent e)
-    {
-        String str = constants.wikiUrl.getValue();
-
-        try {
-            URI uri = new URI(str);
-            WebBrowser.getBrowser().launch(uri);
-        } catch (URISyntaxException ex) {
-            logger.warn("Illegal wiki uri " + str, ex);
-        }
-    }
-
-    //-------------//
-    // getInstance //
-    //-------------//
-    /**
-     * Report the single instance of this class in application.
-     *
-     * @return the instance
-     */
-    public static GuiActions getInstance ()
-    {
-        return LazySingleton.INSTANCE;
-    }
-
-<<<<<<< HEAD
-            /** Longer application description */
-            description(new JTextField()),
-            /** Current version */
-            version(new JTextField()),
-            /** Precise classes */
-            classes(new JTextField()),
-            /** Link to web site */
-            home(new JEditorPane("text/html", "")),
-            /** Link to book site */
-            book(new JEditorPane("text/html", "")),
-            /** License */
-            license(new JTextField()),
-            /** OCR version */
-            ocr(new JTextField()),
-            /** Java vendor */
-            javaVendor(new JTextField()),
-            /** Java version */
-            javaVersion(new JTextField()),
-            /** Java runtime */
-            javaRuntime(new JTextField()),
-            /** Java VM */
-            javaVm(new JTextField()),
-            /** OS */
-            os(new JTextField()),
-            /** Arch */
-            osArch(new JTextField());
-            //~ Instance fields --------------------------------------------------------------------
-=======
-    //---------------//
-    // LazySingleton //
-    //---------------//
-    private static class LazySingleton
-    {
->>>>>>> 8e2b0fd5
-
-        static final GuiActions INSTANCE = new GuiActions();
-    }
-
-    public static class AboutAction
-    {
-
-        // Dialog
-        private JDialog aboutBox = null;
-
-        private HyperlinkListener linkListener = new LinkListener();
-
-        public void actionPerformed (ActionEvent e)
-        {
-            if (aboutBox == null) {
-                aboutBox = createAboutBox();
-            }
-
-            OmrGui.getApplication().show(aboutBox);
-        }
-
-        private JDialog createAboutBox ()
-        {
-            StringBuilder rows = new StringBuilder("pref,10dlu,pref,5dlu");
-
-            for (int i = 0; i < (Topic.values().length); i++) {
-                rows.append(",pref,3dlu");
-            }
-
-            // Layout
-            final FormLayout layout = new FormLayout(
-                    "right:pref, 5dlu, pref, 200dlu",
-                    rows.toString());
-            final PanelBuilder builder = new PanelBuilder(layout);
-            final CellConstraints cst = new CellConstraints();
-
-            ///builder.setDefaultDialogBorder();
-            int iRow = 1;
-
-            URI uri = UriUtil.toURI(WellKnowns.RES_URI, "splash.png");
-
-            try {
-                JPanel logoPanel = new ImagePanel(uri);
-                builder.add(logoPanel, cst.xyw(1, iRow, 4));
-            } catch (MalformedURLException ex) {
-                logger.warn("Error on " + uri, ex);
-            }
-
-            iRow += 2;
-
-            JLabel titleLabel = new JLabel();
-            titleLabel.setName("aboutTitleLabel");
-            builder.add(titleLabel, cst.xyw(1, iRow, 3));
-
-            for (Topic topic : Topic.values()) {
-                iRow += 2;
-
-                JLabel label = new JLabel();
-                label.setName(topic + "Label");
-                builder.add(label, cst.xy(1, iRow));
-
-                topic.comp.setName(topic + "TextField");
-                topic.comp.setEditable(false);
-                topic.comp.setBorder(null);
-                topic.comp.setBackground(Color.WHITE);
-
-                if (topic.comp instanceof JEditorPane) {
-                    ((JEditorPane) topic.comp).addHyperlinkListener(linkListener);
-                }
-
-                builder.add(topic.comp, cst.xy(3, iRow));
-            }
-
-            JPanel panel = builder.getPanel();
-            panel.setOpaque(true);
-            panel.setBackground(Color.WHITE);
-            panel.setName("panel");
-
-            JDialog dialog = new JDialog();
-            dialog.setName("aboutDialog");
-            dialog.add(panel, BorderLayout.CENTER);
-
-            // Manual injection
-            resource.injectComponents(dialog);
-            Topic.version.comp.setText(WellKnowns.TOOL_REF + ":" + WellKnowns.TOOL_BUILD);
-            Topic.classes.comp.setText(WellKnowns.CLASS_CONTAINER.toString());
-            Topic.license.comp.setText("GNU Affero GPL v3");
-
-            Topic.ocr.comp.setText(TesseractOCR.getInstance().identify());
-
-            Topic.javaVendor.comp.setText(System.getProperty("java.vendor"));
-            Topic.javaVersion.comp.setText(System.getProperty("java.version"));
-            Topic.javaRuntime.comp.setText(
-                    System.getProperty("java.runtime.name") + " (build "
-                            + System.getProperty("java.runtime.version")
-                            + ")");
-            Topic.javaVm.comp.setText(
-                    System.getProperty("java.vm.name") + " (build "
-                            + System.getProperty("java.vm.version")
-                            + ", "
-                            + System.getProperty("java.vm.info")
-                            + ")");
-            Topic.os.comp.setText(
-                    System.getProperty("os.name") + " " + System.getProperty("os.version"));
-            Topic.osArch.comp.setText(System.getProperty("os.arch"));
-
-            return dialog;
-        }
-
-        private static enum Topic
-        {
-            /** Longer application description */
-            description(new JTextField()),
-            /** Current version */
-            version(new JTextField()),
-            /** Precise classes */
-            classes(new JTextField()),
-            /** Link to web site */
-            home(new JEditorPane("text/html", "")),
-            /** Link to book site */
-            book(new JEditorPane("text/html", "")),
-            /** License */
-            license(new JTextField()),
-            /** OCR version */
-            ocr(new JTextField()),
-            /** Java vendor */
-            javaVendor(new JTextField()),
-            /** Java version */
-            javaVersion(new JTextField()),
-            /** Java runtime */
-            javaRuntime(new JTextField()),
-            /** Java VM */
-            javaVm(new JTextField()),
-            /** OS */
-            os(new JTextField()),
-            /** Arch */
-            osArch(new JTextField());
-
-            public final JTextComponent comp;
-
-            Topic (JTextComponent comp)
-            {
-                this.comp = comp;
-            }
-        }
-
-        //------------//
-        // ImagePanel //
-        //------------//
-        private static class ImagePanel
-                extends JPanel
-        {
-
-            private Image img;
-
-            ImagePanel (Image img)
-            {
-                this.img = img;
-
-                Dimension size = new Dimension(img.getWidth(null), img.getHeight(null));
-                setPreferredSize(size);
-                setMinimumSize(size);
-                setMaximumSize(size);
-                setSize(size);
-                setLayout(null);
-            }
-
-            ImagePanel (URI uri)
-                    throws MalformedURLException
-            {
-                this(new ImageIcon(uri.toURL()).getImage());
-            }
-
-            @Override
-            public void paintComponent (Graphics g)
-            {
-                g.drawImage(img, 0, 0, null);
-            }
-        }
-
-        private static class LinkListener
-                implements HyperlinkListener
-        {
-
-            @Override
-            public void hyperlinkUpdate (HyperlinkEvent event)
-            {
-                HyperlinkEvent.EventType type = event.getEventType();
-                final URL url = event.getURL();
-
-                if (type == HyperlinkEvent.EventType.ACTIVATED) {
-                    try {
-                        //System.out.println("Activated URL " + url);
-                        URI uri = new URI(url.toString());
-                        WebBrowser.getBrowser().launch(uri);
-                    } catch (URISyntaxException ex) {
-                        logger.warn("Illegal URI " + url, ex);
-                    }
-                }
-            }
-        }
-    }
-
-    //-----------//
-    // Constants //
-    //-----------//
-    private static class Constants
-            extends ConstantSet
-    {
-
-        private final Constant.String webSiteUrl = new Constant.String(
-                "http://www.audiveris.org",
-                "URL of Audiveris home page");
-
-        private final Constant.String wikiUrl = new Constant.String(
-                "https://github.com/Audiveris/audiveris/wiki",
-                "URL of Audiveris wiki");
-
-        private final Constant.String manualUrl = new Constant.String( //"docs/manual/handbook.html",
-                "https://bacchushlg.gitbooks.io/audiveris-5-1/content/",
-                "URL of Audiveris manual");
-
-        private final Constant.Boolean boardsWindowDisplayed = new Constant.Boolean(
-                true,
-                "Should the boards window be displayed");
-
-        private final Constant.Boolean logWindowDisplayed = new Constant.Boolean(
-                true,
-                "Should the log window be displayed");
-
-        private final Constant.Boolean errorsWindowDisplayed = new Constant.Boolean(
-                false,
-                "Should the errors window be displayed");
-    }
-
-    //-------------//
-    // OptionsTask //
-    //-------------//
-    private static class OptionsTask
-            extends Task<Options, Void>
-    {
-
-        final Timer timer = new Timer();
-
-        OptionsTask ()
-        {
-            super(OmrGui.getApplication());
-
-            timer.schedule(new TimerTask()
-            {
-                @Override
-                public void run ()
-                {
-                    logger.info("Building options window...");
-                }
-            }, CursorController.delay);
-        }
-
-        @Override
-        protected Options doInBackground ()
-                throws Exception
-        {
-            if (options == null) {
-                options = new Options();
-            }
-
-            return options;
-        }
-
-        @Override
-        protected void finished ()
-        {
-            timer.cancel();
-        }
-
-        @Override
-        protected void succeeded (Options options)
-        {
-            if (options != null) {
-                OmrGui.getApplication().show(options.getComponent());
-            }
-        }
-    }
-}
+//------------------------------------------------------------------------------------------------//
+//                                                                                                //
+//                                      G u i A c t i o n s                                       //
+//                                                                                                //
+//------------------------------------------------------------------------------------------------//
+// <editor-fold defaultstate="collapsed" desc="hdr">
+//
+//  Copyright © Audiveris 2018. All rights reserved.
+//
+//  This program is free software: you can redistribute it and/or modify it under the terms of the
+//  GNU Affero General Public License as published by the Free Software Foundation, either version
+//  3 of the License, or (at your option) any later version.
+//
+//  This program is distributed in the hope that it will be useful, but WITHOUT ANY WARRANTY;
+//  without even the implied warranty of MERCHANTABILITY or FITNESS FOR A PARTICULAR PURPOSE.
+//  See the GNU Affero General Public License for more details.
+//
+//  You should have received a copy of the GNU Affero General Public License along with this
+//  program.  If not, see <http://www.gnu.org/licenses/>.
+//------------------------------------------------------------------------------------------------//
+// </editor-fold>
+package org.audiveris.omr.ui;
+
+import com.jgoodies.forms.builder.PanelBuilder;
+import com.jgoodies.forms.layout.CellConstraints;
+import com.jgoodies.forms.layout.FormLayout;
+
+import org.audiveris.omr.OMR;
+import org.audiveris.omr.WellKnowns;
+import org.audiveris.omr.classifier.SampleRepository;
+import org.audiveris.omr.classifier.ui.SampleBrowser;
+import org.audiveris.omr.classifier.ui.Trainer;
+import org.audiveris.omr.constant.Constant;
+import org.audiveris.omr.constant.ConstantSet;
+import org.audiveris.omr.glyph.ui.ShapeColorChooser;
+import org.audiveris.omr.sheet.BookManager;
+import org.audiveris.omr.text.tesseract.TesseractOCR;
+import org.audiveris.omr.ui.action.AdvancedTopics;
+import org.audiveris.omr.ui.symbol.SymbolRipper;
+import org.audiveris.omr.ui.util.CursorController;
+import org.audiveris.omr.ui.util.OmrFileFilter;
+import org.audiveris.omr.ui.util.UIUtil;
+import org.audiveris.omr.ui.util.WebBrowser;
+import org.audiveris.omr.util.Memory;
+import org.audiveris.omr.util.UriUtil;
+
+import org.jdesktop.application.AbstractBean;
+import org.jdesktop.application.Action;
+import org.jdesktop.application.Application;
+import org.jdesktop.application.ResourceMap;
+import org.jdesktop.application.Task;
+
+import org.slf4j.Logger;
+import org.slf4j.LoggerFactory;
+
+import java.awt.BorderLayout;
+import java.awt.Color;
+import java.awt.Dimension;
+import java.awt.Graphics;
+import java.awt.Image;
+import java.awt.event.ActionEvent;
+import java.net.MalformedURLException;
+import java.net.URI;
+import java.net.URISyntaxException;
+import java.net.URL;
+import java.nio.file.Path;
+import java.util.Timer;
+import java.util.TimerTask;
+
+import javax.swing.ImageIcon;
+import javax.swing.JDialog;
+import javax.swing.JEditorPane;
+import javax.swing.JLabel;
+import javax.swing.JPanel;
+import javax.swing.JTextField;
+import javax.swing.event.HyperlinkEvent;
+import javax.swing.event.HyperlinkListener;
+import javax.swing.text.JTextComponent;
+
+/**
+ * Class {@code GuiActions} gathers general actions triggered from the main GUI.
+ *
+ * @author Hervé Bitteur
+ */
+public class GuiActions
+        extends AbstractBean
+{
+
+    private static final Constants constants = new Constants();
+
+    private static final Logger logger = LoggerFactory.getLogger(GuiActions.class);
+
+    /** Should the errors window be displayed. */
+    public static final String ERRORS_WINDOW_DISPLAYED = "errorsWindowDisplayed";
+
+    /** Should the log window be displayed. */
+    public static final String LOG_WINDOW_DISPLAYED = "logWindowDisplayed";
+
+    /** Should the boards window be displayed. */
+    public static final String BOARDS_WINDOW_DISPLAYED = "boardsWindowDisplayed";
+
+    /** Options UI */
+    private static Options options;
+
+    // Resource injection
+    private static ResourceMap resource = Application.getInstance().getContext().getResourceMap(
+            GuiActions.class);
+
+    /** Create this action just once */
+    private static volatile AboutAction aboutAction;
+
+    //---------------------//
+    // browseGlobalSamples //
+    //---------------------//
+    /**
+     * Launch browser on the global repository.
+     *
+     * @param e the event which triggered this action
+     */
+    @Action
+    public void browseGlobalSamples (ActionEvent e)
+    {
+        CursorController.launchWithDelayedMessage(
+                "Launching global sample browser...",
+                new Runnable()
+        {
+            @Override
+            public void run ()
+            {
+                try {
+                    SampleBrowser.getInstance().setVisible();
+                } catch (Throwable ex) {
+                    logger.warn("Could not launch samples verifier. " + ex, ex);
+                }
+            }
+        });
+    }
+
+    //--------------------//
+    // browseLocalSamples //
+    //--------------------//
+    /**
+     * Launch browser on a local sample repository.
+     *
+     * @param e the event which triggered this action
+     */
+    @Action
+    public void browseLocalSamples (ActionEvent e)
+    {
+        // Select local samples repository
+        final String ext = SampleRepository.SAMPLES_FILE_NAME;
+        final Path repoPath = UIUtil.pathChooser(
+                false,
+                OMR.gui.getFrame(),
+                BookManager.getBaseFolder(),
+                new OmrFileFilter(ext, new String[]{ext}));
+
+        if (repoPath != null) {
+            CursorController.launchWithDelayedMessage(
+                    "Launching local sample browser...",
+                    new Runnable()
+            {
+                @Override
+                public void run ()
+                {
+                    try {
+                        new SampleBrowser(SampleRepository.getInstance(repoPath, true))
+                                .setVisible();
+                    } catch (Throwable ex) {
+                        logger.warn("Could not launch samples browser. " + ex, ex);
+                    }
+                }
+            });
+        }
+    }
+
+    //----------//
+    // clearLog //
+    //----------//
+    /**
+     * Action to erase the content of the log display
+     *
+     * @param e the event which triggered this action
+     */
+    @Action
+    public void clearLog (ActionEvent e)
+    {
+        OMR.gui.clearLog();
+    }
+
+    //---------------//
+    // defineOptions //
+    //---------------//
+    /**
+     * Action that opens a window where units options (logger level,
+     * constants) can be managed.
+     *
+     * @param e the event that triggered this action
+     * @return the SAF task
+     */
+    @Action
+    public Task<Options, Void> defineOptions (ActionEvent e)
+    {
+        return new OptionsTask();
+    }
+
+    //-------------------//
+    // defineShapeColors //
+    //-------------------//
+    /**
+     * Action that allows to define the colors of predefined shapes
+     *
+     * @param e the event which triggered this action
+     */
+    @Action
+    public void defineShapeColors (ActionEvent e)
+    {
+        ShapeColorChooser.showFrame();
+    }
+
+    //--------------//
+    // defineTopics //
+    //--------------//
+    /**
+     * Action that opens the dialog where topics can be enabled/disabled.
+     *
+     * @param e the event that triggered this action
+     */
+    @Action
+    public void defineTopics (ActionEvent e)
+    {
+        OmrGui.getApplication().show(AdvancedTopics.getComponent());
+    }
+
+    //------//
+    // exit //
+    //------//
+    /**
+     * Action to exit the application
+     *
+     * @param e the event which triggered this action
+     */
+    @Action
+    public void exit (ActionEvent e)
+    {
+        OmrGui.getApplication().exit();
+    }
+
+    //-------------------------//
+    // isBoardsWindowDisplayed //
+    //-------------------------//
+    public boolean isBoardsWindowDisplayed ()
+    {
+        return constants.boardsWindowDisplayed.getValue();
+    }
+
+    //--------------------------//
+    // setBoardsWindowDisplayed //
+    //--------------------------//
+    public void setBoardsWindowDisplayed (boolean value)
+    {
+        boolean oldValue = constants.boardsWindowDisplayed.getValue();
+        constants.boardsWindowDisplayed.setValue(value);
+        firePropertyChange(BOARDS_WINDOW_DISPLAYED, oldValue, value);
+    }
+
+    //--------------------//
+    // isBrowserSupported //
+    //--------------------//
+    /**
+     * Report whether the underlying platform can launch a browser
+     *
+     * @return true if it can
+     */
+    public boolean isBrowserSupported ()
+    {
+        return WebBrowser.getBrowser().isSupported();
+    }
+
+    //-------------------------//
+    // isErrorsWindowDisplayed //
+    //-------------------------//
+    public boolean isErrorsWindowDisplayed ()
+    {
+        return constants.errorsWindowDisplayed.getValue();
+    }
+
+    //--------------------------//
+    // setErrorsWindowDisplayed //
+    //--------------------------//
+    public void setErrorsWindowDisplayed (boolean value)
+    {
+        boolean oldValue = constants.errorsWindowDisplayed.getValue();
+        constants.errorsWindowDisplayed.setValue(value);
+        firePropertyChange(ERRORS_WINDOW_DISPLAYED, oldValue, value);
+    }
+
+    //----------------------//
+    // isLogWindowDisplayed //
+    //----------------------//
+    public boolean isLogWindowDisplayed ()
+    {
+        return constants.logWindowDisplayed.getValue();
+    }
+
+    //-----------------------//
+    // setLogWindowDisplayed //
+    //-----------------------//
+    public void setLogWindowDisplayed (boolean value)
+    {
+        boolean oldValue = constants.logWindowDisplayed.getValue();
+        constants.logWindowDisplayed.setValue(value);
+        firePropertyChange(LOG_WINDOW_DISPLAYED, oldValue, value);
+    }
+
+    //--------------------//
+    // launchSymbolRipper //
+    //--------------------//
+    /**
+     * Launch the utility to rip a symbol
+     */
+    @Action
+    public void launchSymbolRipper ()
+    {
+        SymbolRipper.main();
+    }
+
+    //---------------//
+    // launchTrainer //
+    //---------------//
+    /**
+     * Action that launches the window dedicated to the training of the neural network
+     *
+     * @param e the event which triggered this action
+     */
+    @Action
+    public void launchTrainer (ActionEvent e)
+    {
+        CursorController.launchWithDelayedMessage("Launching trainer...", new Runnable()
+                                          {
+                                              @Override
+                                              public void run ()
+                                              {
+                                                  Trainer.launch();
+                                              }
+                                          });
+    }
+
+    //-------------------//
+    // saveGlobalSamples //
+    //-------------------//
+    /**
+     * Action that saves the global sample repository.
+     *
+     * @param e the event which triggered this action
+     */
+    @Action
+    public void saveGlobalSamples (ActionEvent e)
+    {
+        SampleRepository.getGlobalInstance().checkForSave();
+    }
+
+    //-----------//
+    // showAbout //
+    //-----------//
+    /**
+     * Show the 'about' data
+     *
+     * @param e the event which triggered this action
+     */
+    @Action
+    public void showAbout (ActionEvent e)
+    {
+        if (aboutAction == null) {
+            aboutAction = new AboutAction();
+        }
+
+        aboutAction.actionPerformed(e);
+    }
+
+    //------------//
+    // showManual //
+    //------------//
+    /**
+     * Action to launch a browser on Audiveris manual
+     *
+     * @param e the event which triggered this action
+     */
+    @Action(enabledProperty = "browserSupported")
+    public void showManual (ActionEvent e)
+    {
+        //        Path path = WellKnowns.DOC_FOLDER.resolve(constants.manualUrl.getValue());
+        //
+        //        if (!Files.exists(path)) {
+        //            logger.warn("Cannot find file {}", path);
+        //        } else {
+        //            URI uri = path.toUri();
+        //            WebBrowser.getBrowser().launch(uri);
+        //        }
+        String str = constants.manualUrl.getValue();
+
+        try {
+            URI uri = new URI(str);
+            WebBrowser.getBrowser().launch(uri);
+        } catch (URISyntaxException ex) {
+            logger.warn("Illegal manual uri " + str, ex);
+        }
+    }
+
+    //------------//
+    // showMemory //
+    //------------//
+    /**
+     * Action to display the current value of occupied memory
+     *
+     * @param e the event that triggered this action
+     */
+    @Action
+    public void showMemory (ActionEvent e)
+    {
+        logger.info("\n----- Occupied memory is {} bytes -----\n", Memory.getValue());
+    }
+
+    //--------------//
+    // toggleBoards //
+    //--------------//
+    /**
+     * Action that toggles the display of boards window
+     *
+     * @param e the event that triggered this action
+     */
+    @Action(selectedProperty = BOARDS_WINDOW_DISPLAYED)
+    public void toggleBoards (ActionEvent e)
+    {
+    }
+
+    //--------------//
+    // toggleErrors //
+    //--------------//
+    /**
+     * Action that toggles the display of errors window
+     *
+     * @param e the event that triggered this action
+     */
+    @Action(selectedProperty = ERRORS_WINDOW_DISPLAYED)
+    public void toggleErrors (ActionEvent e)
+    {
+    }
+
+    //-----------//
+    // toggleLog //
+    //-----------//
+    /**
+     * Action that toggles the display of log window
+     *
+     * @param e the event that triggered this action
+     */
+    @Action(selectedProperty = LOG_WINDOW_DISPLAYED)
+    public void toggleLog (ActionEvent e)
+    {
+    }
+
+    //--------------//
+    // visitWebSite //
+    //--------------//
+    /**
+     * Action to launch a browser on application web site
+     *
+     * @param e the event which triggered this action
+     */
+    @Action(enabledProperty = "browserSupported")
+    public void visitWebSite (ActionEvent e)
+    {
+        String str = constants.webSiteUrl.getValue();
+
+        try {
+            URI uri = new URI(str);
+            WebBrowser.getBrowser().launch(uri);
+        } catch (URISyntaxException ex) {
+            logger.warn("Illegal site uri " + str, ex);
+        }
+    }
+
+    //-----------//
+    // visitWiki //
+    //-----------//
+    /**
+     * Action to launch a browser on application wiki
+     *
+     * @param e the event which triggered this action
+     */
+    @Action(enabledProperty = "browserSupported")
+    public void visitWiki (ActionEvent e)
+    {
+        String str = constants.wikiUrl.getValue();
+
+        try {
+            URI uri = new URI(str);
+            WebBrowser.getBrowser().launch(uri);
+        } catch (URISyntaxException ex) {
+            logger.warn("Illegal wiki uri " + str, ex);
+        }
+    }
+
+    //-------------//
+    // getInstance //
+    //-------------//
+    /**
+     * Report the single instance of this class in application.
+     *
+     * @return the instance
+     */
+    public static GuiActions getInstance ()
+    {
+        return LazySingleton.INSTANCE;
+    }
+
+    //---------------//
+    // LazySingleton //
+    //---------------//
+    private static class LazySingleton
+    {
+
+        static final GuiActions INSTANCE = new GuiActions();
+    }
+
+    public static class AboutAction
+    {
+
+        // Dialog
+        private JDialog aboutBox = null;
+
+        private HyperlinkListener linkListener = new LinkListener();
+
+        public void actionPerformed (ActionEvent e)
+        {
+            if (aboutBox == null) {
+                aboutBox = createAboutBox();
+            }
+
+            OmrGui.getApplication().show(aboutBox);
+        }
+
+        private JDialog createAboutBox ()
+        {
+            StringBuilder rows = new StringBuilder("pref,10dlu,pref,5dlu");
+
+            for (int i = 0; i < (Topic.values().length); i++) {
+                rows.append(",pref,3dlu");
+            }
+
+            // Layout
+            final FormLayout layout = new FormLayout(
+                    "right:pref, 5dlu, pref, 200dlu",
+                    rows.toString());
+            final PanelBuilder builder = new PanelBuilder(layout);
+            final CellConstraints cst = new CellConstraints();
+
+            ///builder.setDefaultDialogBorder();
+            int iRow = 1;
+
+            URI uri = UriUtil.toURI(WellKnowns.RES_URI, "splash.png");
+
+            try {
+                JPanel logoPanel = new ImagePanel(uri);
+                builder.add(logoPanel, cst.xyw(1, iRow, 4));
+            } catch (MalformedURLException ex) {
+                logger.warn("Error on " + uri, ex);
+            }
+
+            iRow += 2;
+
+            JLabel titleLabel = new JLabel();
+            titleLabel.setName("aboutTitleLabel");
+            builder.add(titleLabel, cst.xyw(1, iRow, 3));
+
+            for (Topic topic : Topic.values()) {
+                iRow += 2;
+
+                JLabel label = new JLabel();
+                label.setName(topic + "Label");
+                builder.add(label, cst.xy(1, iRow));
+
+                topic.comp.setName(topic + "TextField");
+                topic.comp.setEditable(false);
+                topic.comp.setBorder(null);
+                topic.comp.setBackground(Color.WHITE);
+
+                if (topic.comp instanceof JEditorPane) {
+                    ((JEditorPane) topic.comp).addHyperlinkListener(linkListener);
+                }
+
+                builder.add(topic.comp, cst.xy(3, iRow));
+            }
+
+            JPanel panel = builder.getPanel();
+            panel.setOpaque(true);
+            panel.setBackground(Color.WHITE);
+            panel.setName("panel");
+
+            JDialog dialog = new JDialog();
+            dialog.setName("aboutDialog");
+            dialog.add(panel, BorderLayout.CENTER);
+
+            // Manual injection
+            resource.injectComponents(dialog);
+            Topic.version.comp.setText(WellKnowns.TOOL_REF + ":" + WellKnowns.TOOL_BUILD);
+            Topic.classes.comp.setText(WellKnowns.CLASS_CONTAINER.toString());
+            Topic.license.comp.setText("GNU Affero GPL v3");
+
+            Topic.ocr.comp.setText(TesseractOCR.getInstance().identify());
+
+            Topic.javaVendor.comp.setText(System.getProperty("java.vendor"));
+            Topic.javaVersion.comp.setText(System.getProperty("java.version"));
+            Topic.javaRuntime.comp.setText(
+                    System.getProperty("java.runtime.name") + " (build "
+                            + System.getProperty("java.runtime.version")
+                            + ")");
+            Topic.javaVm.comp.setText(
+                    System.getProperty("java.vm.name") + " (build "
+                            + System.getProperty("java.vm.version")
+                            + ", "
+                            + System.getProperty("java.vm.info")
+                            + ")");
+            Topic.os.comp.setText(
+                    System.getProperty("os.name") + " " + System.getProperty("os.version"));
+            Topic.osArch.comp.setText(System.getProperty("os.arch"));
+
+            return dialog;
+        }
+
+        private static enum Topic
+        {
+            /** Longer application description */
+            description(new JTextField()),
+            /** Current version */
+            version(new JTextField()),
+            /** Precise classes */
+            classes(new JTextField()),
+            /** Link to web site */
+            home(new JEditorPane("text/html", "")),
+            /** Link to book site */
+            book(new JEditorPane("text/html", "")),
+            /** License */
+            license(new JTextField()),
+            /** OCR version */
+            ocr(new JTextField()),
+            /** Java vendor */
+            javaVendor(new JTextField()),
+            /** Java version */
+            javaVersion(new JTextField()),
+            /** Java runtime */
+            javaRuntime(new JTextField()),
+            /** Java VM */
+            javaVm(new JTextField()),
+            /** OS */
+            os(new JTextField()),
+            /** Arch */
+            osArch(new JTextField());
+
+            public final JTextComponent comp;
+
+            Topic (JTextComponent comp)
+            {
+                this.comp = comp;
+            }
+        }
+
+        //------------//
+        // ImagePanel //
+        //------------//
+        private static class ImagePanel
+                extends JPanel
+        {
+
+            private Image img;
+
+            ImagePanel (Image img)
+            {
+                this.img = img;
+
+                Dimension size = new Dimension(img.getWidth(null), img.getHeight(null));
+                setPreferredSize(size);
+                setMinimumSize(size);
+                setMaximumSize(size);
+                setSize(size);
+                setLayout(null);
+            }
+
+            ImagePanel (URI uri)
+                    throws MalformedURLException
+            {
+                this(new ImageIcon(uri.toURL()).getImage());
+            }
+
+            @Override
+            public void paintComponent (Graphics g)
+            {
+                g.drawImage(img, 0, 0, null);
+            }
+        }
+
+        private static class LinkListener
+                implements HyperlinkListener
+        {
+
+            @Override
+            public void hyperlinkUpdate (HyperlinkEvent event)
+            {
+                HyperlinkEvent.EventType type = event.getEventType();
+                final URL url = event.getURL();
+
+                if (type == HyperlinkEvent.EventType.ACTIVATED) {
+                    try {
+                        //System.out.println("Activated URL " + url);
+                        URI uri = new URI(url.toString());
+                        WebBrowser.getBrowser().launch(uri);
+                    } catch (URISyntaxException ex) {
+                        logger.warn("Illegal URI " + url, ex);
+                    }
+                }
+            }
+        }
+    }
+
+    //-----------//
+    // Constants //
+    //-----------//
+    private static class Constants
+            extends ConstantSet
+    {
+
+        private final Constant.String webSiteUrl = new Constant.String(
+                "http://www.audiveris.org",
+                "URL of Audiveris home page");
+
+        private final Constant.String wikiUrl = new Constant.String(
+                "https://github.com/Audiveris/audiveris/wiki",
+                "URL of Audiveris wiki");
+
+        private final Constant.String manualUrl = new Constant.String( //"docs/manual/handbook.html",
+                "https://bacchushlg.gitbooks.io/audiveris-5-1/content/",
+                "URL of Audiveris manual");
+
+        private final Constant.Boolean boardsWindowDisplayed = new Constant.Boolean(
+                true,
+                "Should the boards window be displayed");
+
+        private final Constant.Boolean logWindowDisplayed = new Constant.Boolean(
+                true,
+                "Should the log window be displayed");
+
+        private final Constant.Boolean errorsWindowDisplayed = new Constant.Boolean(
+                false,
+                "Should the errors window be displayed");
+    }
+
+    //-------------//
+    // OptionsTask //
+    //-------------//
+    private static class OptionsTask
+            extends Task<Options, Void>
+    {
+
+        final Timer timer = new Timer();
+
+        OptionsTask ()
+        {
+            super(OmrGui.getApplication());
+
+            timer.schedule(new TimerTask()
+            {
+                @Override
+                public void run ()
+                {
+                    logger.info("Building options window...");
+                }
+            }, CursorController.delay);
+        }
+
+        @Override
+        protected Options doInBackground ()
+                throws Exception
+        {
+            if (options == null) {
+                options = new Options();
+            }
+
+            return options;
+        }
+
+        @Override
+        protected void finished ()
+        {
+            timer.cancel();
+        }
+
+        @Override
+        protected void succeeded (Options options)
+        {
+            if (options != null) {
+                OmrGui.getApplication().show(options.getComponent());
+            }
+        }
+    }
+}