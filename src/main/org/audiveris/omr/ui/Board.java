//------------------------------------------------------------------------------------------------//
//                                                                                                //
//                                           B o a r d                                            //
//                                                                                                //
//------------------------------------------------------------------------------------------------//
// <editor-fold defaultstate="collapsed" desc="hdr">
//
//  Copyright © Audiveris 2018. All rights reserved.
//
//  This program is free software: you can redistribute it and/or modify it under the terms of the
//  GNU Affero General Public License as published by the Free Software Foundation, either version
//  3 of the License, or (at your option) any later version.
//
//  This program is distributed in the hope that it will be useful, but WITHOUT ANY WARRANTY;
//  without even the implied warranty of MERCHANTABILITY or FITNESS FOR A PARTICULAR PURPOSE.
//  See the GNU Affero General Public License for more details.
//
//  You should have received a copy of the GNU Affero General Public License along with this
//  program.  If not, see <http://www.gnu.org/licenses/>.
//------------------------------------------------------------------------------------------------//
// </editor-fold>
package org.audiveris.omr.ui;

import com.jgoodies.forms.builder.PanelBuilder;
import com.jgoodies.forms.layout.CellConstraints;
import com.jgoodies.forms.layout.FormLayout;

import org.audiveris.omr.ui.field.LCheckBox;
import org.audiveris.omr.ui.selection.SelectionService;
import org.audiveris.omr.ui.selection.UserEvent;
import org.audiveris.omr.ui.util.Panel;
import org.audiveris.omr.util.ClassUtil;

import org.bushe.swing.event.EventSubscriber;

import org.slf4j.Logger;
import org.slf4j.LoggerFactory;

import java.awt.Component;
import java.util.Comparator;

import javax.swing.JButton;
import javax.swing.JComponent;
import javax.swing.JLabel;
import javax.swing.JPanel;
import javax.swing.JTextField;
import javax.swing.text.JTextComponent;

/**
 * Class {@code Board} defines the common properties of any user board such as
 * PixelBoard, SectionBoard, and the like.
 * <p>
 * Each board has a standard header composed of a title, a horizontal separator and optionally a
 * dump button. The board body is handled by the subclass.
 * </p>
 * <p>
 * Any board can be (de)selected in its containing {@link BoardsPane}. This can be done
 * programmatically using {@link #setSelected(boolean)} and manually (via a right-click in the
 * BoardsPane).
 * </p>
 * <p>
 * Only selected boards can be seen in the BoardsPane display. A selected board can be made
 * currently (in)visible programmatically using {@link #setVisible(boolean)}.
 * Typically, {@link org.audiveris.omr.check.CheckBoard}'s are visible only when they carry
 * glyph information.
 * </p>
 * <p>
 * By default, any board can have a related SelectionService, used for subscribe (input) and publish
 * (output). When {@link #connect} is called, the board instance is subscribed to its
 * SelectionService for a specific collection of event classes. Similarly, {@link #disconnect}
 * un-subscribes the Board instance from the same event classes.
 * </p>
 * <p>
 * This {@code Board} class is still an abstract class, since the onEvent() method must be
 * provided by every subclass.
 * </p>
 *
 * @author Hervé Bitteur
 */
public abstract class Board
        implements EventSubscriber<UserEvent>
{

    private static final Logger logger = LoggerFactory.getLogger(Board.class);

    // Predefined boards names with preferred display positions
    public static final Desc PIXEL = new Desc("Pixel", 100);

    public static final Desc BINARIZATION = new Desc("Binarization", 150);

    public static final Desc RUN = new Desc("Run", 200);

    public static final Desc SECTION = new Desc("Section", 250);

    public static final Desc FILAMENT = new Desc("Filament", 300);

    public static final Desc SAMPLE = new Desc("Sample", 400);

    public static final Desc GLYPH = new Desc("Glyph", 500);

    public static final Desc ANNOTATION = new Desc("Annotation", 525);

    public static final Desc INTER = new Desc("Inter", 550);

    public static final Desc TEMPLATE = new Desc("Template", 575);

    public static final Desc FOCUS = new Desc("Focus", 600);

    public static final Desc SHAPE = new Desc("Shape", 700);

    public static final Desc EVAL = new Desc("Eval", 800);

    public static final Desc CHECK = new Desc("Check", 900);

    /** To sort boards by their position. */
    public static final Comparator<Board> byPosition = new Comparator<Board>()
    {
        @Override
        public int compare (Board b1,
                            Board b2)
        {
            return Integer.compare(b1.position, b2.position);
        }
    };

<<<<<<< HEAD
    //~ Instance fields ----------------------------------------------------------------------------
=======
>>>>>>> 8e2b0fd5
    /** The board instance name. */
    private final String name;

    /** The hosting BoardsPane, if any. */
    private BoardsPane parent;

    /** The board header. */
    private final Header header;

    /** The body part of the component. */
    private final Panel body = new Panel();

    /** The swing component of the board instance. */
    private final Panel component = new Panel();

    /** The event service this board interacts with. */
    private final SelectionService selectionService;

    /** The collection of event classes to be observed. */
    private final Class<?>[] eventsRead;

    /** The preferred position in BoardsPane sequence. */
    private final int position;

    /** Board is selected?. */
    private boolean selected;

    /**
     * Create a board from a pre-defined descriptor (name + position).
     *
     * @param desc             the board descriptor
     * @param selectionService the related selection service for input and output
     * @param eventsRead       the collection of event classes to observe
     * @param selected         true to pre-select the board
     * @param useCount         true for a count field
     * @param useVip           true for a VIP label and field
     * @param useDump          true for a dump button
     */
    public Board (Desc desc,
                  SelectionService selectionService,
                  Class<?>[] eventsRead,
                  boolean selected,
                  boolean useCount,
                  boolean useVip,
                  boolean useDump)
    {
        this(
                desc.name,
                desc.position,
                selectionService,
                eventsRead,
                selected,
                useCount,
                useVip,
                useDump);
    }

    /**
     * Create a board, with (dynamic) name and position.
     *
     * @param name             a name assigned to the board
     * @param position         the preferred position within BoardsPane display
     * @param selectionService the related selection service for input and output
     * @param eventsRead       the collection of event classes to observe
     * @param selected         true to pre-select the board
     * @param useCount         true for a count field
     * @param useVip           true for a VIP label and field
     * @param useDump          true for a dump button
     */
    public Board (String name,
                  int position,
                  SelectionService selectionService,
                  Class[] eventsRead,
                  boolean selected,
                  boolean useCount,
                  boolean useVip,
                  boolean useDump)
    {
        this.name = name;
        this.position = position;
        this.selectionService = selectionService;
        this.eventsRead = eventsRead;
        this.selected = selected;

        // Layout header and body parts
        header = new Header(name, useCount, useVip, useDump);
        defineLayout();
    }

<<<<<<< HEAD
    //~ Methods ------------------------------------------------------------------------------------
    //-------------//
    // emptyFields //
    //-------------//
    /**
     * Convenient method to empty all the text fields of a given JComponent.
     *
     * @param component the component to "blank".
     */
    public static void emptyFields (JComponent component)
    {
        for (Component comp : component.getComponents()) {
            if (comp instanceof JTextField) {
                ((JTextField) comp).setText("");
            }
        }
    }

=======
>>>>>>> 8e2b0fd5
    //---------//
    // connect //
    //---------//
    /**
     * Connect to input selections.
     */
    public void connect ()
    {
        if (eventsRead != null) {
            for (Class<?> eventClass : eventsRead) {
                selectionService.subscribeStrongly(eventClass, this);

                // Refresh with latest data for this event class
                UserEvent event = (UserEvent) selectionService.getLastEvent(eventClass);

                if (event != null) {
                    event.movement = null;
                    onEvent(event);
                }
            }
        }
    }

    //------------//
    // disconnect //
    //------------//
    /**
     * Disconnect from input selections.
     */
    public void disconnect ()
    {
        if (eventsRead != null) {
            for (Class<?> eventClass : eventsRead) {
                selectionService.unsubscribe(eventClass, this);
            }
        }
    }

    //--------------//
    // getComponent //
    //--------------//
    /**
     * Report the UI component.
     *
     * @return the concrete component
     */
    public JPanel getComponent ()
    {
        return component;
    }

    //---------//
    // getName //
    //---------//
    /**
     * Report the name for this board instance.
     *
     * @return an instance name
     */
    public String getName ()
    {
        return name;
    }

    //------------//
    // isSelected //
    //------------//
    /**
     * Report whether this board is currently selected.
     *
     * @return true if selected
     */
    public boolean isSelected ()
    {
        return selected;
    }

    //-------------//
    // setSelected //
    //-------------//
    /**
     * Select or not this board in its containing BoardsPane.
     *
     * @param selected true for selected, false for de-selected
     */
    public void setSelected (boolean selected)
    {
        // No modification?
        if (selected == this.selected) {
            return;
        }

        if (selected) {
            connect();
        } else {
            disconnect();
        }

        this.selected = selected;

        if (parent != null) {
            parent.update();
        }
    }

    //-------------//
    // resizeBoard //
    //-------------//
    /**
     * Resize board component, to adapt to its new composition.
     */
    public void resizeBoard ()
    {
        component.invalidate();
        component.validate();
        component.repaint();
    }

    //-----------//
    // setParent //
    //-----------//
    public void setParent (BoardsPane parent)
    {
        this.parent = parent;
    }

    //------------//
    // setVisible //
    //------------//
    /**
     * Make this board visible or not.
     *
     * @param bool true for visible
     */
    public void setVisible (boolean bool)
    {
        component.setVisible(bool);
    }

    //----------//
    // toString //
    //----------//
    @Override
    public String toString ()
    {
        return "{" + ClassUtil.nameOf(this) + " " + name + "}";
    }

    //---------//
    // getBody //
    //---------//
    /**
     * Report the body part of the board.
     *
     * @return the body
     */
    protected JPanel getBody ()
    {
        return body;
    }

    //---------------//
    // getCountField //
    //---------------//
    protected JLabel getCountField ()
    {
        return header.count;
    }

    //---------------//
    // getDumpButton //
    //---------------//
    /**
     * Report the Dump button of the board, if any.
     *
     * @return the dump button, or null
     */
    protected JButton getDumpButton ()
    {
        return header.dump;
    }

    //---------------------//
    // getSelectionService //
    //---------------------//
    /**
     * Report the selection service this board is linked to.
     *
     * @return the selectionService
     */
    protected SelectionService getSelectionService ()
    {
        return selectionService;
    }

    //-----------//
    // getVipBox //
    //-----------//
    /**
     * Get access to the VIP box, if any.
     *
     * @return the vip label+field
     */
    protected LCheckBox getVipBox ()
    {
        return header.vip;
    }

    //--------------//
    // defineLayout //
    //--------------//
    private void defineLayout ()
    {
        component.setNoInsets();
        body.setNoInsets();

        CellConstraints cst = new CellConstraints();
        FormLayout layout = new FormLayout("pref", "pref," + Panel.getFieldInterline() + ",pref");
        PanelBuilder builder = new PanelBuilder(layout, component);

        builder.add(header, cst.xy(1, 1));
        builder.add(body, cst.xy(1, 3));
    }

    //-------------//
    // emptyFields //
    //-------------//
    /**
     * Convenient method to empty all the text fields of a given JComponent.
     *
     * @param component the component to "blank".
     */
    public static void emptyFields (JComponent component)
    {
        for (Component comp : component.getComponents()) {
            if (comp instanceof JTextField) {
                ((JTextComponent) comp).setText("");
            }
        }
    }

    //------//
    // Desc //
    //------//
    /**
     * A way to describe a board kind.
     */
    public static class Desc
    {

        /** Default name for this board. */
        public final String name;

        /** Preferred position within its containing BoardsPane. */
        public final int position;

        public Desc (String name,
                     int position)
        {
            this.name = name;
            this.position = position;
        }
    }

    //--------//
    // Header //
    //--------//
    /**
     * The board header is a horizontal line with the board title,
     * and perhaps a dump button.
     */
    private static class Header
            extends Panel
    {

        /** The board title. */
        private final String title;

        /** Output: Count of entities, if any. */
        private final JLabel count;

        /** Input / Output : VIP flag, if any. */
        private final LCheckBox vip;

        /** Dump button, if any. */
        private final JButton dump;

        Header (String title,
                boolean withCount,
                boolean withVip,
                boolean withDump)
        {
            this.title = title;

            count = withCount ? new JLabel("") : null;
            vip = withVip ? new LCheckBox("Vip", "Is this entity flagged as VIP?") : null;
            dump = withDump ? new JButton("Dump") : null;

            setNoInsets();
            defineLayout();
        }

        private void defineLayout ()
        {
            CellConstraints cst = new CellConstraints();
            StringBuilder sb = new StringBuilder();
            // title & separator
            sb.append("107dlu");
            // count label
            sb.append(",").append(Panel.getFieldInterval()).append(",15dlu");
            // vip label+box
            sb.append(",").append(Panel.getFieldInterval()).append(",12dlu,").append(
                    Panel.getLabelInterval()).append(",10dlu");
            // dump button
            sb.append(",").append(Panel.getFieldInterval()).append(",35dlu");

            FormLayout layout = new FormLayout(sb.toString(), "pref");
            PanelBuilder builder = new PanelBuilder(layout, this);

            int sepEnd = 9;

            if (dump != null) {
                sepEnd = 7;
                builder.add(dump, cst.xyw(9, 1, 1));
            }

            if (vip != null) {
                sepEnd = 3;
                builder.add(vip.getLabel(), cst.xy(5, 1));
                builder.add(vip.getField(), cst.xy(7, 1));
            }

            if (count != null) {
                sepEnd = 1;
                builder.add(count, cst.xy(3, 1, "right, center"));
            }

            builder.addSeparator(title, cst.xyw(1, 1, sepEnd));
        }
    }
}
<|MERGE_RESOLUTION|>--- conflicted
+++ resolved
@@ -1,580 +1,555 @@
-//------------------------------------------------------------------------------------------------//
-//                                                                                                //
-//                                           B o a r d                                            //
-//                                                                                                //
-//------------------------------------------------------------------------------------------------//
-// <editor-fold defaultstate="collapsed" desc="hdr">
-//
-//  Copyright © Audiveris 2018. All rights reserved.
-//
-//  This program is free software: you can redistribute it and/or modify it under the terms of the
-//  GNU Affero General Public License as published by the Free Software Foundation, either version
-//  3 of the License, or (at your option) any later version.
-//
-//  This program is distributed in the hope that it will be useful, but WITHOUT ANY WARRANTY;
-//  without even the implied warranty of MERCHANTABILITY or FITNESS FOR A PARTICULAR PURPOSE.
-//  See the GNU Affero General Public License for more details.
-//
-//  You should have received a copy of the GNU Affero General Public License along with this
-//  program.  If not, see <http://www.gnu.org/licenses/>.
-//------------------------------------------------------------------------------------------------//
-// </editor-fold>
-package org.audiveris.omr.ui;
-
-import com.jgoodies.forms.builder.PanelBuilder;
-import com.jgoodies.forms.layout.CellConstraints;
-import com.jgoodies.forms.layout.FormLayout;
-
-import org.audiveris.omr.ui.field.LCheckBox;
-import org.audiveris.omr.ui.selection.SelectionService;
-import org.audiveris.omr.ui.selection.UserEvent;
-import org.audiveris.omr.ui.util.Panel;
-import org.audiveris.omr.util.ClassUtil;
-
-import org.bushe.swing.event.EventSubscriber;
-
-import org.slf4j.Logger;
-import org.slf4j.LoggerFactory;
-
-import java.awt.Component;
-import java.util.Comparator;
-
-import javax.swing.JButton;
-import javax.swing.JComponent;
-import javax.swing.JLabel;
-import javax.swing.JPanel;
-import javax.swing.JTextField;
-import javax.swing.text.JTextComponent;
-
-/**
- * Class {@code Board} defines the common properties of any user board such as
- * PixelBoard, SectionBoard, and the like.
- * <p>
- * Each board has a standard header composed of a title, a horizontal separator and optionally a
- * dump button. The board body is handled by the subclass.
- * </p>
- * <p>
- * Any board can be (de)selected in its containing {@link BoardsPane}. This can be done
- * programmatically using {@link #setSelected(boolean)} and manually (via a right-click in the
- * BoardsPane).
- * </p>
- * <p>
- * Only selected boards can be seen in the BoardsPane display. A selected board can be made
- * currently (in)visible programmatically using {@link #setVisible(boolean)}.
- * Typically, {@link org.audiveris.omr.check.CheckBoard}'s are visible only when they carry
- * glyph information.
- * </p>
- * <p>
- * By default, any board can have a related SelectionService, used for subscribe (input) and publish
- * (output). When {@link #connect} is called, the board instance is subscribed to its
- * SelectionService for a specific collection of event classes. Similarly, {@link #disconnect}
- * un-subscribes the Board instance from the same event classes.
- * </p>
- * <p>
- * This {@code Board} class is still an abstract class, since the onEvent() method must be
- * provided by every subclass.
- * </p>
- *
- * @author Hervé Bitteur
- */
-public abstract class Board
-        implements EventSubscriber<UserEvent>
-{
-
-    private static final Logger logger = LoggerFactory.getLogger(Board.class);
-
-    // Predefined boards names with preferred display positions
-    public static final Desc PIXEL = new Desc("Pixel", 100);
-
-    public static final Desc BINARIZATION = new Desc("Binarization", 150);
-
-    public static final Desc RUN = new Desc("Run", 200);
-
-    public static final Desc SECTION = new Desc("Section", 250);
-
-    public static final Desc FILAMENT = new Desc("Filament", 300);
-
-    public static final Desc SAMPLE = new Desc("Sample", 400);
-
-    public static final Desc GLYPH = new Desc("Glyph", 500);
-
-    public static final Desc ANNOTATION = new Desc("Annotation", 525);
-
-    public static final Desc INTER = new Desc("Inter", 550);
-
-    public static final Desc TEMPLATE = new Desc("Template", 575);
-
-    public static final Desc FOCUS = new Desc("Focus", 600);
-
-    public static final Desc SHAPE = new Desc("Shape", 700);
-
-    public static final Desc EVAL = new Desc("Eval", 800);
-
-    public static final Desc CHECK = new Desc("Check", 900);
-
-    /** To sort boards by their position. */
-    public static final Comparator<Board> byPosition = new Comparator<Board>()
-    {
-        @Override
-        public int compare (Board b1,
-                            Board b2)
-        {
-            return Integer.compare(b1.position, b2.position);
-        }
-    };
-
-<<<<<<< HEAD
-    //~ Instance fields ----------------------------------------------------------------------------
-=======
->>>>>>> 8e2b0fd5
-    /** The board instance name. */
-    private final String name;
-
-    /** The hosting BoardsPane, if any. */
-    private BoardsPane parent;
-
-    /** The board header. */
-    private final Header header;
-
-    /** The body part of the component. */
-    private final Panel body = new Panel();
-
-    /** The swing component of the board instance. */
-    private final Panel component = new Panel();
-
-    /** The event service this board interacts with. */
-    private final SelectionService selectionService;
-
-    /** The collection of event classes to be observed. */
-    private final Class<?>[] eventsRead;
-
-    /** The preferred position in BoardsPane sequence. */
-    private final int position;
-
-    /** Board is selected?. */
-    private boolean selected;
-
-    /**
-     * Create a board from a pre-defined descriptor (name + position).
-     *
-     * @param desc             the board descriptor
-     * @param selectionService the related selection service for input and output
-     * @param eventsRead       the collection of event classes to observe
-     * @param selected         true to pre-select the board
-     * @param useCount         true for a count field
-     * @param useVip           true for a VIP label and field
-     * @param useDump          true for a dump button
-     */
-    public Board (Desc desc,
-                  SelectionService selectionService,
-                  Class<?>[] eventsRead,
-                  boolean selected,
-                  boolean useCount,
-                  boolean useVip,
-                  boolean useDump)
-    {
-        this(
-                desc.name,
-                desc.position,
-                selectionService,
-                eventsRead,
-                selected,
-                useCount,
-                useVip,
-                useDump);
-    }
-
-    /**
-     * Create a board, with (dynamic) name and position.
-     *
-     * @param name             a name assigned to the board
-     * @param position         the preferred position within BoardsPane display
-     * @param selectionService the related selection service for input and output
-     * @param eventsRead       the collection of event classes to observe
-     * @param selected         true to pre-select the board
-     * @param useCount         true for a count field
-     * @param useVip           true for a VIP label and field
-     * @param useDump          true for a dump button
-     */
-    public Board (String name,
-                  int position,
-                  SelectionService selectionService,
-                  Class[] eventsRead,
-                  boolean selected,
-                  boolean useCount,
-                  boolean useVip,
-                  boolean useDump)
-    {
-        this.name = name;
-        this.position = position;
-        this.selectionService = selectionService;
-        this.eventsRead = eventsRead;
-        this.selected = selected;
-
-        // Layout header and body parts
-        header = new Header(name, useCount, useVip, useDump);
-        defineLayout();
-    }
-
-<<<<<<< HEAD
-    //~ Methods ------------------------------------------------------------------------------------
-    //-------------//
-    // emptyFields //
-    //-------------//
-    /**
-     * Convenient method to empty all the text fields of a given JComponent.
-     *
-     * @param component the component to "blank".
-     */
-    public static void emptyFields (JComponent component)
-    {
-        for (Component comp : component.getComponents()) {
-            if (comp instanceof JTextField) {
-                ((JTextField) comp).setText("");
-            }
-        }
-    }
-
-=======
->>>>>>> 8e2b0fd5
-    //---------//
-    // connect //
-    //---------//
-    /**
-     * Connect to input selections.
-     */
-    public void connect ()
-    {
-        if (eventsRead != null) {
-            for (Class<?> eventClass : eventsRead) {
-                selectionService.subscribeStrongly(eventClass, this);
-
-                // Refresh with latest data for this event class
-                UserEvent event = (UserEvent) selectionService.getLastEvent(eventClass);
-
-                if (event != null) {
-                    event.movement = null;
-                    onEvent(event);
-                }
-            }
-        }
-    }
-
-    //------------//
-    // disconnect //
-    //------------//
-    /**
-     * Disconnect from input selections.
-     */
-    public void disconnect ()
-    {
-        if (eventsRead != null) {
-            for (Class<?> eventClass : eventsRead) {
-                selectionService.unsubscribe(eventClass, this);
-            }
-        }
-    }
-
-    //--------------//
-    // getComponent //
-    //--------------//
-    /**
-     * Report the UI component.
-     *
-     * @return the concrete component
-     */
-    public JPanel getComponent ()
-    {
-        return component;
-    }
-
-    //---------//
-    // getName //
-    //---------//
-    /**
-     * Report the name for this board instance.
-     *
-     * @return an instance name
-     */
-    public String getName ()
-    {
-        return name;
-    }
-
-    //------------//
-    // isSelected //
-    //------------//
-    /**
-     * Report whether this board is currently selected.
-     *
-     * @return true if selected
-     */
-    public boolean isSelected ()
-    {
-        return selected;
-    }
-
-    //-------------//
-    // setSelected //
-    //-------------//
-    /**
-     * Select or not this board in its containing BoardsPane.
-     *
-     * @param selected true for selected, false for de-selected
-     */
-    public void setSelected (boolean selected)
-    {
-        // No modification?
-        if (selected == this.selected) {
-            return;
-        }
-
-        if (selected) {
-            connect();
-        } else {
-            disconnect();
-        }
-
-        this.selected = selected;
-
-        if (parent != null) {
-            parent.update();
-        }
-    }
-
-    //-------------//
-    // resizeBoard //
-    //-------------//
-    /**
-     * Resize board component, to adapt to its new composition.
-     */
-    public void resizeBoard ()
-    {
-        component.invalidate();
-        component.validate();
-        component.repaint();
-    }
-
-    //-----------//
-    // setParent //
-    //-----------//
-    public void setParent (BoardsPane parent)
-    {
-        this.parent = parent;
-    }
-
-    //------------//
-    // setVisible //
-    //------------//
-    /**
-     * Make this board visible or not.
-     *
-     * @param bool true for visible
-     */
-    public void setVisible (boolean bool)
-    {
-        component.setVisible(bool);
-    }
-
-    //----------//
-    // toString //
-    //----------//
-    @Override
-    public String toString ()
-    {
-        return "{" + ClassUtil.nameOf(this) + " " + name + "}";
-    }
-
-    //---------//
-    // getBody //
-    //---------//
-    /**
-     * Report the body part of the board.
-     *
-     * @return the body
-     */
-    protected JPanel getBody ()
-    {
-        return body;
-    }
-
-    //---------------//
-    // getCountField //
-    //---------------//
-    protected JLabel getCountField ()
-    {
-        return header.count;
-    }
-
-    //---------------//
-    // getDumpButton //
-    //---------------//
-    /**
-     * Report the Dump button of the board, if any.
-     *
-     * @return the dump button, or null
-     */
-    protected JButton getDumpButton ()
-    {
-        return header.dump;
-    }
-
-    //---------------------//
-    // getSelectionService //
-    //---------------------//
-    /**
-     * Report the selection service this board is linked to.
-     *
-     * @return the selectionService
-     */
-    protected SelectionService getSelectionService ()
-    {
-        return selectionService;
-    }
-
-    //-----------//
-    // getVipBox //
-    //-----------//
-    /**
-     * Get access to the VIP box, if any.
-     *
-     * @return the vip label+field
-     */
-    protected LCheckBox getVipBox ()
-    {
-        return header.vip;
-    }
-
-    //--------------//
-    // defineLayout //
-    //--------------//
-    private void defineLayout ()
-    {
-        component.setNoInsets();
-        body.setNoInsets();
-
-        CellConstraints cst = new CellConstraints();
-        FormLayout layout = new FormLayout("pref", "pref," + Panel.getFieldInterline() + ",pref");
-        PanelBuilder builder = new PanelBuilder(layout, component);
-
-        builder.add(header, cst.xy(1, 1));
-        builder.add(body, cst.xy(1, 3));
-    }
-
-    //-------------//
-    // emptyFields //
-    //-------------//
-    /**
-     * Convenient method to empty all the text fields of a given JComponent.
-     *
-     * @param component the component to "blank".
-     */
-    public static void emptyFields (JComponent component)
-    {
-        for (Component comp : component.getComponents()) {
-            if (comp instanceof JTextField) {
-                ((JTextComponent) comp).setText("");
-            }
-        }
-    }
-
-    //------//
-    // Desc //
-    //------//
-    /**
-     * A way to describe a board kind.
-     */
-    public static class Desc
-    {
-
-        /** Default name for this board. */
-        public final String name;
-
-        /** Preferred position within its containing BoardsPane. */
-        public final int position;
-
-        public Desc (String name,
-                     int position)
-        {
-            this.name = name;
-            this.position = position;
-        }
-    }
-
-    //--------//
-    // Header //
-    //--------//
-    /**
-     * The board header is a horizontal line with the board title,
-     * and perhaps a dump button.
-     */
-    private static class Header
-            extends Panel
-    {
-
-        /** The board title. */
-        private final String title;
-
-        /** Output: Count of entities, if any. */
-        private final JLabel count;
-
-        /** Input / Output : VIP flag, if any. */
-        private final LCheckBox vip;
-
-        /** Dump button, if any. */
-        private final JButton dump;
-
-        Header (String title,
-                boolean withCount,
-                boolean withVip,
-                boolean withDump)
-        {
-            this.title = title;
-
-            count = withCount ? new JLabel("") : null;
-            vip = withVip ? new LCheckBox("Vip", "Is this entity flagged as VIP?") : null;
-            dump = withDump ? new JButton("Dump") : null;
-
-            setNoInsets();
-            defineLayout();
-        }
-
-        private void defineLayout ()
-        {
-            CellConstraints cst = new CellConstraints();
-            StringBuilder sb = new StringBuilder();
-            // title & separator
-            sb.append("107dlu");
-            // count label
-            sb.append(",").append(Panel.getFieldInterval()).append(",15dlu");
-            // vip label+box
-            sb.append(",").append(Panel.getFieldInterval()).append(",12dlu,").append(
-                    Panel.getLabelInterval()).append(",10dlu");
-            // dump button
-            sb.append(",").append(Panel.getFieldInterval()).append(",35dlu");
-
-            FormLayout layout = new FormLayout(sb.toString(), "pref");
-            PanelBuilder builder = new PanelBuilder(layout, this);
-
-            int sepEnd = 9;
-
-            if (dump != null) {
-                sepEnd = 7;
-                builder.add(dump, cst.xyw(9, 1, 1));
-            }
-
-            if (vip != null) {
-                sepEnd = 3;
-                builder.add(vip.getLabel(), cst.xy(5, 1));
-                builder.add(vip.getField(), cst.xy(7, 1));
-            }
-
-            if (count != null) {
-                sepEnd = 1;
-                builder.add(count, cst.xy(3, 1, "right, center"));
-            }
-
-            builder.addSeparator(title, cst.xyw(1, 1, sepEnd));
-        }
-    }
-}
+//------------------------------------------------------------------------------------------------//
+//                                                                                                //
+//                                           B o a r d                                            //
+//                                                                                                //
+//------------------------------------------------------------------------------------------------//
+// <editor-fold defaultstate="collapsed" desc="hdr">
+//
+//  Copyright © Audiveris 2018. All rights reserved.
+//
+//  This program is free software: you can redistribute it and/or modify it under the terms of the
+//  GNU Affero General Public License as published by the Free Software Foundation, either version
+//  3 of the License, or (at your option) any later version.
+//
+//  This program is distributed in the hope that it will be useful, but WITHOUT ANY WARRANTY;
+//  without even the implied warranty of MERCHANTABILITY or FITNESS FOR A PARTICULAR PURPOSE.
+//  See the GNU Affero General Public License for more details.
+//
+//  You should have received a copy of the GNU Affero General Public License along with this
+//  program.  If not, see <http://www.gnu.org/licenses/>.
+//------------------------------------------------------------------------------------------------//
+// </editor-fold>
+package org.audiveris.omr.ui;
+
+import com.jgoodies.forms.builder.PanelBuilder;
+import com.jgoodies.forms.layout.CellConstraints;
+import com.jgoodies.forms.layout.FormLayout;
+
+import org.audiveris.omr.ui.field.LCheckBox;
+import org.audiveris.omr.ui.selection.SelectionService;
+import org.audiveris.omr.ui.selection.UserEvent;
+import org.audiveris.omr.ui.util.Panel;
+import org.audiveris.omr.util.ClassUtil;
+
+import org.bushe.swing.event.EventSubscriber;
+
+import org.slf4j.Logger;
+import org.slf4j.LoggerFactory;
+
+import java.awt.Component;
+import java.util.Comparator;
+
+import javax.swing.JButton;
+import javax.swing.JComponent;
+import javax.swing.JLabel;
+import javax.swing.JPanel;
+import javax.swing.JTextField;
+import javax.swing.text.JTextComponent;
+
+/**
+ * Class {@code Board} defines the common properties of any user board such as
+ * PixelBoard, SectionBoard, and the like.
+ * <p>
+ * Each board has a standard header composed of a title, a horizontal separator and optionally a
+ * dump button. The board body is handled by the subclass.
+ * </p>
+ * <p>
+ * Any board can be (de)selected in its containing {@link BoardsPane}. This can be done
+ * programmatically using {@link #setSelected(boolean)} and manually (via a right-click in the
+ * BoardsPane).
+ * </p>
+ * <p>
+ * Only selected boards can be seen in the BoardsPane display. A selected board can be made
+ * currently (in)visible programmatically using {@link #setVisible(boolean)}.
+ * Typically, {@link org.audiveris.omr.check.CheckBoard}'s are visible only when they carry
+ * glyph information.
+ * </p>
+ * <p>
+ * By default, any board can have a related SelectionService, used for subscribe (input) and publish
+ * (output). When {@link #connect} is called, the board instance is subscribed to its
+ * SelectionService for a specific collection of event classes. Similarly, {@link #disconnect}
+ * un-subscribes the Board instance from the same event classes.
+ * </p>
+ * <p>
+ * This {@code Board} class is still an abstract class, since the onEvent() method must be
+ * provided by every subclass.
+ * </p>
+ *
+ * @author Hervé Bitteur
+ */
+public abstract class Board
+        implements EventSubscriber<UserEvent>
+{
+
+    private static final Logger logger = LoggerFactory.getLogger(Board.class);
+
+    // Predefined boards names with preferred display positions
+    public static final Desc PIXEL = new Desc("Pixel", 100);
+
+    public static final Desc BINARIZATION = new Desc("Binarization", 150);
+
+    public static final Desc RUN = new Desc("Run", 200);
+
+    public static final Desc SECTION = new Desc("Section", 250);
+
+    public static final Desc FILAMENT = new Desc("Filament", 300);
+
+    public static final Desc SAMPLE = new Desc("Sample", 400);
+
+    public static final Desc GLYPH = new Desc("Glyph", 500);
+
+    public static final Desc ANNOTATION = new Desc("Annotation", 525);
+
+    public static final Desc INTER = new Desc("Inter", 550);
+
+    public static final Desc TEMPLATE = new Desc("Template", 575);
+
+    public static final Desc FOCUS = new Desc("Focus", 600);
+
+    public static final Desc SHAPE = new Desc("Shape", 700);
+
+    public static final Desc EVAL = new Desc("Eval", 800);
+
+    public static final Desc CHECK = new Desc("Check", 900);
+
+    /** To sort boards by their position. */
+    public static final Comparator<Board> byPosition = new Comparator<Board>()
+    {
+        @Override
+        public int compare (Board b1,
+                            Board b2)
+        {
+            return Integer.compare(b1.position, b2.position);
+        }
+    };
+
+    /** The board instance name. */
+    private final String name;
+
+    /** The hosting BoardsPane, if any. */
+    private BoardsPane parent;
+
+    /** The board header. */
+    private final Header header;
+
+    /** The body part of the component. */
+    private final Panel body = new Panel();
+
+    /** The swing component of the board instance. */
+    private final Panel component = new Panel();
+
+    /** The event service this board interacts with. */
+    private final SelectionService selectionService;
+
+    /** The collection of event classes to be observed. */
+    private final Class<?>[] eventsRead;
+
+    /** The preferred position in BoardsPane sequence. */
+    private final int position;
+
+    /** Board is selected?. */
+    private boolean selected;
+
+    /**
+     * Create a board from a pre-defined descriptor (name + position).
+     *
+     * @param desc             the board descriptor
+     * @param selectionService the related selection service for input and output
+     * @param eventsRead       the collection of event classes to observe
+     * @param selected         true to pre-select the board
+     * @param useCount         true for a count field
+     * @param useVip           true for a VIP label and field
+     * @param useDump          true for a dump button
+     */
+    public Board (Desc desc,
+                  SelectionService selectionService,
+                  Class<?>[] eventsRead,
+                  boolean selected,
+                  boolean useCount,
+                  boolean useVip,
+                  boolean useDump)
+    {
+        this(
+                desc.name,
+                desc.position,
+                selectionService,
+                eventsRead,
+                selected,
+                useCount,
+                useVip,
+                useDump);
+    }
+
+    /**
+     * Create a board, with (dynamic) name and position.
+     *
+     * @param name             a name assigned to the board
+     * @param position         the preferred position within BoardsPane display
+     * @param selectionService the related selection service for input and output
+     * @param eventsRead       the collection of event classes to observe
+     * @param selected         true to pre-select the board
+     * @param useCount         true for a count field
+     * @param useVip           true for a VIP label and field
+     * @param useDump          true for a dump button
+     */
+    public Board (String name,
+                  int position,
+                  SelectionService selectionService,
+                  Class[] eventsRead,
+                  boolean selected,
+                  boolean useCount,
+                  boolean useVip,
+                  boolean useDump)
+    {
+        this.name = name;
+        this.position = position;
+        this.selectionService = selectionService;
+        this.eventsRead = eventsRead;
+        this.selected = selected;
+
+        // Layout header and body parts
+        header = new Header(name, useCount, useVip, useDump);
+        defineLayout();
+    }
+
+    //---------//
+    // connect //
+    //---------//
+    /**
+     * Connect to input selections.
+     */
+    public void connect ()
+    {
+        if (eventsRead != null) {
+            for (Class<?> eventClass : eventsRead) {
+                selectionService.subscribeStrongly(eventClass, this);
+
+                // Refresh with latest data for this event class
+                UserEvent event = (UserEvent) selectionService.getLastEvent(eventClass);
+
+                if (event != null) {
+                    event.movement = null;
+                    onEvent(event);
+                }
+            }
+        }
+    }
+
+    //------------//
+    // disconnect //
+    //------------//
+    /**
+     * Disconnect from input selections.
+     */
+    public void disconnect ()
+    {
+        if (eventsRead != null) {
+            for (Class<?> eventClass : eventsRead) {
+                selectionService.unsubscribe(eventClass, this);
+            }
+        }
+    }
+
+    //--------------//
+    // getComponent //
+    //--------------//
+    /**
+     * Report the UI component.
+     *
+     * @return the concrete component
+     */
+    public JPanel getComponent ()
+    {
+        return component;
+    }
+
+    //---------//
+    // getName //
+    //---------//
+    /**
+     * Report the name for this board instance.
+     *
+     * @return an instance name
+     */
+    public String getName ()
+    {
+        return name;
+    }
+
+    //------------//
+    // isSelected //
+    //------------//
+    /**
+     * Report whether this board is currently selected.
+     *
+     * @return true if selected
+     */
+    public boolean isSelected ()
+    {
+        return selected;
+    }
+
+    //-------------//
+    // setSelected //
+    //-------------//
+    /**
+     * Select or not this board in its containing BoardsPane.
+     *
+     * @param selected true for selected, false for de-selected
+     */
+    public void setSelected (boolean selected)
+    {
+        // No modification?
+        if (selected == this.selected) {
+            return;
+        }
+
+        if (selected) {
+            connect();
+        } else {
+            disconnect();
+        }
+
+        this.selected = selected;
+
+        if (parent != null) {
+            parent.update();
+        }
+    }
+
+    //-------------//
+    // resizeBoard //
+    //-------------//
+    /**
+     * Resize board component, to adapt to its new composition.
+     */
+    public void resizeBoard ()
+    {
+        component.invalidate();
+        component.validate();
+        component.repaint();
+    }
+
+    //-----------//
+    // setParent //
+    //-----------//
+    public void setParent (BoardsPane parent)
+    {
+        this.parent = parent;
+    }
+
+    //------------//
+    // setVisible //
+    //------------//
+    /**
+     * Make this board visible or not.
+     *
+     * @param bool true for visible
+     */
+    public void setVisible (boolean bool)
+    {
+        component.setVisible(bool);
+    }
+
+    //----------//
+    // toString //
+    //----------//
+    @Override
+    public String toString ()
+    {
+        return "{" + ClassUtil.nameOf(this) + " " + name + "}";
+    }
+
+    //---------//
+    // getBody //
+    //---------//
+    /**
+     * Report the body part of the board.
+     *
+     * @return the body
+     */
+    protected JPanel getBody ()
+    {
+        return body;
+    }
+
+    //---------------//
+    // getCountField //
+    //---------------//
+    protected JLabel getCountField ()
+    {
+        return header.count;
+    }
+
+    //---------------//
+    // getDumpButton //
+    //---------------//
+    /**
+     * Report the Dump button of the board, if any.
+     *
+     * @return the dump button, or null
+     */
+    protected JButton getDumpButton ()
+    {
+        return header.dump;
+    }
+
+    //---------------------//
+    // getSelectionService //
+    //---------------------//
+    /**
+     * Report the selection service this board is linked to.
+     *
+     * @return the selectionService
+     */
+    protected SelectionService getSelectionService ()
+    {
+        return selectionService;
+    }
+
+    //-----------//
+    // getVipBox //
+    //-----------//
+    /**
+     * Get access to the VIP box, if any.
+     *
+     * @return the vip label+field
+     */
+    protected LCheckBox getVipBox ()
+    {
+        return header.vip;
+    }
+
+    //--------------//
+    // defineLayout //
+    //--------------//
+    private void defineLayout ()
+    {
+        component.setNoInsets();
+        body.setNoInsets();
+
+        CellConstraints cst = new CellConstraints();
+        FormLayout layout = new FormLayout("pref", "pref," + Panel.getFieldInterline() + ",pref");
+        PanelBuilder builder = new PanelBuilder(layout, component);
+
+        builder.add(header, cst.xy(1, 1));
+        builder.add(body, cst.xy(1, 3));
+    }
+
+    //-------------//
+    // emptyFields //
+    //-------------//
+    /**
+     * Convenient method to empty all the text fields of a given JComponent.
+     *
+     * @param component the component to "blank".
+     */
+    public static void emptyFields (JComponent component)
+    {
+        for (Component comp : component.getComponents()) {
+            if (comp instanceof JTextField) {
+                ((JTextComponent) comp).setText("");
+            }
+        }
+    }
+
+    //------//
+    // Desc //
+    //------//
+    /**
+     * A way to describe a board kind.
+     */
+    public static class Desc
+    {
+
+        /** Default name for this board. */
+        public final String name;
+
+        /** Preferred position within its containing BoardsPane. */
+        public final int position;
+
+        public Desc (String name,
+                     int position)
+        {
+            this.name = name;
+            this.position = position;
+        }
+    }
+
+    //--------//
+    // Header //
+    //--------//
+    /**
+     * The board header is a horizontal line with the board title,
+     * and perhaps a dump button.
+     */
+    private static class Header
+            extends Panel
+    {
+
+        /** The board title. */
+        private final String title;
+
+        /** Output: Count of entities, if any. */
+        private final JLabel count;
+
+        /** Input / Output : VIP flag, if any. */
+        private final LCheckBox vip;
+
+        /** Dump button, if any. */
+        private final JButton dump;
+
+        Header (String title,
+                boolean withCount,
+                boolean withVip,
+                boolean withDump)
+        {
+            this.title = title;
+
+            count = withCount ? new JLabel("") : null;
+            vip = withVip ? new LCheckBox("Vip", "Is this entity flagged as VIP?") : null;
+            dump = withDump ? new JButton("Dump") : null;
+
+            setNoInsets();
+            defineLayout();
+        }
+
+        private void defineLayout ()
+        {
+            CellConstraints cst = new CellConstraints();
+            StringBuilder sb = new StringBuilder();
+            // title & separator
+            sb.append("107dlu");
+            // count label
+            sb.append(",").append(Panel.getFieldInterval()).append(",15dlu");
+            // vip label+box
+            sb.append(",").append(Panel.getFieldInterval()).append(",12dlu,").append(
+                    Panel.getLabelInterval()).append(",10dlu");
+            // dump button
+            sb.append(",").append(Panel.getFieldInterval()).append(",35dlu");
+
+            FormLayout layout = new FormLayout(sb.toString(), "pref");
+            PanelBuilder builder = new PanelBuilder(layout, this);
+
+            int sepEnd = 9;
+
+            if (dump != null) {
+                sepEnd = 7;
+                builder.add(dump, cst.xyw(9, 1, 1));
+            }
+
+            if (vip != null) {
+                sepEnd = 3;
+                builder.add(vip.getLabel(), cst.xy(5, 1));
+                builder.add(vip.getField(), cst.xy(7, 1));
+            }
+
+            if (count != null) {
+                sepEnd = 1;
+                builder.add(count, cst.xy(3, 1, "right, center"));
+            }
+
+            builder.addSeparator(title, cst.xyw(1, 1, sepEnd));
+        }
+    }
+}