--- conflicted
+++ resolved
@@ -1,1090 +1,1018 @@
-//------------------------------------------------------------------------------------------------//
-//                                                                                                //
-//                                 S c o r e P a r a m e t e r s                                  //
-//                                                                                                //
-//------------------------------------------------------------------------------------------------//
-// <editor-fold defaultstate="collapsed" desc="hdr">
-//
-//  Copyright © Audiveris 2018. All rights reserved.
-//
-//  This program is free software: you can redistribute it and/or modify it under the terms of the
-//  GNU Affero General Public License as published by the Free Software Foundation, either version
-//  3 of the License, or (at your option) any later version.
-//
-//  This program is distributed in the hope that it will be useful, but WITHOUT ANY WARRANTY;
-//  without even the implied warranty of MERCHANTABILITY or FITNESS FOR A PARTICULAR PURPOSE.
-//  See the GNU Affero General Public License for more details.
-//
-//  You should have received a copy of the GNU Affero General Public License along with this
-//  program.  If not, see <http://www.gnu.org/licenses/>.
-//------------------------------------------------------------------------------------------------//
-// </editor-fold>
-package org.audiveris.omr.score.ui;
-
-import com.jgoodies.forms.builder.PanelBuilder;
-import com.jgoodies.forms.layout.CellConstraints;
-
-import org.audiveris.omr.image.AdaptiveDescriptor;
-import org.audiveris.omr.image.FilterDescriptor;
-import org.audiveris.omr.image.FilterKind;
-import org.audiveris.omr.image.GlobalDescriptor;
-import org.audiveris.omr.sheet.Book;
-import org.audiveris.omr.sheet.ProcessingSwitches;
-import org.audiveris.omr.sheet.ProcessingSwitches.Switch;
-import org.audiveris.omr.sheet.SheetStub;
-import org.audiveris.omr.text.Language;
-import org.audiveris.omr.text.OcrUtil;
-import org.audiveris.omr.ui.field.SpinnerUtil;
-import org.audiveris.omr.util.param.Param;
-
-import org.slf4j.Logger;
-import org.slf4j.LoggerFactory;
-
-import java.awt.event.ActionEvent;
-import java.text.ParseException;
-import java.util.ArrayList;
-import java.util.List;
-
-import javax.swing.JComboBox;
-import javax.swing.JLabel;
-import javax.swing.JList;
-import javax.swing.JScrollPane;
-import javax.swing.JSpinner;
-import javax.swing.JTabbedPane;
-import javax.swing.SpinnerModel;
-import javax.swing.SpinnerNumberModel;
-import javax.swing.SwingConstants;
-import javax.swing.event.ChangeEvent;
-import javax.swing.event.ChangeListener;
-import javax.swing.event.ListSelectionEvent;
-import javax.swing.event.ListSelectionListener;
-
-/**
- * Class {@code ScoreParameters} is a dialog that allows the user to easily manage the
- * most frequent parameters.
- * <p>
- * It addresses:
- * <ul>
- * <li>Binarization parameters</li>
- * <li>Text language specification</li>
- * <li>Support for specific features</li>
-<<<<<<< HEAD
- * <!-- TODO <li>Name and instrument related to each score part</li> -->
-=======
- * <!-- TODO
- * <li>Name and instrument related to each score part</li> -->
->>>>>>> 8e2b0fd5
- * </ul>
- * <div style="float: right;">
- * <img src="doc-files/ScoreParameters-img.png" alt="Score parameters dialog">
- * </div>
- * <p>
- * The dialog is organized as a scope-based tabbed pane with:
- * <ul>
- * <li>A panel for the <b>default</b> scope,</li>
- * <li>A panel for current <b>book</b> scope (provided that there is a selected book),</li>
- * <li>And one panel for every <b>sheet</b> scope (provided that the book contains more than a
- * single sheet).</li>
- * </ul>
- * Panel interface:
- * <ul>
- * <li>A panel is a vertical collection of panes, each pane being introduced by a check box
- * and a label.
- * <li>With no specific information, the box is unchecked, the pane content is disabled.
- * <li>With specific information, the box is checked and the pane content is enabled.
- * <li>
- * Manually checking the box represents a selection and indicates the intention to modify the
- * pane content (and thus enables the pane fields).
- * <li>
- * Un-checking the box reverts the content to the value it had prior to the selection.
- * </ul>
- * <p>
- * NOTA: The selected modifications are actually applied only when the user presses the OK button.
- * <p>
- * <img src="doc-files/ScoreParameters.png" alt="Score parameters dialog">
- *
- * @author Hervé Bitteur
- */
-public class ScoreParameters
-        implements ChangeListener
-{
-
-    private static final Logger logger = LoggerFactory.getLogger(ScoreParameters.class);
-
-<<<<<<< HEAD
-    //~ Instance fields ----------------------------------------------------------------------------
-=======
->>>>>>> 8e2b0fd5
-    /** The swing component of this panel. */
-    private final JTabbedPane component = new JTabbedPane();
-
-    /** The related book, if any. */
-    private final Book book;
-
-    /** The panel dedicated to setting of defaults. */
-    private final ScopedPanel defaultPanel;
-
-    /**
-     * Create a ScoreParameters object.
-     *
-     * @param stub the current sheet stub, or null
-     */
-    public ScoreParameters (SheetStub stub)
-    {
-        if (stub != null) {
-            this.book = stub.getBook();
-        } else {
-            book = null;
-        }
-
-        component.setTabLayoutPolicy(JTabbedPane.WRAP_TAB_LAYOUT);
-
-        // Allocate all required panels (default / book? / sheets??)
-        final ScopedPanel bookPanel;
-        ScopedPanel sheetPanel = null; // Only for multi-sheet book
-
-        // Default panel
-<<<<<<< HEAD
-        List<XactDataPane> defaultPanes = new ArrayList<XactDataPane>();
-=======
-        List<XactDataPane> defaultPanes = new ArrayList<>();
->>>>>>> 8e2b0fd5
-        defaultPanes.add(new FilterPane(null, FilterDescriptor.defaultFilter));
-
-        TextPane defaultTextPane = createTextPane(null, Language.ocrDefaultLanguages);
-
-        if (defaultTextPane != null) {
-            defaultPanes.add(defaultTextPane);
-        }
-
-        ProcessingSwitches defaultSwitches = ProcessingSwitches.getDefaultSwitches();
-
-        for (Switch key : Switch.values()) {
-            SwitchPane switchPane = new SwitchPane(key, null, defaultSwitches.getParam(key));
-            defaultPanes.add(switchPane);
-        }
-
-        defaultPanel = new ScopedPanel("Default settings", defaultPanes);
-        component.addTab("Default", null, defaultPanel, defaultPanel.getName());
-
-        // Book panel?
-        if (book != null) {
-<<<<<<< HEAD
-            List<XactDataPane> bookPanes = new ArrayList<XactDataPane>();
-=======
-            List<XactDataPane> bookPanes = new ArrayList<>();
->>>>>>> 8e2b0fd5
-            bookPanes.add(
-                    new FilterPane(
-                            (FilterPane) defaultPanel.getPane(FilterPane.class),
-                            book.getBinarizationFilter()));
-
-            TextPane bookTextPane = createTextPane(
-                    (TextPane) defaultPanel.getPane(TextPane.class),
-                    book.getOcrLanguages());
-
-            if (bookTextPane != null) {
-                bookPanes.add(bookTextPane);
-            }
-
-            for (Switch key : Switch.values()) {
-                Param<Boolean> bp = book.getProcessingSwitches().getParam(key);
-                bookPanes.add(new SwitchPane(key, getPane(defaultPanel, key), bp));
-            }
-
-            bookPanel = new ScopedPanel("Book settings", bookPanes);
-            component.addTab(book.getRadix(), null, bookPanel, bookPanel.getName());
-
-            // Sheets panels?
-            if (book.isMultiSheet()) {
-                for (SheetStub s : book.getStubs()) {
-<<<<<<< HEAD
-                    List<XactDataPane> sheetPanes = new ArrayList<XactDataPane>();
-=======
-                    List<XactDataPane> sheetPanes = new ArrayList<>();
->>>>>>> 8e2b0fd5
-                    sheetPanes.add(
-                            new FilterPane(
-                                    (FilterPane) bookPanel.getPane(FilterPane.class),
-                                    s.getBinarizationFilter()));
-
-                    TextPane sheetTextPane = createTextPane(
-                            (TextPane) bookPanel.getPane(TextPane.class),
-                            s.getOcrLanguages());
-
-                    if (sheetTextPane != null) {
-                        sheetPanes.add(sheetTextPane);
-                    }
-
-                    for (Switch key : Switch.values()) {
-                        Param<Boolean> bp = s.getProcessingSwitches().getParam(key);
-                        sheetPanes.add(new SwitchPane(key, getPane(bookPanel, key), bp));
-                    }
-
-                    ScopedPanel panel = new ScopedPanel("Sheet settings", sheetPanes);
-                    String label = "S#" + s.getNumber();
-
-                    if (s == stub) {
-                        sheetPanel = panel;
-                        label = "*" + label + "*";
-                    }
-
-                    component.addTab(label, null, panel, panel.getName());
-                }
-            }
-        } else {
-            bookPanel = null;
-        }
-
-        // Initially selected tab
-        component.addChangeListener(this);
-        component.setSelectedComponent(
-                (sheetPanel != null) ? sheetPanel
-                        : ((bookPanel != null) ? bookPanel : defaultPanel));
-    }
-
-    //--------//
-    // commit //
-    //--------//
-    /**
-     * Commit the user actions.
-     *
-     * @param stub the related sheet
-     * @return true if committed, false otherwise
-     */
-    public boolean commit (SheetStub stub)
-    {
-        try {
-            // Commit all specific values, if any, to their model object
-            for (int t = 0, tBreak = component.getTabCount(); t < tBreak; t++) {
-                final ScopedPanel panel = (ScopedPanel) component.getComponentAt(t);
-                boolean modified = false;
-
-                for (XactDataPane pane : panel.getPanes()) {
-                    modified |= pane.commit();
-                }
-
-                // Book/Sheet modifications
-                if ((t > 0) && modified) {
-                    stub.setModified(true);
-                }
-            }
-        } catch (Exception ex) {
-            logger.warn("Could not commit score parameters", ex);
-
-            return false;
-        }
-
-        return true;
-    }
-
-    //--------------//
-    // getComponent //
-    //--------------//
-    /**
-     * Report the UI component.
-     *
-     * @return the concrete component
-     */
-    public JTabbedPane getComponent ()
-    {
-        return component;
-    }
-
-    //--------------//
-    // stateChanged //
-    //--------------//
-    /**
-     * Method called when a new tab/Panel is selected
-     *
-     * @param e the event
-     */
-    @Override
-    public void stateChanged (ChangeEvent e)
-    {
-        // Refresh the new current panel
-        ScopedPanel panel = (ScopedPanel) component.getSelectedComponent();
-
-        PaneLoop:
-        for (XactDataPane pane : panel.getPanes()) {
-            if (!pane.isSelected()) {
-                // Use the first parent with any specific value
-                XactDataPane highestPane = pane;
-                XactDataPane p = pane.parent;
-
-                while (p != null) {
-                    if (p.isSelected()) {
-                        pane.display(p.read());
-
-                        continue PaneLoop;
-                    }
-
-                    highestPane = p;
-                    p = p.parent;
-                }
-
-                // No specific data found higher in hierarchy, use source value of highest pane
-                pane.display(highestPane.model.getSourceValue());
-            }
-        }
-    }
-
-    //---------//
-    // getPane //
-    //---------//
-    /**
-     * Retrieve a SwitchPane knowing its key.
-     *
-     * @param panel containing panel
-     * @param key   desired key
-     * @return corresponding pane
-     */
-    private static SwitchPane getPane (ScopedPanel panel,
-                                       Switch key)
-    {
-        for (XactDataPane pane : panel.getPanes()) {
-            if (pane instanceof SwitchPane) {
-                SwitchPane switchPane = (SwitchPane) pane;
-
-                if (switchPane.getKey() == key) {
-                    return switchPane;
-                }
-            }
-        }
-
-        return null;
-    }
-
-    //----------------//
-    // createTextPane //
-    //----------------//
-    /**
-     * Factory method to get a TextPane, while handling exception when
-     * no OCR is available.
-     *
-     * @param parent parent pane, if any
-     * @param model  underlying model data
-     * @return A usable TextPane instance, or null otherwise
-     */
-    private TextPane createTextPane (TextPane parent,
-                                     Param<String> model)
-    {
-        // The language pane needs Tesseract up & running
-        if (OcrUtil.getOcr().isAvailable()) {
-            try {
-                return new TextPane(parent, model);
-            } catch (Throwable ex) {
-                logger.warn("Error creating language pane", ex);
-            }
-        } else {
-            logger.info("No language pane for lack of OCR.");
-        }
-
-        return null;
-    }
-
-<<<<<<< HEAD
-    //~ Inner Classes ------------------------------------------------------------------------------
-=======
-    //---------//
-    // getPane //
-    //---------//
-    /**
-     * Retrieve a SwitchPane knowing its key.
-     *
-     * @param panel containing panel
-     * @param key   desired key
-     * @return corresponding pane
-     */
-    private static SwitchPane getPane (ScopedPanel panel,
-                                       Switch key)
-    {
-        for (XactDataPane pane : panel.getPanes()) {
-            if (pane instanceof SwitchPane) {
-                SwitchPane switchPane = (SwitchPane) pane;
-
-                if (switchPane.getKey() == key) {
-                    return switchPane;
-                }
-            }
-        }
-
-        return null;
-    }
-
->>>>>>> 8e2b0fd5
-    //------------//
-    // FilterPane //
-    //------------//
-    /**
-     * Pane to define the pixel binarization parameters.
-     * Scope can be: default, book, sheet.
-     */
-    private static class FilterPane
-            extends XactDataPane<FilterDescriptor>
-    {
-
-        /** ComboBox for filter kind */
-        private final JComboBox<FilterKind> kindCombo = new JComboBox<>(FilterKind.values());
-
-        private final JLabel kindLabel = new JLabel("Filter", SwingConstants.RIGHT);
-
-        // Data for global
-        private final SpinData globalData = new SpinData(
-                "Threshold",
-                "Global threshold for foreground pixels",
-                new SpinnerNumberModel(0, 0, 255, 1));
-
-        // Data for local
-        private final SpinData localDataMean = new SpinData(
-                "Coeff for Mean",
-                "Coefficient for mean pixel value",
-                new SpinnerNumberModel(0.5, 0.5, 1.5, 0.1));
-
-        private final SpinData localDataDev = new SpinData(
-                "Coeff for StdDev",
-                "Coefficient for standard deviation value",
-                new SpinnerNumberModel(0.2, 0.2, 1.5, 0.1));
-
-        FilterPane (FilterPane parent,
-                    Param<FilterDescriptor> model)
-        {
-            super("Binarization", parent, model);
-
-            // ComboBox for filter kind
-            kindCombo.setToolTipText("Specific filter on image pixels");
-            kindCombo.addActionListener(this);
-        }
-
-        @Override
-        public void actionPerformed (ActionEvent e)
-        {
-            if ((e != null) && (e.getSource() == kindCombo)) {
-                FilterDescriptor desc = (readKind() == FilterKind.GLOBAL) ? GlobalDescriptor
-                        .getDefault() : AdaptiveDescriptor.getDefault();
-                display(desc);
-            } else {
-                super.actionPerformed(e);
-            }
-
-            // Adjust visibility of parameter fields
-            switch (readKind()) {
-            case GLOBAL:
-                localDataMean.setVisible(false);
-                localDataDev.setVisible(false);
-                globalData.setVisible(true);
-
-                break;
-
-            case ADAPTIVE:
-                globalData.setVisible(false);
-                localDataMean.setVisible(true);
-                localDataDev.setVisible(true);
-
-                break;
-            }
-        }
-
-        @Override
-        public int defineLayout (PanelBuilder builder,
-                                 CellConstraints cst,
-                                 int r)
-        {
-            r = super.defineLayout(builder, cst, r);
-
-            builder.add(kindLabel, cst.xyw(3, r, 1));
-            builder.add(kindCombo, cst.xyw(5, r, 3));
-            r += 2;
-
-            // Layout global and local data as mutual overlays
-            globalData.defineLayout(builder, cst, r);
-            r = localDataMean.defineLayout(builder, cst, r);
-            r = localDataDev.defineLayout(builder, cst, r);
-
-            return r;
-        }
-
-        @Override
-        public int getLogicalRowCount ()
-        {
-            return 4;
-        }
-
-        @Override
-        protected void display (FilterDescriptor desc)
-        {
-            FilterKind kind = desc.getKind();
-            kindCombo.setSelectedItem(kind);
-
-            switch (kind) {
-            case GLOBAL:
-
-                GlobalDescriptor globalDesc = (GlobalDescriptor) desc;
-                globalData.spinner.setValue(globalDesc.threshold);
-
-                break;
-
-            case ADAPTIVE:
-
-                AdaptiveDescriptor localDesc = (AdaptiveDescriptor) desc;
-                localDataMean.spinner.setValue(localDesc.meanCoeff);
-                localDataDev.spinner.setValue(localDesc.stdDevCoeff);
-
-                break;
-
-            default:
-            }
-        }
-
-        @Override
-        protected FilterDescriptor read ()
-        {
-            commitSpinners();
-
-            return (readKind() == FilterKind.GLOBAL) ? new GlobalDescriptor(
-                    (int) globalData.spinner.getValue())
-                    : new AdaptiveDescriptor(
-                            (double) localDataMean.spinner.getValue(),
-                            (double) localDataDev.spinner.getValue());
-        }
-
-        @Override
-        protected void setEnabled (boolean bool)
-        {
-            kindCombo.setEnabled(bool);
-            kindLabel.setEnabled(bool);
-            globalData.setEnabled(bool);
-            localDataMean.setEnabled(bool);
-            localDataDev.setEnabled(bool);
-        }
-
-        /** This is needed to read data manually typed in spinners fields. */
-        private void commitSpinners ()
-        {
-            try {
-                switch (readKind()) {
-                case GLOBAL:
-                    globalData.spinner.commitEdit();
-
-                    break;
-
-                case ADAPTIVE:
-                    localDataMean.spinner.commitEdit();
-                    localDataDev.spinner.commitEdit();
-
-                    break;
-
-                default:
-                }
-            } catch (ParseException ignored) {
-            }
-        }
-
-        private FilterKind readKind ()
-        {
-            return kindCombo.getItemAt(kindCombo.getSelectedIndex());
-        }
-    }
-
-    //----------//
-    // SpinData //
-    //----------//
-    /**
-     * A line with a labeled spinner.
-     */
-    private static class SpinData
-    {
-
-        protected final JLabel label;
-
-        protected final JSpinner spinner;
-
-        SpinData (String label,
-                  String tip,
-                  SpinnerModel model)
-        {
-            this.label = new JLabel(label, SwingConstants.RIGHT);
-
-            spinner = new JSpinner(model);
-            SpinnerUtil.setRightAlignment(spinner);
-            SpinnerUtil.setEditable(spinner, true);
-            spinner.setToolTipText(tip);
-        }
-
-        public int defineLayout (PanelBuilder builder,
-                                 CellConstraints cst,
-                                 int r)
-        {
-            builder.add(label, cst.xyw(3, r, 1));
-            builder.add(spinner, cst.xyw(5, r, 3));
-
-            r += 2;
-
-            return r;
-        }
-
-        public void setEnabled (boolean bool)
-        {
-            label.setEnabled(bool);
-            spinner.setEnabled(bool);
-        }
-
-        public void setVisible (boolean bool)
-        {
-            label.setVisible(bool);
-            spinner.setVisible(bool);
-        }
-    }
-
-    //------------//
-    // SwitchPane //
-    //------------//
-    /**
-     * A pane for one boolean switch.
-     * Scope can be: default, book, sheet.
-     */
-    private static class SwitchPane
-            extends BooleanPane
-    {
-
-        final Switch key;
-
-<<<<<<< HEAD
-        //~ Constructors ---------------------------------------------------------------------------
-        public SwitchPane (Switch key,
-                           XactDataPane parent,
-                           Param<Boolean> model)
-=======
-        SwitchPane (Switch key,
-                    XactDataPane parent,
-                    Param<Boolean> model)
->>>>>>> 8e2b0fd5
-        {
-            super(key.getConstant().getDescription(), parent, "", null, model);
-            this.key = key;
-        }
-
-        @Override
-        public void actionPerformed (ActionEvent e)
-        {
-            if ((e != null) && (e.getSource() == bbox)) {
-                display(read());
-            } else {
-                super.actionPerformed(e);
-            }
-        }
-
-        @Override
-        public int defineLayout (PanelBuilder builder,
-                                 CellConstraints cst,
-                                 int r)
-        {
-            // Draw the specific/inherit box
-            builder.add(selBox, cst.xyw(1, r, 1));
-            builder.add(separator, cst.xyw(3, r, 3));
-            builder.add(bbox, cst.xyw(7, r, 1));
-
-            return r + 2;
-        }
-
-        public Switch getKey ()
-        {
-            return key;
-        }
-
-        @Override
-        public int getLogicalRowCount ()
-        {
-            return 1;
-        }
-    }
-
-<<<<<<< HEAD
-    //----------//
-    // TextPane //
-    //----------//
-    /**
-     * Pane to set the dominant text language specification.
-     * Scope can be: default, book, sheet.
-     */
-=======
->>>>>>> 8e2b0fd5
-    private static class TextPane
-            extends XactDataPane<String>
-            implements ListSelectionListener
-    {
-
-        /** List for choosing elements of language specification. */
-        private final JList<String> langList;
-
-        /** Put the list into a scroll pane. */
-        private final JScrollPane langScroll;
-
-        /** Resulting visible specification. */
-        private final JLabel langSpec = new JLabel("", SwingConstants.RIGHT);
-
-        /** Underlying language list model. */
-        final Language.ListModel listModel;
-
-        TextPane (TextPane parent,
-                  Param<String> model)
-        {
-            super("OCR language(s)", parent, model);
-
-            listModel = new Language.ListModel();
-
-            langList = new JList<>(listModel);
-            langList.setLayoutOrientation(JList.VERTICAL);
-            langList.setToolTipText("Dominant languages for textual items");
-            langList.setVisibleRowCount(5);
-            langList.addListSelectionListener(this);
-
-            langScroll = new JScrollPane(langList);
-
-            langSpec.setToolTipText("Resulting specification");
-        }
-
-        @Override
-        public int defineLayout (PanelBuilder builder,
-                                 CellConstraints cst,
-                                 int r)
-        {
-            r = super.defineLayout(builder, cst, r);
-
-            builder.add(langSpec, cst.xyw(1, r, 4));
-            builder.add(langScroll, cst.xyw(5, r, 3));
-
-            return r + 2;
-        }
-
-        @Override
-        public void valueChanged (ListSelectionEvent e)
-        {
-            langSpec.setText(read());
-        }
-
-        @Override
-        protected void display (String spec)
-        {
-            int[] indices = listModel.indicesOf(spec);
-
-            if ((indices.length > 0) && (indices[0] != -1)) {
-                // Scroll to first index found?
-                String firstElement = listModel.getElementAt(indices[0]);
-                langList.setSelectedValue(firstElement, true);
-
-                // Flag all selected indices
-                langList.setSelectedIndices(indices);
-            }
-
-            langSpec.setText(spec);
-        }
-
-        @Override
-        protected String read ()
-        {
-            return listModel.specOf(langList.getSelectedValuesList());
-        }
-
-        @Override
-        protected void setEnabled (boolean bool)
-        {
-            langList.setEnabled(bool);
-            langSpec.setEnabled(bool);
-        }
-    }
-}
-//
-//    //-----------//
-//    // Tempopane //
-//    //-----------//
-//    /**
-//     * Pane to set the dominant tempo value.
-//     * Scope can be: default, score.
-//     */
-//    private class TempoPane
-//            extends Pane<Integer>
-//    {
-//        //~ Instance fields ------------------------------------------------------------------------
-//
-//        // Tempo value
-//        private final SpinData tempo = new SpinData(
-//                "Quarters/Min",
-//                "Tempo in quarters per minute",
-//                new SpinnerNumberModel(20, 20, 400, 1));
-//
-//        //~ Constructors ---------------------------------------------------------------------------
-//        public TempoPane (Score score,
-//                          Pane parent,
-//                          Param<Integer> model)
-//        {
-//            super("Tempo", score, null, parent, model);
-//        }
-//
-//        //~ Methods --------------------------------------------------------------------------------
-//        @Override
-//        public int defineLayout (PanelBuilder builder,
-//                                 CellConstraints cst,
-//                                 int r)
-//        {
-//            r = super.defineLayout(builder, cst, r);
-//
-//            return tempo.defineLayout(builder, cst, r);
-//        }
-//
-//        @Override
-//        public boolean isValid ()
-//        {
-//            task.setTempo(read());
-//
-//            return true;
-//        }
-//
-//        @Override
-//        protected void display (Integer content)
-//        {
-//            tempo.spinner.setValue(content);
-//        }
-//
-//        @Override
-//        protected Integer read ()
-//        {
-//            commitSpinners();
-//
-//            return (int) tempo.spinner.getValue();
-//        }
-//
-//        @Override
-//        protected void setEnabled (boolean bool)
-//        {
-//            tempo.setEnabled(bool);
-//        }
-//
-//        private void commitSpinners ()
-//        {
-//            try {
-//                tempo.spinner.commitEdit();
-//            } catch (ParseException ignored) {
-//            }
-//        }
-//    }
-///TempoPane defaultTempoPane = new TempoPane(null, null, Tempo.defaultTempo);
-//            // Tempo: depends on page
-//            panes.add(new TempoPane(book, defaultTempoPane, book.getTempoParam()));
-//
-//            // Parts: depends on score
-//            if (book.getPartList() != null) {
-//                // Part by part information
-//                panes.add(new PartsPane(book));
-//            }
-//
-//    //-----------//
-//    // PartsPane //
-//    //-----------//
-//    /**
-//     * Pane to define the details for every part of the score.
-//     * Scope can be: score.
-//     */
-//    private class PartsPane
-//            extends Pane<List<PartData>>
-//    {
-//        //~ Instance fields ------------------------------------------------------------------------
-//
-//        /** All score part panes */
-//        private final List<PartPanel> partPanels = new ArrayList<>();
-//
-//        //~ Constructors ---------------------------------------------------------------------------
-//        public PartsPane (Score score)
-//        {
-//            super("Parts", score, null, null, score.getPartsParam());
-//        }
-//
-//        //~ Methods --------------------------------------------------------------------------------
-//        @Override
-//        public int defineLayout (PanelBuilder builder,
-//                                 CellConstraints cst,
-//                                 int r)
-//        {
-//            r = super.defineLayout(builder, cst, r);
-//
-//            for (LogicalPart logicalPart : book.getPartList()) {
-//                PartPanel partPanel = new PartPanel(logicalPart);
-//                r = partPanel.defineLayout(builder, cst, r);
-//                partPanels.add(partPanel);
-//                builder.add(partPanel, cst.xy(1, r));
-//                r += 2;
-//            }
-//
-//            return r;
-//        }
-//
-//        @Override
-//        public int getLogicalRowCount ()
-//        {
-//            return 2 + (PartPanel.logicalRowCount * book.getPartList().size());
-//        }
-//
-//        @Override
-//        public boolean isValid ()
-//        {
-//            // Each score part
-//            for (PartPanel partPanel : partPanels) {
-//                if (!partPanel.checkPart()) {
-//                    return false;
-//                }
-//            }
-//
-//            return true;
-//        }
-//
-//        @Override
-//        protected void display (List<PartData> content)
-//        {
-//            for (int i = 0; i < content.size(); i++) {
-//                PartPanel partPanel = partPanels.get(i);
-//                PartData partData = content.get(i);
-//                partPanel.display(partData);
-//            }
-//        }
-//
-//        @Override
-//        protected List<PartData> read ()
-//        {
-//            List<PartData> data = new ArrayList<>();
-//
-//            for (PartPanel partPanel : partPanels) {
-//                data.add(partPanel.getData());
-//            }
-//
-//            return data;
-//        }
-//
-//        @Override
-//        protected void setEnabled (boolean bool)
-//        {
-//            for (PartPanel partPanel : partPanels) {
-//                partPanel.setItemsEnabled(bool);
-//            }
-//        }
-//    }
-
-//    //-----------//
-//    // PartPanel //
-//    //-----------//
-//    /**
-//     * Panel for details of one score part.
-//     */
-//    private static class PartPanel
-//            extends Panel
-//    {
-//        //~ Static fields/initializers -------------------------------------------------------------
-//
-//        public static final int logicalRowCount = 3;
-//
-//        //~ Instance fields ------------------------------------------------------------------------
-//        //
-//        private final JLabel label;
-//
-//        /** Id of the part */
-//        private final LTextField id = new LTextField("Id", "Id of the score part");
-//
-//        /** Name of the part */
-//        private final LTextField name = new LTextField(true, "Name", "Name for the score part");
-//
-//        /** Midi Instrument */
-//        private final JLabel midiLabel = new JLabel("Midi");
-//
-//        private final JComboBox<String> midiBox = new JComboBox<String>(
-//                MidiAbstractions.getProgramNames());
-//
-//        //~ Constructors ---------------------------------------------------------------------------
-//        public PartPanel (LogicalPart part)
-//        {
-//            label = new JLabel("Part #" + part.getId());
-//
-//            // Let's impose the id!
-//            id.setText(part.getPid());
-//        }
-//
-//        //~ Methods --------------------------------------------------------------------------------
-//        public boolean checkPart ()
-//        {
-//            // Part name
-//            if (name.getText().trim().length() == 0) {
-//                logger.warn("Please supply a non empty part name");
-//
-//                return false;
-//            } else {
-//                return true;
-//            }
-//        }
-//
-//        public PartData getData ()
-//        {
-//            return new PartData(name.getText(), midiBox.getSelectedIndex() + 1);
-//        }
-//
-//        private int defineLayout (PanelBuilder builder,
-//                                  CellConstraints cst,
-//                                  int r)
-//        {
-//            builder.add(label, cst.xyw(5, r, 7));
-//
-//            r += 2; // --
-//
-//            builder.add(id.getLabel(), cst.xy(5, r));
-//            builder.add(id.getField(), cst.xy(7, r));
-//
-//            builder.add(name.getLabel(), cst.xy(9, r));
-//            builder.add(name.getField(), cst.xy(11, r));
-//
-//            r += 2; // --
-//
-//            builder.add(midiLabel, cst.xy(5, r));
-//            builder.add(midiBox, cst.xyw(7, r, 5));
-//
-//            return r;
-//        }
-//
-//        private void display (PartData partData)
-//        {
-//            // Setting for part name
-//            name.setText(partData.name);
-//
-//            // Setting for part midi program
-//            midiBox.setSelectedIndex(partData.program - 1);
-//        }
-//
-//        private void setItemsEnabled (boolean sel)
-//        {
-//            label.setEnabled(sel);
-//            id.setEnabled(sel);
-//            name.setEnabled(sel);
-//            midiLabel.setEnabled(sel);
-//            midiBox.setEnabled(sel);
-//        }
-//    }
-//
-//
-//    //--------------//
-//    // ParallelPane //
-//    //--------------//
-//    /**
-//     * Should we use defaultParallelism as much as possible.
-//     * Scope can be: default.
-//     */
-//    private static class ParallelPane
-//            extends BooleanPane
-//    {
-//        //~ Constructors ---------------------------------------------------------------------------
-//
-//        public ParallelPane ()
-//        {
-//            super(
-//                    "Parallelism",
-//                    null,
-//                    "Allowed",
-//                    "Should we use parallelism whenever possible",
-//                    OmrExecutors.defaultParallelism);
-//        }
-//    }
+//------------------------------------------------------------------------------------------------//
+//                                                                                                //
+//                                 S c o r e P a r a m e t e r s                                  //
+//                                                                                                //
+//------------------------------------------------------------------------------------------------//
+// <editor-fold defaultstate="collapsed" desc="hdr">
+//
+//  Copyright © Audiveris 2018. All rights reserved.
+//
+//  This program is free software: you can redistribute it and/or modify it under the terms of the
+//  GNU Affero General Public License as published by the Free Software Foundation, either version
+//  3 of the License, or (at your option) any later version.
+//
+//  This program is distributed in the hope that it will be useful, but WITHOUT ANY WARRANTY;
+//  without even the implied warranty of MERCHANTABILITY or FITNESS FOR A PARTICULAR PURPOSE.
+//  See the GNU Affero General Public License for more details.
+//
+//  You should have received a copy of the GNU Affero General Public License along with this
+//  program.  If not, see <http://www.gnu.org/licenses/>.
+//------------------------------------------------------------------------------------------------//
+// </editor-fold>
+package org.audiveris.omr.score.ui;
+
+import com.jgoodies.forms.builder.PanelBuilder;
+import com.jgoodies.forms.layout.CellConstraints;
+
+import org.audiveris.omr.image.AdaptiveDescriptor;
+import org.audiveris.omr.image.FilterDescriptor;
+import org.audiveris.omr.image.FilterKind;
+import org.audiveris.omr.image.GlobalDescriptor;
+import org.audiveris.omr.sheet.Book;
+import org.audiveris.omr.sheet.ProcessingSwitches;
+import org.audiveris.omr.sheet.ProcessingSwitches.Switch;
+import org.audiveris.omr.sheet.SheetStub;
+import org.audiveris.omr.text.Language;
+import org.audiveris.omr.text.OcrUtil;
+import org.audiveris.omr.ui.field.SpinnerUtil;
+import org.audiveris.omr.util.param.Param;
+
+import org.slf4j.Logger;
+import org.slf4j.LoggerFactory;
+
+import java.awt.event.ActionEvent;
+import java.text.ParseException;
+import java.util.ArrayList;
+import java.util.List;
+
+import javax.swing.JComboBox;
+import javax.swing.JLabel;
+import javax.swing.JList;
+import javax.swing.JScrollPane;
+import javax.swing.JSpinner;
+import javax.swing.JTabbedPane;
+import javax.swing.SpinnerModel;
+import javax.swing.SpinnerNumberModel;
+import javax.swing.SwingConstants;
+import javax.swing.event.ChangeEvent;
+import javax.swing.event.ChangeListener;
+import javax.swing.event.ListSelectionEvent;
+import javax.swing.event.ListSelectionListener;
+
+/**
+ * Class {@code ScoreParameters} is a dialog that allows the user to easily manage the
+ * most frequent parameters.
+ * <p>
+ * It addresses:
+ * <ul>
+ * <li>Binarization parameters</li>
+ * <li>Text language specification</li>
+ * <li>Support for specific features</li>
+ * <!-- TODO
+ * <li>Name and instrument related to each score part</li> -->
+ * </ul>
+ * <div style="float: right;">
+ * <img src="doc-files/ScoreParameters-img.png" alt="Score parameters dialog">
+ * </div>
+ * <p>
+ * The dialog is organized as a scope-based tabbed pane with:
+ * <ul>
+ * <li>A panel for the <b>default</b> scope,</li>
+ * <li>A panel for current <b>book</b> scope (provided that there is a selected book),</li>
+ * <li>And one panel for every <b>sheet</b> scope (provided that the book contains more than a
+ * single sheet).</li>
+ * </ul>
+ * Panel interface:
+ * <ul>
+ * <li>A panel is a vertical collection of panes, each pane being introduced by a check box
+ * and a label.
+ * <li>With no specific information, the box is unchecked, the pane content is disabled.
+ * <li>With specific information, the box is checked and the pane content is enabled.
+ * <li>
+ * Manually checking the box represents a selection and indicates the intention to modify the
+ * pane content (and thus enables the pane fields).
+ * <li>
+ * Un-checking the box reverts the content to the value it had prior to the selection.
+ * </ul>
+ * <p>
+ * NOTA: The selected modifications are actually applied only when the user presses the OK button.
+ * <p>
+ * <img src="doc-files/ScoreParameters.png" alt="Score parameters dialog">
+ *
+ * @author Hervé Bitteur
+ */
+public class ScoreParameters
+        implements ChangeListener
+{
+
+    private static final Logger logger = LoggerFactory.getLogger(ScoreParameters.class);
+
+    /** The swing component of this panel. */
+    private final JTabbedPane component = new JTabbedPane();
+
+    /** The related book, if any. */
+    private final Book book;
+
+    /** The panel dedicated to setting of defaults. */
+    private final ScopedPanel defaultPanel;
+
+    /**
+     * Create a ScoreParameters object.
+     *
+     * @param stub the current sheet stub, or null
+     */
+    public ScoreParameters (SheetStub stub)
+    {
+        if (stub != null) {
+            this.book = stub.getBook();
+        } else {
+            book = null;
+        }
+
+        component.setTabLayoutPolicy(JTabbedPane.WRAP_TAB_LAYOUT);
+
+        // Allocate all required panels (default / book? / sheets??)
+        final ScopedPanel bookPanel;
+        ScopedPanel sheetPanel = null; // Only for multi-sheet book
+
+        // Default panel
+        List<XactDataPane> defaultPanes = new ArrayList<>();
+        defaultPanes.add(new FilterPane(null, FilterDescriptor.defaultFilter));
+
+        TextPane defaultTextPane = createTextPane(null, Language.ocrDefaultLanguages);
+
+        if (defaultTextPane != null) {
+            defaultPanes.add(defaultTextPane);
+        }
+
+        ProcessingSwitches defaultSwitches = ProcessingSwitches.getDefaultSwitches();
+
+        for (Switch key : Switch.values()) {
+            SwitchPane switchPane = new SwitchPane(key, null, defaultSwitches.getParam(key));
+            defaultPanes.add(switchPane);
+        }
+
+        defaultPanel = new ScopedPanel("Default settings", defaultPanes);
+        component.addTab("Default", null, defaultPanel, defaultPanel.getName());
+
+        // Book panel?
+        if (book != null) {
+            List<XactDataPane> bookPanes = new ArrayList<>();
+            bookPanes.add(
+                    new FilterPane(
+                            (FilterPane) defaultPanel.getPane(FilterPane.class),
+                            book.getBinarizationFilter()));
+
+            TextPane bookTextPane = createTextPane(
+                    (TextPane) defaultPanel.getPane(TextPane.class),
+                    book.getOcrLanguages());
+
+            if (bookTextPane != null) {
+                bookPanes.add(bookTextPane);
+            }
+
+            for (Switch key : Switch.values()) {
+                Param<Boolean> bp = book.getProcessingSwitches().getParam(key);
+                bookPanes.add(new SwitchPane(key, getPane(defaultPanel, key), bp));
+            }
+
+            bookPanel = new ScopedPanel("Book settings", bookPanes);
+            component.addTab(book.getRadix(), null, bookPanel, bookPanel.getName());
+
+            // Sheets panels?
+            if (book.isMultiSheet()) {
+                for (SheetStub s : book.getStubs()) {
+                    List<XactDataPane> sheetPanes = new ArrayList<>();
+                    sheetPanes.add(
+                            new FilterPane(
+                                    (FilterPane) bookPanel.getPane(FilterPane.class),
+                                    s.getBinarizationFilter()));
+
+                    TextPane sheetTextPane = createTextPane(
+                            (TextPane) bookPanel.getPane(TextPane.class),
+                            s.getOcrLanguages());
+
+                    if (sheetTextPane != null) {
+                        sheetPanes.add(sheetTextPane);
+                    }
+
+                    for (Switch key : Switch.values()) {
+                        Param<Boolean> bp = s.getProcessingSwitches().getParam(key);
+                        sheetPanes.add(new SwitchPane(key, getPane(bookPanel, key), bp));
+                    }
+
+                    ScopedPanel panel = new ScopedPanel("Sheet settings", sheetPanes);
+                    String label = "S#" + s.getNumber();
+
+                    if (s == stub) {
+                        sheetPanel = panel;
+                        label = "*" + label + "*";
+                    }
+
+                    component.addTab(label, null, panel, panel.getName());
+                }
+            }
+        } else {
+            bookPanel = null;
+        }
+
+        // Initially selected tab
+        component.addChangeListener(this);
+        component.setSelectedComponent(
+                (sheetPanel != null) ? sheetPanel
+                        : ((bookPanel != null) ? bookPanel : defaultPanel));
+    }
+
+    //--------//
+    // commit //
+    //--------//
+    /**
+     * Commit the user actions.
+     *
+     * @param stub the related sheet
+     * @return true if committed, false otherwise
+     */
+    public boolean commit (SheetStub stub)
+    {
+        try {
+            // Commit all specific values, if any, to their model object
+            for (int t = 0, tBreak = component.getTabCount(); t < tBreak; t++) {
+                final ScopedPanel panel = (ScopedPanel) component.getComponentAt(t);
+                boolean modified = false;
+
+                for (XactDataPane pane : panel.getPanes()) {
+                    modified |= pane.commit();
+                }
+
+                // Book/Sheet modifications
+                if ((t > 0) && modified) {
+                    stub.setModified(true);
+                }
+            }
+        } catch (Exception ex) {
+            logger.warn("Could not commit score parameters", ex);
+
+            return false;
+        }
+
+        return true;
+    }
+
+    //--------------//
+    // getComponent //
+    //--------------//
+    /**
+     * Report the UI component.
+     *
+     * @return the concrete component
+     */
+    public JTabbedPane getComponent ()
+    {
+        return component;
+    }
+
+    //--------------//
+    // stateChanged //
+    //--------------//
+    /**
+     * Method called when a new tab/Panel is selected
+     *
+     * @param e the event
+     */
+    @Override
+    public void stateChanged (ChangeEvent e)
+    {
+        // Refresh the new current panel
+        ScopedPanel panel = (ScopedPanel) component.getSelectedComponent();
+
+        PaneLoop:
+        for (XactDataPane pane : panel.getPanes()) {
+            if (!pane.isSelected()) {
+                // Use the first parent with any specific value
+                XactDataPane highestPane = pane;
+                XactDataPane p = pane.parent;
+
+                while (p != null) {
+                    if (p.isSelected()) {
+                        pane.display(p.read());
+
+                        continue PaneLoop;
+                    }
+
+                    highestPane = p;
+                    p = p.parent;
+                }
+
+                // No specific data found higher in hierarchy, use source value of highest pane
+                pane.display(highestPane.model.getSourceValue());
+            }
+        }
+    }
+
+    //----------------//
+    // createTextPane //
+    //----------------//
+    /**
+     * Factory method to get a TextPane, while handling exception when
+     * no OCR is available.
+     *
+     * @param parent parent pane, if any
+     * @param model  underlying model data
+     * @return A usable TextPane instance, or null otherwise
+     */
+    private TextPane createTextPane (TextPane parent,
+                                     Param<String> model)
+    {
+        // The language pane needs Tesseract up & running
+        if (OcrUtil.getOcr().isAvailable()) {
+            try {
+                return new TextPane(parent, model);
+            } catch (Throwable ex) {
+                logger.warn("Error creating language pane", ex);
+            }
+        } else {
+            logger.info("No language pane for lack of OCR.");
+        }
+
+        return null;
+    }
+
+    //---------//
+    // getPane //
+    //---------//
+    /**
+     * Retrieve a SwitchPane knowing its key.
+     *
+     * @param panel containing panel
+     * @param key   desired key
+     * @return corresponding pane
+     */
+    private static SwitchPane getPane (ScopedPanel panel,
+                                       Switch key)
+    {
+        for (XactDataPane pane : panel.getPanes()) {
+            if (pane instanceof SwitchPane) {
+                SwitchPane switchPane = (SwitchPane) pane;
+
+                if (switchPane.getKey() == key) {
+                    return switchPane;
+                }
+            }
+        }
+
+        return null;
+    }
+
+    //------------//
+    // FilterPane //
+    //------------//
+    /**
+     * Pane to define the pixel binarization parameters.
+     * Scope can be: default, book, sheet.
+     */
+    private static class FilterPane
+            extends XactDataPane<FilterDescriptor>
+    {
+
+        /** ComboBox for filter kind */
+        private final JComboBox<FilterKind> kindCombo = new JComboBox<>(FilterKind.values());
+
+        private final JLabel kindLabel = new JLabel("Filter", SwingConstants.RIGHT);
+
+        // Data for global
+        private final SpinData globalData = new SpinData(
+                "Threshold",
+                "Global threshold for foreground pixels",
+                new SpinnerNumberModel(0, 0, 255, 1));
+
+        // Data for local
+        private final SpinData localDataMean = new SpinData(
+                "Coeff for Mean",
+                "Coefficient for mean pixel value",
+                new SpinnerNumberModel(0.5, 0.5, 1.5, 0.1));
+
+        private final SpinData localDataDev = new SpinData(
+                "Coeff for StdDev",
+                "Coefficient for standard deviation value",
+                new SpinnerNumberModel(0.2, 0.2, 1.5, 0.1));
+
+        FilterPane (FilterPane parent,
+                    Param<FilterDescriptor> model)
+        {
+            super("Binarization", parent, model);
+
+            // ComboBox for filter kind
+            kindCombo.setToolTipText("Specific filter on image pixels");
+            kindCombo.addActionListener(this);
+        }
+
+        @Override
+        public void actionPerformed (ActionEvent e)
+        {
+            if ((e != null) && (e.getSource() == kindCombo)) {
+                FilterDescriptor desc = (readKind() == FilterKind.GLOBAL) ? GlobalDescriptor
+                        .getDefault() : AdaptiveDescriptor.getDefault();
+                display(desc);
+            } else {
+                super.actionPerformed(e);
+            }
+
+            // Adjust visibility of parameter fields
+            switch (readKind()) {
+            case GLOBAL:
+                localDataMean.setVisible(false);
+                localDataDev.setVisible(false);
+                globalData.setVisible(true);
+
+                break;
+
+            case ADAPTIVE:
+                globalData.setVisible(false);
+                localDataMean.setVisible(true);
+                localDataDev.setVisible(true);
+
+                break;
+            }
+        }
+
+        @Override
+        public int defineLayout (PanelBuilder builder,
+                                 CellConstraints cst,
+                                 int r)
+        {
+            r = super.defineLayout(builder, cst, r);
+
+            builder.add(kindLabel, cst.xyw(3, r, 1));
+            builder.add(kindCombo, cst.xyw(5, r, 3));
+            r += 2;
+
+            // Layout global and local data as mutual overlays
+            globalData.defineLayout(builder, cst, r);
+            r = localDataMean.defineLayout(builder, cst, r);
+            r = localDataDev.defineLayout(builder, cst, r);
+
+            return r;
+        }
+
+        @Override
+        public int getLogicalRowCount ()
+        {
+            return 4;
+        }
+
+        @Override
+        protected void display (FilterDescriptor desc)
+        {
+            FilterKind kind = desc.getKind();
+            kindCombo.setSelectedItem(kind);
+
+            switch (kind) {
+            case GLOBAL:
+
+                GlobalDescriptor globalDesc = (GlobalDescriptor) desc;
+                globalData.spinner.setValue(globalDesc.threshold);
+
+                break;
+
+            case ADAPTIVE:
+
+                AdaptiveDescriptor localDesc = (AdaptiveDescriptor) desc;
+                localDataMean.spinner.setValue(localDesc.meanCoeff);
+                localDataDev.spinner.setValue(localDesc.stdDevCoeff);
+
+                break;
+
+            default:
+            }
+        }
+
+        @Override
+        protected FilterDescriptor read ()
+        {
+            commitSpinners();
+
+            return (readKind() == FilterKind.GLOBAL) ? new GlobalDescriptor(
+                    (int) globalData.spinner.getValue())
+                    : new AdaptiveDescriptor(
+                            (double) localDataMean.spinner.getValue(),
+                            (double) localDataDev.spinner.getValue());
+        }
+
+        @Override
+        protected void setEnabled (boolean bool)
+        {
+            kindCombo.setEnabled(bool);
+            kindLabel.setEnabled(bool);
+            globalData.setEnabled(bool);
+            localDataMean.setEnabled(bool);
+            localDataDev.setEnabled(bool);
+        }
+
+        /** This is needed to read data manually typed in spinners fields. */
+        private void commitSpinners ()
+        {
+            try {
+                switch (readKind()) {
+                case GLOBAL:
+                    globalData.spinner.commitEdit();
+
+                    break;
+
+                case ADAPTIVE:
+                    localDataMean.spinner.commitEdit();
+                    localDataDev.spinner.commitEdit();
+
+                    break;
+
+                default:
+                }
+            } catch (ParseException ignored) {
+            }
+        }
+
+        private FilterKind readKind ()
+        {
+            return kindCombo.getItemAt(kindCombo.getSelectedIndex());
+        }
+    }
+
+    //----------//
+    // SpinData //
+    //----------//
+    /**
+     * A line with a labeled spinner.
+     */
+    private static class SpinData
+    {
+
+        protected final JLabel label;
+
+        protected final JSpinner spinner;
+
+        SpinData (String label,
+                  String tip,
+                  SpinnerModel model)
+        {
+            this.label = new JLabel(label, SwingConstants.RIGHT);
+
+            spinner = new JSpinner(model);
+            SpinnerUtil.setRightAlignment(spinner);
+            SpinnerUtil.setEditable(spinner, true);
+            spinner.setToolTipText(tip);
+        }
+
+        public int defineLayout (PanelBuilder builder,
+                                 CellConstraints cst,
+                                 int r)
+        {
+            builder.add(label, cst.xyw(3, r, 1));
+            builder.add(spinner, cst.xyw(5, r, 3));
+
+            r += 2;
+
+            return r;
+        }
+
+        public void setEnabled (boolean bool)
+        {
+            label.setEnabled(bool);
+            spinner.setEnabled(bool);
+        }
+
+        public void setVisible (boolean bool)
+        {
+            label.setVisible(bool);
+            spinner.setVisible(bool);
+        }
+    }
+
+    //------------//
+    // SwitchPane //
+    //------------//
+    /**
+     * A pane for one boolean switch.
+     * Scope can be: default, book, sheet.
+     */
+    private static class SwitchPane
+            extends BooleanPane
+    {
+
+        final Switch key;
+
+        SwitchPane (Switch key,
+                    XactDataPane parent,
+                    Param<Boolean> model)
+        {
+            super(key.getConstant().getDescription(), parent, "", null, model);
+            this.key = key;
+        }
+
+        @Override
+        public void actionPerformed (ActionEvent e)
+        {
+            if ((e != null) && (e.getSource() == bbox)) {
+                display(read());
+            } else {
+                super.actionPerformed(e);
+            }
+        }
+
+        @Override
+        public int defineLayout (PanelBuilder builder,
+                                 CellConstraints cst,
+                                 int r)
+        {
+            // Draw the specific/inherit box
+            builder.add(selBox, cst.xyw(1, r, 1));
+            builder.add(separator, cst.xyw(3, r, 3));
+            builder.add(bbox, cst.xyw(7, r, 1));
+
+            return r + 2;
+        }
+
+        public Switch getKey ()
+        {
+            return key;
+        }
+
+        @Override
+        public int getLogicalRowCount ()
+        {
+            return 1;
+        }
+    }
+
+    //----------//
+    // TextPane //
+    //----------//
+    /**
+     * Pane to set the dominant text language specification.
+     * Scope can be: default, book, sheet.
+     */
+    private static class TextPane
+            extends XactDataPane<String>
+            implements ListSelectionListener
+    {
+
+        /** List for choosing elements of language specification. */
+        private final JList<String> langList;
+
+        /** Put the list into a scroll pane. */
+        private final JScrollPane langScroll;
+
+        /** Resulting visible specification. */
+        private final JLabel langSpec = new JLabel("", SwingConstants.RIGHT);
+
+        /** Underlying language list model. */
+        final Language.ListModel listModel;
+
+        TextPane (TextPane parent,
+                  Param<String> model)
+        {
+            super("OCR language(s)", parent, model);
+
+            listModel = new Language.ListModel();
+
+            langList = new JList<>(listModel);
+            langList.setLayoutOrientation(JList.VERTICAL);
+            langList.setToolTipText("Dominant languages for textual items");
+            langList.setVisibleRowCount(5);
+            langList.addListSelectionListener(this);
+
+            langScroll = new JScrollPane(langList);
+
+            langSpec.setToolTipText("Resulting specification");
+        }
+
+        @Override
+        public int defineLayout (PanelBuilder builder,
+                                 CellConstraints cst,
+                                 int r)
+        {
+            r = super.defineLayout(builder, cst, r);
+
+            builder.add(langSpec, cst.xyw(1, r, 4));
+            builder.add(langScroll, cst.xyw(5, r, 3));
+
+            return r + 2;
+        }
+
+        @Override
+        public void valueChanged (ListSelectionEvent e)
+        {
+            langSpec.setText(read());
+        }
+
+        @Override
+        protected void display (String spec)
+        {
+            int[] indices = listModel.indicesOf(spec);
+
+            if ((indices.length > 0) && (indices[0] != -1)) {
+                // Scroll to first index found?
+                String firstElement = listModel.getElementAt(indices[0]);
+                langList.setSelectedValue(firstElement, true);
+
+                // Flag all selected indices
+                langList.setSelectedIndices(indices);
+            }
+
+            langSpec.setText(spec);
+        }
+
+        @Override
+        protected String read ()
+        {
+            return listModel.specOf(langList.getSelectedValuesList());
+        }
+
+        @Override
+        protected void setEnabled (boolean bool)
+        {
+            langList.setEnabled(bool);
+            langSpec.setEnabled(bool);
+        }
+    }
+}
+//
+//    //-----------//
+//    // Tempopane //
+//    //-----------//
+//    /**
+//     * Pane to set the dominant tempo value.
+//     * Scope can be: default, score.
+//     */
+//    private class TempoPane
+//            extends Pane<Integer>
+//    {
+//
+//        // Tempo value
+//        private final SpinData tempo = new SpinData(
+//                "Quarters/Min",
+//                "Tempo in quarters per minute",
+//                new SpinnerNumberModel(20, 20, 400, 1));
+//
+//        public TempoPane (Score score,
+//                          Pane parent,
+//                          Param<Integer> model)
+//        {
+//            super("Tempo", score, null, parent, model);
+//        }
+//
+//        @Override
+//        public int defineLayout (PanelBuilder builder,
+//                                 CellConstraints cst,
+//                                 int r)
+//        {
+//            r = super.defineLayout(builder, cst, r);
+//
+//            return tempo.defineLayout(builder, cst, r);
+//        }
+//
+//        @Override
+//        public boolean isValid ()
+//        {
+//            task.setTempo(read());
+//
+//            return true;
+//        }
+//
+//        @Override
+//        protected void display (Integer content)
+//        {
+//            tempo.spinner.setValue(content);
+//        }
+//
+//        @Override
+//        protected Integer read ()
+//        {
+//            commitSpinners();
+//
+//            return (int) tempo.spinner.getValue();
+//        }
+//
+//        @Override
+//        protected void setEnabled (boolean bool)
+//        {
+//            tempo.setEnabled(bool);
+//        }
+//
+//        private void commitSpinners ()
+//        {
+//            try {
+//                tempo.spinner.commitEdit();
+//            } catch (ParseException ignored) {
+//            }
+//        }
+//    }
+///TempoPane defaultTempoPane = new TempoPane(null, null, Tempo.defaultTempo);
+//            // Tempo: depends on page
+//            panes.add(new TempoPane(book, defaultTempoPane, book.getTempoParam()));
+//
+//            // Parts: depends on score
+//            if (book.getPartList() != null) {
+//                // Part by part information
+//                panes.add(new PartsPane(book));
+//            }
+//
+//    //-----------//
+//    // PartsPane //
+//    //-----------//
+//    /**
+//     * Pane to define the details for every part of the score.
+//     * Scope can be: score.
+//     */
+//    private class PartsPane
+//            extends Pane<List<PartData>>
+//    {
+//
+//        /** All score part panes */
+//        private final List<PartPanel> partPanels = new ArrayList<>();
+//
+//        public PartsPane (Score score)
+//        {
+//            super("Parts", score, null, null, score.getPartsParam());
+//        }
+//
+//        @Override
+//        public int defineLayout (PanelBuilder builder,
+//                                 CellConstraints cst,
+//                                 int r)
+//        {
+//            r = super.defineLayout(builder, cst, r);
+//
+//            for (LogicalPart logicalPart : book.getPartList()) {
+//                PartPanel partPanel = new PartPanel(logicalPart);
+//                r = partPanel.defineLayout(builder, cst, r);
+//                partPanels.add(partPanel);
+//                builder.add(partPanel, cst.xy(1, r));
+//                r += 2;
+//            }
+//
+//            return r;
+//        }
+//
+//        @Override
+//        public int getLogicalRowCount ()
+//        {
+//            return 2 + (PartPanel.logicalRowCount * book.getPartList().size());
+//        }
+//
+//        @Override
+//        public boolean isValid ()
+//        {
+//            // Each score part
+//            for (PartPanel partPanel : partPanels) {
+//                if (!partPanel.checkPart()) {
+//                    return false;
+//                }
+//            }
+//
+//            return true;
+//        }
+//
+//        @Override
+//        protected void display (List<PartData> content)
+//        {
+//            for (int i = 0; i < content.size(); i++) {
+//                PartPanel partPanel = partPanels.get(i);
+//                PartData partData = content.get(i);
+//                partPanel.display(partData);
+//            }
+//        }
+//
+//        @Override
+//        protected List<PartData> read ()
+//        {
+//            List<PartData> data = new ArrayList<>();
+//
+//            for (PartPanel partPanel : partPanels) {
+//                data.add(partPanel.getData());
+//            }
+//
+//            return data;
+//        }
+//
+//        @Override
+//        protected void setEnabled (boolean bool)
+//        {
+//            for (PartPanel partPanel : partPanels) {
+//                partPanel.setItemsEnabled(bool);
+//            }
+//        }
+//    }
+
+//    //-----------//
+//    // PartPanel //
+//    //-----------//
+//    /**
+//     * Panel for details of one score part.
+//     */
+//    private static class PartPanel
+//            extends Panel
+//    {
+//
+//        public static final int logicalRowCount = 3;
+//
+//        private final JLabel label;
+//
+//        /** Id of the part */
+//        private final LTextField id = new LTextField("Id", "Id of the score part");
+//
+//        /** Name of the part */
+//        private final LTextField name = new LTextField(true, "Name", "Name for the score part");
+//
+//        /** Midi Instrument */
+//        private final JLabel midiLabel = new JLabel("Midi");
+//
+//        private final JComboBox<String> midiBox = new JComboBox<String>(
+//                MidiAbstractions.getProgramNames());
+//
+//        public PartPanel (LogicalPart part)
+//        {
+//            label = new JLabel("Part #" + part.getId());
+//
+//            // Let's impose the id!
+//            id.setText(part.getPid());
+//        }
+//
+//        public boolean checkPart ()
+//        {
+//            // Part name
+//            if (name.getText().trim().length() == 0) {
+//                logger.warn("Please supply a non empty part name");
+//
+//                return false;
+//            } else {
+//                return true;
+//            }
+//        }
+//
+//        public PartData getData ()
+//        {
+//            return new PartData(name.getText(), midiBox.getSelectedIndex() + 1);
+//        }
+//
+//        private int defineLayout (PanelBuilder builder,
+//                                  CellConstraints cst,
+//                                  int r)
+//        {
+//            builder.add(label, cst.xyw(5, r, 7));
+//
+//            r += 2; // --
+//
+//            builder.add(id.getLabel(), cst.xy(5, r));
+//            builder.add(id.getField(), cst.xy(7, r));
+//
+//            builder.add(name.getLabel(), cst.xy(9, r));
+//            builder.add(name.getField(), cst.xy(11, r));
+//
+//            r += 2; // --
+//
+//            builder.add(midiLabel, cst.xy(5, r));
+//            builder.add(midiBox, cst.xyw(7, r, 5));
+//
+//            return r;
+//        }
+//
+//        private void display (PartData partData)
+//        {
+//            // Setting for part name
+//            name.setText(partData.name);
+//
+//            // Setting for part midi program
+//            midiBox.setSelectedIndex(partData.program - 1);
+//        }
+//
+//        private void setItemsEnabled (boolean sel)
+//        {
+//            label.setEnabled(sel);
+//            id.setEnabled(sel);
+//            name.setEnabled(sel);
+//            midiLabel.setEnabled(sel);
+//            midiBox.setEnabled(sel);
+//        }
+//    }
+//
+//
+//    //--------------//
+//    // ParallelPane //
+//    //--------------//
+//    /**
+//     * Should we use defaultParallelism as much as possible.
+//     * Scope can be: default.
+//     */
+//    private static class ParallelPane
+//            extends BooleanPane
+//    {
+//
+//        public ParallelPane ()
+//        {
+//            super(
+//                    "Parallelism",
+//                    null,
+//                    "Allowed",
+//                    "Should we use parallelism whenever possible",
+//                    OmrExecutors.defaultParallelism);
+//        }
+//    }