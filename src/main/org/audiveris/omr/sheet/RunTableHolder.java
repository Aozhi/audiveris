//------------------------------------------------------------------------------------------------//
//                                                                                                //
//                                   R u n T a b l e H o l d e r                                  //
//                                                                                                //
//------------------------------------------------------------------------------------------------//
// <editor-fold defaultstate="collapsed" desc="hdr">
//
//  Copyright © Audiveris 2018. All rights reserved.
//
//  This program is free software: you can redistribute it and/or modify it under the terms of the
//  GNU Affero General Public License as published by the Free Software Foundation, either version
//  3 of the License, or (at your option) any later version.
//
//  This program is distributed in the hope that it will be useful, but WITHOUT ANY WARRANTY;
//  without even the implied warranty of MERCHANTABILITY or FITNESS FOR A PARTICULAR PURPOSE.
//  See the GNU Affero General Public License for more details.
//
//  You should have received a copy of the GNU Affero General Public License along with this
//  program.  If not, see <http://www.gnu.org/licenses/>.
//------------------------------------------------------------------------------------------------//
// </editor-fold>
package org.audiveris.omr.sheet;

import org.audiveris.omr.run.RunTable;
import org.audiveris.omr.sheet.Picture.TableKey;
import org.audiveris.omr.util.Jaxb;

import org.slf4j.Logger;
import org.slf4j.LoggerFactory;

<<<<<<< HEAD
import java.io.InputStream;
import java.io.OutputStream;

import javax.xml.bind.JAXBContext;
import javax.xml.bind.JAXBException;
=======
import java.io.IOException;
import java.nio.file.Path;
>>>>>>> 8e2b0fd5
import javax.xml.bind.annotation.XmlAccessType;
import javax.xml.bind.annotation.XmlAccessorType;

/**
 * Class {@code RunTableHolder} holds the reference to a run table, at least the path
 * to its marshalled data on disk, and (on demand) the unmarshalled run table itself.
 *
 * @author Hervé Bitteur
 */
@XmlAccessorType(value = XmlAccessType.NONE)
public class RunTableHolder
        extends DataHolder<RunTable>
{

    private static final Logger logger = LoggerFactory.getLogger(RunTableHolder.class);

<<<<<<< HEAD
    private static JAXBContext jaxbContext;
=======
    /** Direct access to data, if any. */
    private RunTable data;

    /** Path to data on disk. */
    @XmlAttribute(name = "path")
    private final String pathString;

    /** To avoid useless marshalling to disk. */
    private boolean modified = false;
>>>>>>> 8e2b0fd5

    /**
     * Creates a new {@code RunTableHolder} object.
     *
     * @param key table key
     */
    public RunTableHolder (TableKey key)
    {
        super(key + ".xml");
    }

    /** No-arg constructor needed for JAXB. */
    private RunTableHolder ()
    {
        super();
    }

<<<<<<< HEAD
    //~ Methods ------------------------------------------------------------------------------------
    //------//
    // load //
    //------//
    @Override
    protected RunTable load (InputStream is)
            throws Exception
    {
        return (RunTable) Jaxb.unmarshal(is, getJaxbContext());
    }

    //-------//
    // store //
    //-------//
    @Override
    protected void store (OutputStream os)
            throws Exception
=======
    //---------//
    // getData //
    //---------//
    /**
     * Return the handled data.
     *
     * @param stub the related stub instance
     * @return the data, ready to use
     */
    public RunTable getData (SheetStub stub)
    {
        if (data == null) {
            try {
                stub.getBook().getLock().lock();

                if (data == null) {
                    // Open book file system
                    Path dataFolder = stub.getBook().openSheetFolder(stub.getNumber());
                    Path dataFile = dataFolder.resolve(pathString);
                    logger.debug("path to file: {}", dataFile);
                    data = RunTable.unmarshal(dataFile);
                    dataFile.getFileSystem().close(); // Close book file system
                    modified = false;
                    logger.debug("Loaded {}", dataFile);
                }
            } catch (IOException ex) {
                logger.warn("Error unmarshalling from {}", pathString, ex);
            } finally {
                stub.getBook().getLock().unlock();
            }
        }

        return data;
    }

    //---------//
    // hasData //
    //---------//
    /**
     * Tell whether run table data is present.
     *
     * @return true if loaded
     */
    public boolean hasData ()
    {
        return data != null;
    }

    //------------//
    // isModified //
    //------------//
    /**
     * Tell whether it has been modified.
     *
     * @return true if modified
     */
    public boolean isModified ()
>>>>>>> 8e2b0fd5
    {
        Jaxb.marshal(data, os, getJaxbContext());
    }

<<<<<<< HEAD
    //----------------//
    // getJaxbContext //
    //----------------//
    private JAXBContext getJaxbContext ()
=======
    //-------------//
    // setModified //
    //-------------//
    /**
     * Assign modified indicator.
     *
     * @param bool new value for modified
     */
    public void setModified (boolean bool)
    {
        modified = bool;
    }

    //---------//
    // setData //
    //---------//
    /**
     * Assign the table data (table just created) and modified flag.
     *
     * @param data     the table data
     * @param modified modified flag
     */
    public void setData (RunTable data,
                         boolean modified)
>>>>>>> 8e2b0fd5
    {
        if (jaxbContext == null) {
            try {
                jaxbContext = JAXBContext.newInstance(RunTable.class);
            } catch (JAXBException ex) {
                logger.error("Cannot build JAXB context " + ex, ex);
            }
        }

<<<<<<< HEAD
        return jaxbContext;
=======
    //----------//
    // toString //
    //----------//
    @Override
    public String toString ()
    {
        final StringBuilder sb = new StringBuilder("RunTableHolder{");

        if (pathString != null) {
            sb.append(pathString);
        }

        sb.append('}');

        return sb.toString();
>>>>>>> 8e2b0fd5
    }

}
<|MERGE_RESOLUTION|>--- conflicted
+++ resolved
@@ -1,229 +1,105 @@
-//------------------------------------------------------------------------------------------------//
-//                                                                                                //
-//                                   R u n T a b l e H o l d e r                                  //
-//                                                                                                //
-//------------------------------------------------------------------------------------------------//
-// <editor-fold defaultstate="collapsed" desc="hdr">
-//
-//  Copyright © Audiveris 2018. All rights reserved.
-//
-//  This program is free software: you can redistribute it and/or modify it under the terms of the
-//  GNU Affero General Public License as published by the Free Software Foundation, either version
-//  3 of the License, or (at your option) any later version.
-//
-//  This program is distributed in the hope that it will be useful, but WITHOUT ANY WARRANTY;
-//  without even the implied warranty of MERCHANTABILITY or FITNESS FOR A PARTICULAR PURPOSE.
-//  See the GNU Affero General Public License for more details.
-//
-//  You should have received a copy of the GNU Affero General Public License along with this
-//  program.  If not, see <http://www.gnu.org/licenses/>.
-//------------------------------------------------------------------------------------------------//
-// </editor-fold>
-package org.audiveris.omr.sheet;
-
-import org.audiveris.omr.run.RunTable;
-import org.audiveris.omr.sheet.Picture.TableKey;
-import org.audiveris.omr.util.Jaxb;
-
-import org.slf4j.Logger;
-import org.slf4j.LoggerFactory;
-
-<<<<<<< HEAD
-import java.io.InputStream;
-import java.io.OutputStream;
-
-import javax.xml.bind.JAXBContext;
-import javax.xml.bind.JAXBException;
-=======
-import java.io.IOException;
-import java.nio.file.Path;
->>>>>>> 8e2b0fd5
-import javax.xml.bind.annotation.XmlAccessType;
-import javax.xml.bind.annotation.XmlAccessorType;
-
-/**
- * Class {@code RunTableHolder} holds the reference to a run table, at least the path
- * to its marshalled data on disk, and (on demand) the unmarshalled run table itself.
- *
- * @author Hervé Bitteur
- */
-@XmlAccessorType(value = XmlAccessType.NONE)
-public class RunTableHolder
-        extends DataHolder<RunTable>
-{
-
-    private static final Logger logger = LoggerFactory.getLogger(RunTableHolder.class);
-
-<<<<<<< HEAD
-    private static JAXBContext jaxbContext;
-=======
-    /** Direct access to data, if any. */
-    private RunTable data;
-
-    /** Path to data on disk. */
-    @XmlAttribute(name = "path")
-    private final String pathString;
-
-    /** To avoid useless marshalling to disk. */
-    private boolean modified = false;
->>>>>>> 8e2b0fd5
-
-    /**
-     * Creates a new {@code RunTableHolder} object.
-     *
-     * @param key table key
-     */
-    public RunTableHolder (TableKey key)
-    {
-        super(key + ".xml");
-    }
-
-    /** No-arg constructor needed for JAXB. */
-    private RunTableHolder ()
-    {
-        super();
-    }
-
-<<<<<<< HEAD
-    //~ Methods ------------------------------------------------------------------------------------
-    //------//
-    // load //
-    //------//
-    @Override
-    protected RunTable load (InputStream is)
-            throws Exception
-    {
-        return (RunTable) Jaxb.unmarshal(is, getJaxbContext());
-    }
-
-    //-------//
-    // store //
-    //-------//
-    @Override
-    protected void store (OutputStream os)
-            throws Exception
-=======
-    //---------//
-    // getData //
-    //---------//
-    /**
-     * Return the handled data.
-     *
-     * @param stub the related stub instance
-     * @return the data, ready to use
-     */
-    public RunTable getData (SheetStub stub)
-    {
-        if (data == null) {
-            try {
-                stub.getBook().getLock().lock();
-
-                if (data == null) {
-                    // Open book file system
-                    Path dataFolder = stub.getBook().openSheetFolder(stub.getNumber());
-                    Path dataFile = dataFolder.resolve(pathString);
-                    logger.debug("path to file: {}", dataFile);
-                    data = RunTable.unmarshal(dataFile);
-                    dataFile.getFileSystem().close(); // Close book file system
-                    modified = false;
-                    logger.debug("Loaded {}", dataFile);
-                }
-            } catch (IOException ex) {
-                logger.warn("Error unmarshalling from {}", pathString, ex);
-            } finally {
-                stub.getBook().getLock().unlock();
-            }
-        }
-
-        return data;
-    }
-
-    //---------//
-    // hasData //
-    //---------//
-    /**
-     * Tell whether run table data is present.
-     *
-     * @return true if loaded
-     */
-    public boolean hasData ()
-    {
-        return data != null;
-    }
-
-    //------------//
-    // isModified //
-    //------------//
-    /**
-     * Tell whether it has been modified.
-     *
-     * @return true if modified
-     */
-    public boolean isModified ()
->>>>>>> 8e2b0fd5
-    {
-        Jaxb.marshal(data, os, getJaxbContext());
-    }
-
-<<<<<<< HEAD
-    //----------------//
-    // getJaxbContext //
-    //----------------//
-    private JAXBContext getJaxbContext ()
-=======
-    //-------------//
-    // setModified //
-    //-------------//
-    /**
-     * Assign modified indicator.
-     *
-     * @param bool new value for modified
-     */
-    public void setModified (boolean bool)
-    {
-        modified = bool;
-    }
-
-    //---------//
-    // setData //
-    //---------//
-    /**
-     * Assign the table data (table just created) and modified flag.
-     *
-     * @param data     the table data
-     * @param modified modified flag
-     */
-    public void setData (RunTable data,
-                         boolean modified)
->>>>>>> 8e2b0fd5
-    {
-        if (jaxbContext == null) {
-            try {
-                jaxbContext = JAXBContext.newInstance(RunTable.class);
-            } catch (JAXBException ex) {
-                logger.error("Cannot build JAXB context " + ex, ex);
-            }
-        }
-
-<<<<<<< HEAD
-        return jaxbContext;
-=======
-    //----------//
-    // toString //
-    //----------//
-    @Override
-    public String toString ()
-    {
-        final StringBuilder sb = new StringBuilder("RunTableHolder{");
-
-        if (pathString != null) {
-            sb.append(pathString);
-        }
-
-        sb.append('}');
-
-        return sb.toString();
->>>>>>> 8e2b0fd5
-    }
-
-}
+//------------------------------------------------------------------------------------------------//
+//                                                                                                //
+//                                   R u n T a b l e H o l d e r                                  //
+//                                                                                                //
+//------------------------------------------------------------------------------------------------//
+// <editor-fold defaultstate="collapsed" desc="hdr">
+//
+//  Copyright © Audiveris 2018. All rights reserved.
+//
+//  This program is free software: you can redistribute it and/or modify it under the terms of the
+//  GNU Affero General Public License as published by the Free Software Foundation, either version
+//  3 of the License, or (at your option) any later version.
+//
+//  This program is distributed in the hope that it will be useful, but WITHOUT ANY WARRANTY;
+//  without even the implied warranty of MERCHANTABILITY or FITNESS FOR A PARTICULAR PURPOSE.
+//  See the GNU Affero General Public License for more details.
+//
+//  You should have received a copy of the GNU Affero General Public License along with this
+//  program.  If not, see <http://www.gnu.org/licenses/>.
+//------------------------------------------------------------------------------------------------//
+// </editor-fold>
+package org.audiveris.omr.sheet;
+
+import org.audiveris.omr.run.RunTable;
+import org.audiveris.omr.sheet.Picture.TableKey;
+import org.audiveris.omr.util.Jaxb;
+
+import org.slf4j.Logger;
+import org.slf4j.LoggerFactory;
+
+import java.io.InputStream;
+import java.io.OutputStream;
+
+import javax.xml.bind.JAXBContext;
+import javax.xml.bind.JAXBException;
+import javax.xml.bind.annotation.XmlAccessType;
+import javax.xml.bind.annotation.XmlAccessorType;
+
+/**
+ * Class {@code RunTableHolder} holds the reference to a run table, at least the path
+ * to its marshalled data on disk, and (on demand) the unmarshalled run table itself.
+ *
+ * @author Hervé Bitteur
+ */
+@XmlAccessorType(value = XmlAccessType.NONE)
+public class RunTableHolder
+        extends DataHolder<RunTable>
+{
+
+    private static final Logger logger = LoggerFactory.getLogger(RunTableHolder.class);
+
+    private static JAXBContext jaxbContext;
+
+    /**
+     * Creates a new {@code RunTableHolder} object.
+     *
+     * @param key table key
+     */
+    public RunTableHolder (TableKey key)
+    {
+        super(key + ".xml");
+    }
+
+    /** No-arg constructor needed for JAXB. */
+    private RunTableHolder ()
+    {
+        super();
+    }
+
+    //------//
+    // load //
+    //------//
+    @Override
+    protected RunTable load (InputStream is)
+            throws Exception
+    {
+        return (RunTable) Jaxb.unmarshal(is, getJaxbContext());
+    }
+
+    //-------//
+    // store //
+    //-------//
+    @Override
+    protected void store (OutputStream os)
+            throws Exception
+    {
+        Jaxb.marshal(data, os, getJaxbContext());
+    }
+
+    //----------------//
+    // getJaxbContext //
+    //----------------//
+    private JAXBContext getJaxbContext ()
+    {
+        if (jaxbContext == null) {
+            try {
+                jaxbContext = JAXBContext.newInstance(RunTable.class);
+            } catch (JAXBException ex) {
+                logger.error("Cannot build JAXB context " + ex, ex);
+            }
+        }
+
+        return jaxbContext;
+    }
+}