<<<<<<< HEAD
//------------------------------------------------------------------------------------------------//
//                                                                                                //
//                                     S l u r H e a d L i n k                                    //
//                                                                                                //
//------------------------------------------------------------------------------------------------//
// <editor-fold defaultstate="collapsed" desc="hdr">
//
//  Copyright © Audiveris 2018. All rights reserved.
//
//  This program is free software: you can redistribute it and/or modify it under the terms of the
//  GNU Affero General Public License as published by the Free Software Foundation, either version
//  3 of the License, or (at your option) any later version.
//
//  This program is distributed in the hope that it will be useful, but WITHOUT ANY WARRANTY;
//  without even the implied warranty of MERCHANTABILITY or FITNESS FOR A PARTICULAR PURPOSE.
//  See the GNU Affero General Public License for more details.
//
//  You should have received a copy of the GNU Affero General Public License along with this
//  program.  If not, see <http://www.gnu.org/licenses/>.
//------------------------------------------------------------------------------------------------//
// </editor-fold>
package org.audiveris.omr.sheet.curve;

import org.audiveris.omr.sig.inter.AbstractChordInter;
import org.audiveris.omr.sig.inter.HeadChordInter;
import org.audiveris.omr.sig.inter.HeadInter;
import org.audiveris.omr.sig.relation.Link;
import org.audiveris.omr.sig.relation.SlurHeadRelation;
import org.audiveris.omr.util.HorizontalSide;

import java.awt.Point;
import java.awt.Rectangle;
import java.awt.geom.Line2D;
import java.util.Comparator;

/**
 * Class {@code SlurHeadLink} formalizes a link between a slur end and a head
 * in a chord nearby.
 * <p>
 * Rather than chord box center point, we use chord box middle vertical line.
 *
 * @author Hervé Bitteur
 */
public class SlurHeadLink
        extends Link
{
    //~ Static fields/initializers -----------------------------------------------------------------

    public static final Comparator<SlurHeadLink> byEuclidean = new Comparator<SlurHeadLink>()
    {
        @Override
        public int compare (SlurHeadLink o1,
                            SlurHeadLink o2)
        {
            return Double.compare(
                    ((SlurHeadRelation) o1.relation).getEuclidean(),
                    ((SlurHeadRelation) o2.relation).getEuclidean());
        }
    };

    //~ Constructors -------------------------------------------------------------------------------
    /**
     * Creates a new {@code SlurHeadLink} object.
     *
     * @param head the linked head
     * @param rel  precise relation instance
     */
    public SlurHeadLink (HeadInter head,
                         SlurHeadRelation rel)
    {
        super(head, rel, true);
    }

    //~ Methods ------------------------------------------------------------------------------------
    public static SlurHeadLink create (Point slurEnd,
                                       HorizontalSide slurSide,
                                       AbstractChordInter chord,
                                       HeadInter head)
    {
        SlurHeadRelation rel = new SlurHeadRelation(slurSide);

        // Define middle vertical line of chord box
        Rectangle box = chord.getBounds();
        Line2D vert = new Line2D.Double(
                box.x + (box.width / 2),
                box.y,
                box.x + (box.width / 2),
                box.y + box.height);
        rel.setEuclidean(vert.ptSegDist(slurEnd));

        return new SlurHeadLink(head, rel);
    }

    /**
     * Report the HeadChord which contains the linked head.
     *
     * @return the containing HeadChord
     */
    public HeadChordInter getChord ()
    {
        return (HeadChordInter) ((HeadInter) partner).getChord();
    }
}
=======
//------------------------------------------------------------------------------------------------//
//                                                                                                //
//                                     S l u r H e a d L i n k                                    //
//                                                                                                //
//------------------------------------------------------------------------------------------------//
// <editor-fold defaultstate="collapsed" desc="hdr">
//
//  Copyright © Audiveris 2018. All rights reserved.
//
//  This program is free software: you can redistribute it and/or modify it under the terms of the
//  GNU Affero General Public License as published by the Free Software Foundation, either version
//  3 of the License, or (at your option) any later version.
//
//  This program is distributed in the hope that it will be useful, but WITHOUT ANY WARRANTY;
//  without even the implied warranty of MERCHANTABILITY or FITNESS FOR A PARTICULAR PURPOSE.
//  See the GNU Affero General Public License for more details.
//
//  You should have received a copy of the GNU Affero General Public License along with this
//  program.  If not, see <http://www.gnu.org/licenses/>.
//------------------------------------------------------------------------------------------------//
// </editor-fold>
package org.audiveris.omr.sheet.curve;

import org.audiveris.omr.sig.inter.AbstractChordInter;
import org.audiveris.omr.sig.inter.HeadChordInter;
import org.audiveris.omr.sig.inter.HeadInter;
import org.audiveris.omr.sig.relation.Link;
import org.audiveris.omr.sig.relation.SlurHeadRelation;
import org.audiveris.omr.util.HorizontalSide;

import java.awt.Point;
import java.awt.Rectangle;
import java.awt.geom.Line2D;
import java.util.Comparator;

/**
 * Class {@code SlurHeadLink} formalizes a link between a slur end and a head
 * in a chord nearby.
 * <p>
 * Rather than chord box center point, we use chord box middle vertical line.
 *
 * @author Hervé Bitteur
 */
public class SlurHeadLink
        extends Link
{

    /**
     * To sort by increasing euclidian distance.
     */
    public static final Comparator<SlurHeadLink> byEuclidean = new Comparator<SlurHeadLink>()
    {
        @Override
        public int compare (SlurHeadLink o1,
                            SlurHeadLink o2)
        {
            return Double.compare(((SlurHeadRelation) o1.relation).getEuclidean(),
                                  ((SlurHeadRelation) o2.relation).getEuclidean());
        }
    };

    /**
     * Creates a new {@code SlurHeadLink} object.
     *
     * @param head the linked head
     * @param rel  precise relation instance
     */
    public SlurHeadLink (HeadInter head,
                         SlurHeadRelation rel)
    {
        super(head, rel, true);
    }

    /**
     * Report the HeadChord which contains the linked head.
     *
     * @return the containing HeadChord
     */
    public HeadChordInter getChord ()
    {
        return ((HeadInter) partner).getChord();
    }

    /**
     * Build proper SlurHeadRelation object.
     *
     * @param slurEnd  slur ending point
     * @param slurSide slur horizontal side
     * @param chord    head chord
     * @param head     head to be connected
     * @return proper SlurHeadRelation instance, ready to be inserted in SIG
     */
    public static SlurHeadLink create (Point slurEnd,
                                       HorizontalSide slurSide,
                                       AbstractChordInter chord,
                                       HeadInter head)
    {
        SlurHeadRelation rel = new SlurHeadRelation(slurSide);

        // Define middle vertical line of chord box
        Rectangle box = chord.getBounds();
        Line2D vert = new Line2D.Double(box.x + (box.width / 2), box.y, box.x + (box.width / 2),
                                        box.y + box.height);
        rel.setEuclidean(vert.ptSegDist(slurEnd));

        return new SlurHeadLink(head, rel);
    }
}
>>>>>>> 8e2b0fd5
<|MERGE_RESOLUTION|>--- conflicted
+++ resolved
@@ -1,214 +1,108 @@
-<<<<<<< HEAD
-//------------------------------------------------------------------------------------------------//
-//                                                                                                //
-//                                     S l u r H e a d L i n k                                    //
-//                                                                                                //
-//------------------------------------------------------------------------------------------------//
-// <editor-fold defaultstate="collapsed" desc="hdr">
-//
-//  Copyright © Audiveris 2018. All rights reserved.
-//
-//  This program is free software: you can redistribute it and/or modify it under the terms of the
-//  GNU Affero General Public License as published by the Free Software Foundation, either version
-//  3 of the License, or (at your option) any later version.
-//
-//  This program is distributed in the hope that it will be useful, but WITHOUT ANY WARRANTY;
-//  without even the implied warranty of MERCHANTABILITY or FITNESS FOR A PARTICULAR PURPOSE.
-//  See the GNU Affero General Public License for more details.
-//
-//  You should have received a copy of the GNU Affero General Public License along with this
-//  program.  If not, see <http://www.gnu.org/licenses/>.
-//------------------------------------------------------------------------------------------------//
-// </editor-fold>
-package org.audiveris.omr.sheet.curve;
-
-import org.audiveris.omr.sig.inter.AbstractChordInter;
-import org.audiveris.omr.sig.inter.HeadChordInter;
-import org.audiveris.omr.sig.inter.HeadInter;
-import org.audiveris.omr.sig.relation.Link;
-import org.audiveris.omr.sig.relation.SlurHeadRelation;
-import org.audiveris.omr.util.HorizontalSide;
-
-import java.awt.Point;
-import java.awt.Rectangle;
-import java.awt.geom.Line2D;
-import java.util.Comparator;
-
-/**
- * Class {@code SlurHeadLink} formalizes a link between a slur end and a head
- * in a chord nearby.
- * <p>
- * Rather than chord box center point, we use chord box middle vertical line.
- *
- * @author Hervé Bitteur
- */
-public class SlurHeadLink
-        extends Link
-{
-    //~ Static fields/initializers -----------------------------------------------------------------
-
-    public static final Comparator<SlurHeadLink> byEuclidean = new Comparator<SlurHeadLink>()
-    {
-        @Override
-        public int compare (SlurHeadLink o1,
-                            SlurHeadLink o2)
-        {
-            return Double.compare(
-                    ((SlurHeadRelation) o1.relation).getEuclidean(),
-                    ((SlurHeadRelation) o2.relation).getEuclidean());
-        }
-    };
-
-    //~ Constructors -------------------------------------------------------------------------------
-    /**
-     * Creates a new {@code SlurHeadLink} object.
-     *
-     * @param head the linked head
-     * @param rel  precise relation instance
-     */
-    public SlurHeadLink (HeadInter head,
-                         SlurHeadRelation rel)
-    {
-        super(head, rel, true);
-    }
-
-    //~ Methods ------------------------------------------------------------------------------------
-    public static SlurHeadLink create (Point slurEnd,
-                                       HorizontalSide slurSide,
-                                       AbstractChordInter chord,
-                                       HeadInter head)
-    {
-        SlurHeadRelation rel = new SlurHeadRelation(slurSide);
-
-        // Define middle vertical line of chord box
-        Rectangle box = chord.getBounds();
-        Line2D vert = new Line2D.Double(
-                box.x + (box.width / 2),
-                box.y,
-                box.x + (box.width / 2),
-                box.y + box.height);
-        rel.setEuclidean(vert.ptSegDist(slurEnd));
-
-        return new SlurHeadLink(head, rel);
-    }
-
-    /**
-     * Report the HeadChord which contains the linked head.
-     *
-     * @return the containing HeadChord
-     */
-    public HeadChordInter getChord ()
-    {
-        return (HeadChordInter) ((HeadInter) partner).getChord();
-    }
-}
-=======
-//------------------------------------------------------------------------------------------------//
-//                                                                                                //
-//                                     S l u r H e a d L i n k                                    //
-//                                                                                                //
-//------------------------------------------------------------------------------------------------//
-// <editor-fold defaultstate="collapsed" desc="hdr">
-//
-//  Copyright © Audiveris 2018. All rights reserved.
-//
-//  This program is free software: you can redistribute it and/or modify it under the terms of the
-//  GNU Affero General Public License as published by the Free Software Foundation, either version
-//  3 of the License, or (at your option) any later version.
-//
-//  This program is distributed in the hope that it will be useful, but WITHOUT ANY WARRANTY;
-//  without even the implied warranty of MERCHANTABILITY or FITNESS FOR A PARTICULAR PURPOSE.
-//  See the GNU Affero General Public License for more details.
-//
-//  You should have received a copy of the GNU Affero General Public License along with this
-//  program.  If not, see <http://www.gnu.org/licenses/>.
-//------------------------------------------------------------------------------------------------//
-// </editor-fold>
-package org.audiveris.omr.sheet.curve;
-
-import org.audiveris.omr.sig.inter.AbstractChordInter;
-import org.audiveris.omr.sig.inter.HeadChordInter;
-import org.audiveris.omr.sig.inter.HeadInter;
-import org.audiveris.omr.sig.relation.Link;
-import org.audiveris.omr.sig.relation.SlurHeadRelation;
-import org.audiveris.omr.util.HorizontalSide;
-
-import java.awt.Point;
-import java.awt.Rectangle;
-import java.awt.geom.Line2D;
-import java.util.Comparator;
-
-/**
- * Class {@code SlurHeadLink} formalizes a link between a slur end and a head
- * in a chord nearby.
- * <p>
- * Rather than chord box center point, we use chord box middle vertical line.
- *
- * @author Hervé Bitteur
- */
-public class SlurHeadLink
-        extends Link
-{
-
-    /**
-     * To sort by increasing euclidian distance.
-     */
-    public static final Comparator<SlurHeadLink> byEuclidean = new Comparator<SlurHeadLink>()
-    {
-        @Override
-        public int compare (SlurHeadLink o1,
-                            SlurHeadLink o2)
-        {
-            return Double.compare(((SlurHeadRelation) o1.relation).getEuclidean(),
-                                  ((SlurHeadRelation) o2.relation).getEuclidean());
-        }
-    };
-
-    /**
-     * Creates a new {@code SlurHeadLink} object.
-     *
-     * @param head the linked head
-     * @param rel  precise relation instance
-     */
-    public SlurHeadLink (HeadInter head,
-                         SlurHeadRelation rel)
-    {
-        super(head, rel, true);
-    }
-
-    /**
-     * Report the HeadChord which contains the linked head.
-     *
-     * @return the containing HeadChord
-     */
-    public HeadChordInter getChord ()
-    {
-        return ((HeadInter) partner).getChord();
-    }
-
-    /**
-     * Build proper SlurHeadRelation object.
-     *
-     * @param slurEnd  slur ending point
-     * @param slurSide slur horizontal side
-     * @param chord    head chord
-     * @param head     head to be connected
-     * @return proper SlurHeadRelation instance, ready to be inserted in SIG
-     */
-    public static SlurHeadLink create (Point slurEnd,
-                                       HorizontalSide slurSide,
-                                       AbstractChordInter chord,
-                                       HeadInter head)
-    {
-        SlurHeadRelation rel = new SlurHeadRelation(slurSide);
-
-        // Define middle vertical line of chord box
-        Rectangle box = chord.getBounds();
-        Line2D vert = new Line2D.Double(box.x + (box.width / 2), box.y, box.x + (box.width / 2),
-                                        box.y + box.height);
-        rel.setEuclidean(vert.ptSegDist(slurEnd));
-
-        return new SlurHeadLink(head, rel);
-    }
-}
->>>>>>> 8e2b0fd5
+//------------------------------------------------------------------------------------------------//
+//                                                                                                //
+//                                     S l u r H e a d L i n k                                    //
+//                                                                                                //
+//------------------------------------------------------------------------------------------------//
+// <editor-fold defaultstate="collapsed" desc="hdr">
+//
+//  Copyright © Audiveris 2018. All rights reserved.
+//
+//  This program is free software: you can redistribute it and/or modify it under the terms of the
+//  GNU Affero General Public License as published by the Free Software Foundation, either version
+//  3 of the License, or (at your option) any later version.
+//
+//  This program is distributed in the hope that it will be useful, but WITHOUT ANY WARRANTY;
+//  without even the implied warranty of MERCHANTABILITY or FITNESS FOR A PARTICULAR PURPOSE.
+//  See the GNU Affero General Public License for more details.
+//
+//  You should have received a copy of the GNU Affero General Public License along with this
+//  program.  If not, see <http://www.gnu.org/licenses/>.
+//------------------------------------------------------------------------------------------------//
+// </editor-fold>
+package org.audiveris.omr.sheet.curve;
+
+import org.audiveris.omr.sig.inter.AbstractChordInter;
+import org.audiveris.omr.sig.inter.HeadChordInter;
+import org.audiveris.omr.sig.inter.HeadInter;
+import org.audiveris.omr.sig.relation.Link;
+import org.audiveris.omr.sig.relation.SlurHeadRelation;
+import org.audiveris.omr.util.HorizontalSide;
+
+import java.awt.Point;
+import java.awt.Rectangle;
+import java.awt.geom.Line2D;
+import java.util.Comparator;
+
+/**
+ * Class {@code SlurHeadLink} formalizes a link between a slur end and a head
+ * in a chord nearby.
+ * <p>
+ * Rather than chord box center point, we use chord box middle vertical line.
+ *
+ * @author Hervé Bitteur
+ */
+public class SlurHeadLink
+        extends Link
+{
+
+    /**
+     * To sort by increasing euclidian distance.
+     */
+    public static final Comparator<SlurHeadLink> byEuclidean = new Comparator<SlurHeadLink>()
+    {
+        @Override
+        public int compare (SlurHeadLink o1,
+                            SlurHeadLink o2)
+        {
+            return Double.compare(((SlurHeadRelation) o1.relation).getEuclidean(),
+                                  ((SlurHeadRelation) o2.relation).getEuclidean());
+        }
+    };
+
+    /**
+     * Creates a new {@code SlurHeadLink} object.
+     *
+     * @param head the linked head
+     * @param rel  precise relation instance
+     */
+    public SlurHeadLink (HeadInter head,
+                         SlurHeadRelation rel)
+    {
+        super(head, rel, true);
+    }
+
+    /**
+     * Report the HeadChord which contains the linked head.
+     *
+     * @return the containing HeadChord
+     */
+    public HeadChordInter getChord ()
+    {
+        return ((HeadInter) partner).getChord();
+    }
+
+    /**
+     * Build proper SlurHeadRelation object.
+     *
+     * @param slurEnd  slur ending point
+     * @param slurSide slur horizontal side
+     * @param chord    head chord
+     * @param head     head to be connected
+     * @return proper SlurHeadRelation instance, ready to be inserted in SIG
+     */
+    public static SlurHeadLink create (Point slurEnd,
+                                       HorizontalSide slurSide,
+                                       AbstractChordInter chord,
+                                       HeadInter head)
+    {
+        SlurHeadRelation rel = new SlurHeadRelation(slurSide);
+
+        // Define middle vertical line of chord box
+        Rectangle box = chord.getBounds();
+        Line2D vert = new Line2D.Double(box.x + (box.width / 2), box.y, box.x + (box.width / 2),
+                                        box.y + box.height);
+        rel.setEuclidean(vert.ptSegDist(slurEnd));
+
+        return new SlurHeadLink(head, rel);
+    }
+}