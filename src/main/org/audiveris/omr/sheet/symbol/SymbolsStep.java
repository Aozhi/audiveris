--- conflicted
+++ resolved
@@ -1,210 +1,204 @@
-//------------------------------------------------------------------------------------------------//
-//                                                                                                //
-//                                     S y m b o l s S t e p                                      //
-//                                                                                                //
-//------------------------------------------------------------------------------------------------//
-// <editor-fold defaultstate="collapsed" desc="hdr">
-//
-//  Copyright © Audiveris 2018. All rights reserved.
-//
-//  This program is free software: you can redistribute it and/or modify it under the terms of the
-//  GNU Affero General Public License as published by the Free Software Foundation, either version
-//  3 of the License, or (at your option) any later version.
-//
-//  This program is distributed in the hope that it will be useful, but WITHOUT ANY WARRANTY;
-//  without even the implied warranty of MERCHANTABILITY or FITNESS FOR A PARTICULAR PURPOSE.
-//  See the GNU Affero General Public License for more details.
-//
-//  You should have received a copy of the GNU Affero General Public License along with this
-//  program.  If not, see <http://www.gnu.org/licenses/>.
-//------------------------------------------------------------------------------------------------//
-// </editor-fold>
-package org.audiveris.omr.sheet.symbol;
-
-import org.audiveris.omr.classifier.Annotation;
-import org.audiveris.omr.classifier.AnnotationIndex;
-import org.audiveris.omr.constant.Constant;
-import org.audiveris.omr.constant.ConstantSet;
-import org.audiveris.omr.glyph.Glyph;
-import org.audiveris.omr.sheet.Sheet;
-import org.audiveris.omr.sheet.SystemInfo;
-import org.audiveris.omr.sheet.note.ChordsBuilder;
-import org.audiveris.omr.sig.SIGraph;
-import org.audiveris.omr.sig.inter.Inter;
-import org.audiveris.omr.step.AbstractSystemStep;
-import org.audiveris.omr.step.Step;
-import org.audiveris.omr.step.StepException;
-import org.audiveris.omr.ui.selection.EntityListEvent;
-import org.audiveris.omr.ui.selection.SelectionService;
-import org.audiveris.omr.util.StopWatch;
-import org.audiveris.omrdataset.api.OmrShapes;
-
-import org.slf4j.Logger;
-import org.slf4j.LoggerFactory;
-
-import java.util.ArrayList;
-import java.util.List;
-import java.util.Map;
-import java.util.Map.Entry;
-
-/**
- * Class {@code SymbolsStep} retrieves fixed-shape symbols in a system.
- * <p>
- * This accounts for rests, flags, dots, tuplets, alterations, ...
- *
- * @author Hervé Bitteur
- */
-public class SymbolsStep
-        extends AbstractSystemStep<SymbolsStep.Context>
-{
-
-    private static final Constants constants = new Constants();
-
-    private static final Logger logger = LoggerFactory.getLogger(SymbolsStep.class);
-
-    /**
-     * Creates a new SymbolsStep object.
-     */
-    public SymbolsStep ()
-    {
-    }
-
-    //-----------//
-    // displayUI //
-    //-----------//
-    @Override
-    public void displayUI (Step step,
-                           Sheet sheet)
-    {
-        sheet.getSymbolsEditor().refresh();
-
-        // Update glyph board if needed (to see OCR'ed data)
-        final SelectionService service = sheet.getGlyphIndex().getEntityService();
-        final EntityListEvent<Glyph> listEvent = (EntityListEvent<Glyph>) service.getLastEvent(
-                EntityListEvent.class);
-
-        if (listEvent != null) {
-            service.publish(listEvent);
-        }
-    }
-
-    //----------//
-    // doSystem //
-    //----------//
-    @Override
-    public void doSystem (SystemInfo system,
-                          Context context)
-            throws StepException
-    {
-        StopWatch watch = new StopWatch("SymbolsStep doSystem #" + system.getId());
-        watch.start("factory");
-
-        final InterFactory factory = new InterFactory(system);
-
-        // Retrieve symbols inters
-        watch.start("buildSymbols");
-
-        ///new SymbolsBuilder(system, factory).buildSymbols(context.optionalsMap);
-        new AnnotationSymbolsBuilder(system, context.annotationMap.get(system), factory).process();
-
-        // Allocate rest-based chords
-        watch.start("buildRestChords");
-        new ChordsBuilder(system).buildRestChords();
-
-        // Some checks that need presence of other symbols
-        watch.start("lateChecks");
-        factory.lateChecks();
-
-        if (constants.printWatch.isSet()) {
-            watch.print();
-        }
-    }
-
-    //----------//
-    // doProlog //
-    //----------//
-    @Override
-    protected Context doProlog (Sheet sheet)
-            throws StepException
-    {
-        //        /**
-        //         * Prepare image without staff lines, with all good and weak inters erased and
-        //         * with all weak inters saved as optional symbol parts.
-        //         */
-        //        final Context context = new Context();
-        //        new SymbolsFilter(sheet).process(context.optionalsMap);
-        //
-        /**
-         * Filter annotations on their shape and dispatch to relevant systems.
-         */
-        final AnnotationIndex index = sheet.getAnnotationIndex();
-        final List<Annotation> annotations = index.filterNegatives(
-                OmrShapes.HEADS,
-                OmrShapes.TIMES);
-        final Map<SystemInfo, List<Annotation>> map = sheet.getSystemManager()
-                .dispatchAnnotations(annotations);
-
-        for (Entry<SystemInfo, List<Annotation>> entry : map.entrySet()) {
-            final SIGraph sig = entry.getKey().getSig();
-
-            // Discard annotations already used
-            final List<Annotation> used = new ArrayList<Annotation>();
-
-            for (Inter inter : sig.vertexSet()) {
-                Integer id = inter.getAnnotationId();
-
-                if (id != null) {
-                    Annotation annotation = index.getEntity(id);
-
-                    if (annotation != null) {
-                        used.add(annotation);
-                    }
-                }
-            }
-
-            entry.getValue().removeAll(used);
-        }
-
-        return new Context(map);
-    }
-
-    //---------//
-    // Context //
-    //---------//
-    /**
-     * Context for step processing.
-     */
-    protected static class Context
-    {
-
-<<<<<<< HEAD
-        //
-        //        /** Map of optional (weak) glyphs per system. */
-        //        public final Map<SystemInfo, List<Glyph>> optionalsMap = new TreeMap<SystemInfo, List<Glyph>>();
-        //
-        /** Map of relevant annotations per system. */
-        public final Map<SystemInfo, List<Annotation>> annotationMap;
-
-        //~ Constructors ---------------------------------------------------------------------------
-        public Context (Map<SystemInfo, List<Annotation>> annotationMap)
-        {
-            this.annotationMap = annotationMap;
-        }
-=======
-        /** Map of optional (weak) glyphs per system. */
-        public final Map<SystemInfo, List<Glyph>> optionalsMap = new TreeMap<>();
->>>>>>> 8e2b0fd5
-    }
-
-    //-----------//
-    // Constants //
-    //-----------//
-    private static class Constants
-            extends ConstantSet
-    {
-
-        private final Constant.Boolean printWatch = new Constant.Boolean(
-                false,
-                "Should we print out the stop watch?");
-    }
-}
+//------------------------------------------------------------------------------------------------//
+//                                                                                                //
+//                                     S y m b o l s S t e p                                      //
+//                                                                                                //
+//------------------------------------------------------------------------------------------------//
+// <editor-fold defaultstate="collapsed" desc="hdr">
+//
+//  Copyright © Audiveris 2018. All rights reserved.
+//
+//  This program is free software: you can redistribute it and/or modify it under the terms of the
+//  GNU Affero General Public License as published by the Free Software Foundation, either version
+//  3 of the License, or (at your option) any later version.
+//
+//  This program is distributed in the hope that it will be useful, but WITHOUT ANY WARRANTY;
+//  without even the implied warranty of MERCHANTABILITY or FITNESS FOR A PARTICULAR PURPOSE.
+//  See the GNU Affero General Public License for more details.
+//
+//  You should have received a copy of the GNU Affero General Public License along with this
+//  program.  If not, see <http://www.gnu.org/licenses/>.
+//------------------------------------------------------------------------------------------------//
+// </editor-fold>
+package org.audiveris.omr.sheet.symbol;
+
+import org.audiveris.omr.classifier.Annotation;
+import org.audiveris.omr.classifier.AnnotationIndex;
+import org.audiveris.omr.constant.Constant;
+import org.audiveris.omr.constant.ConstantSet;
+import org.audiveris.omr.glyph.Glyph;
+import org.audiveris.omr.sheet.Sheet;
+import org.audiveris.omr.sheet.SystemInfo;
+import org.audiveris.omr.sheet.note.ChordsBuilder;
+import org.audiveris.omr.sig.SIGraph;
+import org.audiveris.omr.sig.inter.Inter;
+import org.audiveris.omr.step.AbstractSystemStep;
+import org.audiveris.omr.step.Step;
+import org.audiveris.omr.step.StepException;
+import org.audiveris.omr.ui.selection.EntityListEvent;
+import org.audiveris.omr.ui.selection.SelectionService;
+import org.audiveris.omr.util.StopWatch;
+import org.audiveris.omrdataset.api.OmrShapes;
+
+import org.slf4j.Logger;
+import org.slf4j.LoggerFactory;
+
+import java.util.ArrayList;
+import java.util.List;
+import java.util.Map;
+import java.util.Map.Entry;
+
+/**
+ * Class {@code SymbolsStep} retrieves fixed-shape symbols in a system.
+ * <p>
+ * This accounts for rests, flags, dots, tuplets, alterations, ...
+ *
+ * @author Hervé Bitteur
+ */
+public class SymbolsStep
+        extends AbstractSystemStep<SymbolsStep.Context>
+{
+
+    private static final Constants constants = new Constants();
+
+    private static final Logger logger = LoggerFactory.getLogger(SymbolsStep.class);
+
+    /**
+     * Creates a new SymbolsStep object.
+     */
+    public SymbolsStep ()
+    {
+    }
+
+    //-----------//
+    // displayUI //
+    //-----------//
+    @Override
+    public void displayUI (Step step,
+                           Sheet sheet)
+    {
+        sheet.getSymbolsEditor().refresh();
+
+        // Update glyph board if needed (to see OCR'ed data)
+        final SelectionService service = sheet.getGlyphIndex().getEntityService();
+        final EntityListEvent<Glyph> listEvent = (EntityListEvent<Glyph>) service.getLastEvent(
+                EntityListEvent.class);
+
+        if (listEvent != null) {
+            service.publish(listEvent);
+        }
+    }
+
+    //----------//
+    // doSystem //
+    //----------//
+    @Override
+    public void doSystem (SystemInfo system,
+                          Context context)
+            throws StepException
+    {
+        StopWatch watch = new StopWatch("SymbolsStep doSystem #" + system.getId());
+        watch.start("factory");
+
+        final InterFactory factory = new InterFactory(system);
+
+        // Retrieve symbols inters
+        watch.start("buildSymbols");
+
+        ///new SymbolsBuilder(system, factory).buildSymbols(context.optionalsMap);
+        new AnnotationSymbolsBuilder(system, context.annotationMap.get(system), factory).process();
+
+        // Allocate rest-based chords
+        watch.start("buildRestChords");
+        new ChordsBuilder(system).buildRestChords();
+
+        // Some checks that need presence of other symbols
+        watch.start("lateChecks");
+        factory.lateChecks();
+
+        if (constants.printWatch.isSet()) {
+            watch.print();
+        }
+    }
+
+    //----------//
+    // doProlog //
+    //----------//
+    @Override
+    protected Context doProlog (Sheet sheet)
+            throws StepException
+    {
+        //        /**
+        //         * Prepare image without staff lines, with all good and weak inters erased and
+        //         * with all weak inters saved as optional symbol parts.
+        //         */
+        //        final Context context = new Context();
+        //        new SymbolsFilter(sheet).process(context.optionalsMap);
+        //
+        /**
+         * Filter annotations on their shape and dispatch to relevant systems.
+         */
+        final AnnotationIndex index = sheet.getAnnotationIndex();
+        final List<Annotation> annotations = index.filterNegatives(
+                OmrShapes.HEADS,
+                OmrShapes.TIMES);
+        final Map<SystemInfo, List<Annotation>> map = sheet.getSystemManager()
+                .dispatchAnnotations(annotations);
+
+        for (Entry<SystemInfo, List<Annotation>> entry : map.entrySet()) {
+            final SIGraph sig = entry.getKey().getSig();
+
+            // Discard annotations already used
+            final List<Annotation> used = new ArrayList<Annotation>();
+
+            for (Inter inter : sig.vertexSet()) {
+                Integer id = inter.getAnnotationId();
+
+                if (id != null) {
+                    Annotation annotation = index.getEntity(id);
+
+                    if (annotation != null) {
+                        used.add(annotation);
+                    }
+                }
+            }
+
+            entry.getValue().removeAll(used);
+        }
+
+        return new Context(map);
+    }
+
+    //---------//
+    // Context //
+    //---------//
+    /**
+     * Context for step processing.
+     */
+    protected static class Context
+    {
+
+        //
+        //        /** Map of optional (weak) glyphs per system. */
+        //        public final Map<SystemInfo, List<Glyph>> optionalsMap = new TreeMap<SystemInfo, List<Glyph>>();
+        //
+        /** Map of relevant annotations per system. */
+        public final Map<SystemInfo, List<Annotation>> annotationMap;
+
+        public Context (Map<SystemInfo, List<Annotation>> annotationMap)
+        {
+            this.annotationMap = annotationMap;
+        }
+    }
+
+    //-----------//
+    // Constants //
+    //-----------//
+    private static class Constants
+            extends ConstantSet
+    {
+
+        private final Constant.Boolean printWatch = new Constant.Boolean(
+                false,
+                "Should we print out the stop watch?");
+    }
+}