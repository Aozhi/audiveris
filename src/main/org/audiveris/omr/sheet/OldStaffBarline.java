<<<<<<< HEAD
//------------------------------------------------------------------------------------------------//
//                                                                                                //
//                                  O l d S t a f f B a r l i n e                                 //
//                                                                                                //
//------------------------------------------------------------------------------------------------//
// <editor-fold defaultstate="collapsed" desc="hdr">
//
//  Copyright © Audiveris 2018. All rights reserved.
//
//  This program is free software: you can redistribute it and/or modify it under the terms of the
//  GNU Affero General Public License as published by the Free Software Foundation, either version
//  3 of the License, or (at your option) any later version.
//
//  This program is distributed in the hope that it will be useful, but WITHOUT ANY WARRANTY;
//  without even the implied warranty of MERCHANTABILITY or FITNESS FOR A PARTICULAR PURPOSE.
//  See the GNU Affero General Public License for more details.
//
//  You should have received a copy of the GNU Affero General Public License along with this
//  program.  If not, see <http://www.gnu.org/licenses/>.
//------------------------------------------------------------------------------------------------//
// </editor-fold>
package org.audiveris.omr.sheet;

import org.audiveris.omr.sig.inter.BarlineInter;
import org.audiveris.omr.sig.inter.StaffBarlineInter;

import java.util.ArrayList;

import javax.xml.bind.annotation.XmlAccessType;
import javax.xml.bind.annotation.XmlAccessorType;
import javax.xml.bind.annotation.XmlIDREF;
import javax.xml.bind.annotation.XmlList;
import javax.xml.bind.annotation.XmlValue;

/**
 * Class {@code OldStaffBarline} is a temporary fix to keep compatibility with old
 * .omr files.
 * <p>
 * Replaced by {@link StaffBarlineInter}.
 *
 * @author Hervé Bitteur
 */
@Deprecated
@XmlAccessorType(XmlAccessType.NONE)
public class OldStaffBarline
{
    //~ Instance fields ----------------------------------------------------------------------------

    /** Abscissa-ordered sequence of physical barlines. */
    @XmlList
    @XmlIDREF
    @XmlValue
    public final ArrayList<BarlineInter> bars = new ArrayList<BarlineInter>();
}
=======
//------------------------------------------------------------------------------------------------//
//                                                                                                //
//                                  O l d S t a f f B a r l i n e                                 //
//                                                                                                //
//------------------------------------------------------------------------------------------------//
// <editor-fold defaultstate="collapsed" desc="hdr">
//
//  Copyright © Audiveris 2018. All rights reserved.
//
//  This program is free software: you can redistribute it and/or modify it under the terms of the
//  GNU Affero General Public License as published by the Free Software Foundation, either version
//  3 of the License, or (at your option) any later version.
//
//  This program is distributed in the hope that it will be useful, but WITHOUT ANY WARRANTY;
//  without even the implied warranty of MERCHANTABILITY or FITNESS FOR A PARTICULAR PURPOSE.
//  See the GNU Affero General Public License for more details.
//
//  You should have received a copy of the GNU Affero General Public License along with this
//  program.  If not, see <http://www.gnu.org/licenses/>.
//------------------------------------------------------------------------------------------------//
// </editor-fold>
package org.audiveris.omr.sheet;

import org.audiveris.omr.sig.inter.BarlineInter;
import org.audiveris.omr.sig.inter.StaffBarlineInter;

import java.util.ArrayList;

import javax.xml.bind.annotation.XmlAccessType;
import javax.xml.bind.annotation.XmlAccessorType;
import javax.xml.bind.annotation.XmlIDREF;
import javax.xml.bind.annotation.XmlList;
import javax.xml.bind.annotation.XmlValue;

/**
 * Class {@code OldStaffBarline} is a temporary fix to keep compatibility with old
 * .omr files.
 * <p>
 * Replaced by {@link StaffBarlineInter}.
 *
 * @author Hervé Bitteur
 */
@Deprecated
@XmlAccessorType(XmlAccessType.NONE)
public class OldStaffBarline
{

    /** Abscissa-ordered sequence of physical barlines. */
    @XmlList
    @XmlIDREF
    @XmlValue
    public final ArrayList<BarlineInter> bars = new ArrayList<>();
}
>>>>>>> 8e2b0fd5
<|MERGE_RESOLUTION|>--- conflicted
+++ resolved
@@ -1,110 +1,53 @@
-<<<<<<< HEAD
-//------------------------------------------------------------------------------------------------//
-//                                                                                                //
-//                                  O l d S t a f f B a r l i n e                                 //
-//                                                                                                //
-//------------------------------------------------------------------------------------------------//
-// <editor-fold defaultstate="collapsed" desc="hdr">
-//
-//  Copyright © Audiveris 2018. All rights reserved.
-//
-//  This program is free software: you can redistribute it and/or modify it under the terms of the
-//  GNU Affero General Public License as published by the Free Software Foundation, either version
-//  3 of the License, or (at your option) any later version.
-//
-//  This program is distributed in the hope that it will be useful, but WITHOUT ANY WARRANTY;
-//  without even the implied warranty of MERCHANTABILITY or FITNESS FOR A PARTICULAR PURPOSE.
-//  See the GNU Affero General Public License for more details.
-//
-//  You should have received a copy of the GNU Affero General Public License along with this
-//  program.  If not, see <http://www.gnu.org/licenses/>.
-//------------------------------------------------------------------------------------------------//
-// </editor-fold>
-package org.audiveris.omr.sheet;
-
-import org.audiveris.omr.sig.inter.BarlineInter;
-import org.audiveris.omr.sig.inter.StaffBarlineInter;
-
-import java.util.ArrayList;
-
-import javax.xml.bind.annotation.XmlAccessType;
-import javax.xml.bind.annotation.XmlAccessorType;
-import javax.xml.bind.annotation.XmlIDREF;
-import javax.xml.bind.annotation.XmlList;
-import javax.xml.bind.annotation.XmlValue;
-
-/**
- * Class {@code OldStaffBarline} is a temporary fix to keep compatibility with old
- * .omr files.
- * <p>
- * Replaced by {@link StaffBarlineInter}.
- *
- * @author Hervé Bitteur
- */
-@Deprecated
-@XmlAccessorType(XmlAccessType.NONE)
-public class OldStaffBarline
-{
-    //~ Instance fields ----------------------------------------------------------------------------
-
-    /** Abscissa-ordered sequence of physical barlines. */
-    @XmlList
-    @XmlIDREF
-    @XmlValue
-    public final ArrayList<BarlineInter> bars = new ArrayList<BarlineInter>();
-}
-=======
-//------------------------------------------------------------------------------------------------//
-//                                                                                                //
-//                                  O l d S t a f f B a r l i n e                                 //
-//                                                                                                //
-//------------------------------------------------------------------------------------------------//
-// <editor-fold defaultstate="collapsed" desc="hdr">
-//
-//  Copyright © Audiveris 2018. All rights reserved.
-//
-//  This program is free software: you can redistribute it and/or modify it under the terms of the
-//  GNU Affero General Public License as published by the Free Software Foundation, either version
-//  3 of the License, or (at your option) any later version.
-//
-//  This program is distributed in the hope that it will be useful, but WITHOUT ANY WARRANTY;
-//  without even the implied warranty of MERCHANTABILITY or FITNESS FOR A PARTICULAR PURPOSE.
-//  See the GNU Affero General Public License for more details.
-//
-//  You should have received a copy of the GNU Affero General Public License along with this
-//  program.  If not, see <http://www.gnu.org/licenses/>.
-//------------------------------------------------------------------------------------------------//
-// </editor-fold>
-package org.audiveris.omr.sheet;
-
-import org.audiveris.omr.sig.inter.BarlineInter;
-import org.audiveris.omr.sig.inter.StaffBarlineInter;
-
-import java.util.ArrayList;
-
-import javax.xml.bind.annotation.XmlAccessType;
-import javax.xml.bind.annotation.XmlAccessorType;
-import javax.xml.bind.annotation.XmlIDREF;
-import javax.xml.bind.annotation.XmlList;
-import javax.xml.bind.annotation.XmlValue;
-
-/**
- * Class {@code OldStaffBarline} is a temporary fix to keep compatibility with old
- * .omr files.
- * <p>
- * Replaced by {@link StaffBarlineInter}.
- *
- * @author Hervé Bitteur
- */
-@Deprecated
-@XmlAccessorType(XmlAccessType.NONE)
-public class OldStaffBarline
-{
-
-    /** Abscissa-ordered sequence of physical barlines. */
-    @XmlList
-    @XmlIDREF
-    @XmlValue
-    public final ArrayList<BarlineInter> bars = new ArrayList<>();
-}
->>>>>>> 8e2b0fd5
+//------------------------------------------------------------------------------------------------//
+//                                                                                                //
+//                                  O l d S t a f f B a r l i n e                                 //
+//                                                                                                //
+//------------------------------------------------------------------------------------------------//
+// <editor-fold defaultstate="collapsed" desc="hdr">
+//
+//  Copyright © Audiveris 2018. All rights reserved.
+//
+//  This program is free software: you can redistribute it and/or modify it under the terms of the
+//  GNU Affero General Public License as published by the Free Software Foundation, either version
+//  3 of the License, or (at your option) any later version.
+//
+//  This program is distributed in the hope that it will be useful, but WITHOUT ANY WARRANTY;
+//  without even the implied warranty of MERCHANTABILITY or FITNESS FOR A PARTICULAR PURPOSE.
+//  See the GNU Affero General Public License for more details.
+//
+//  You should have received a copy of the GNU Affero General Public License along with this
+//  program.  If not, see <http://www.gnu.org/licenses/>.
+//------------------------------------------------------------------------------------------------//
+// </editor-fold>
+package org.audiveris.omr.sheet;
+
+import org.audiveris.omr.sig.inter.BarlineInter;
+import org.audiveris.omr.sig.inter.StaffBarlineInter;
+
+import java.util.ArrayList;
+
+import javax.xml.bind.annotation.XmlAccessType;
+import javax.xml.bind.annotation.XmlAccessorType;
+import javax.xml.bind.annotation.XmlIDREF;
+import javax.xml.bind.annotation.XmlList;
+import javax.xml.bind.annotation.XmlValue;
+
+/**
+ * Class {@code OldStaffBarline} is a temporary fix to keep compatibility with old
+ * .omr files.
+ * <p>
+ * Replaced by {@link StaffBarlineInter}.
+ *
+ * @author Hervé Bitteur
+ */
+@Deprecated
+@XmlAccessorType(XmlAccessType.NONE)
+public class OldStaffBarline
+{
+
+    /** Abscissa-ordered sequence of physical barlines. */
+    @XmlList
+    @XmlIDREF
+    @XmlValue
+    public final ArrayList<BarlineInter> bars = new ArrayList<>();
+}