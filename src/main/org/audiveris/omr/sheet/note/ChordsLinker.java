--- conflicted
+++ resolved
@@ -1,283 +1,185 @@
-//------------------------------------------------------------------------------------------------//
-//                                                                                                //
-//                                     C h o r d s L i n k e r                                    //
-//                                                                                                //
-//------------------------------------------------------------------------------------------------//
-// <editor-fold defaultstate="collapsed" desc="hdr">
-//
-//  Copyright © Audiveris 2018. All rights reserved.
-//
-//  This program is free software: you can redistribute it and/or modify it under the terms of the
-//  GNU Affero General Public License as published by the Free Software Foundation, either version
-//  3 of the License, or (at your option) any later version.
-//
-//  This program is distributed in the hope that it will be useful, but WITHOUT ANY WARRANTY;
-//  without even the implied warranty of MERCHANTABILITY or FITNESS FOR A PARTICULAR PURPOSE.
-//  See the GNU Affero General Public License for more details.
-//
-//  You should have received a copy of the GNU Affero General Public License along with this
-//  program.  If not, see <http://www.gnu.org/licenses/>.
-//------------------------------------------------------------------------------------------------//
-// </editor-fold>
-package org.audiveris.omr.sheet.note;
-
-import org.audiveris.omr.constant.Constant;
-import org.audiveris.omr.constant.ConstantSet;
-import org.audiveris.omr.math.GeoUtil;
-import org.audiveris.omr.sheet.SystemInfo;
-import org.audiveris.omr.sheet.beam.BeamGroup;
-import org.audiveris.omr.sheet.rhythm.Measure;
-import org.audiveris.omr.sheet.rhythm.MeasureStack;
-import org.audiveris.omr.sig.SIGraph;
-import org.audiveris.omr.sig.inter.AbstractChordInter;
-import org.audiveris.omr.sig.inter.BeamInter;
-import org.audiveris.omr.sig.inter.Inter;
-import org.audiveris.omr.sig.inter.StemInter;
-import org.audiveris.omr.sig.relation.BeamPortion;
-import org.audiveris.omr.sig.relation.BeamStemRelation;
-import org.audiveris.omr.util.Navigable;
-
-import org.slf4j.Logger;
-import org.slf4j.LoggerFactory;
-
-import java.awt.Rectangle;
-import java.util.List;
-
-/**
- * Class {@code ChordsLinker} works at system level to handle relations between chords
- * and other entities.
- * <p>
- * These relationships can be addressed only when ALL system chord candidates have been retrieved.
- *
- * @author Hervé Bitteur
- */
-public class ChordsLinker
-{
-
-    private static final Constants constants = new Constants();
-
-    private static final Constants constants = new Constants();
-
-    private static final Logger logger = LoggerFactory.getLogger(ChordsLinker.class);
-
-    /** The dedicated system. */
-    @Navigable(false)
-    private final SystemInfo system;
-
-    /** System sig. */
-    @Navigable(false)
-    private final SIGraph sig;
-
-<<<<<<< HEAD
-    //~ Constructors -------------------------------------------------------------------------------
-=======
->>>>>>> 8e2b0fd5
-    /**
-     * Creates a new {@code ChordsLinker} object.
-     *
-     * @param system the dedicated system
-     */
-    public ChordsLinker (SystemInfo system)
-    {
-        this.system = system;
-        sig = system.getSig();
-<<<<<<< HEAD
-    }
-
-    //~ Methods ------------------------------------------------------------------------------------
-    //-----------------//
-    // checkBeamChords //
-    //-----------------//
-    /**
-     * Now that chords are known, re-check the connections between beams and chords.
-     * <p>
-     * This is meant to detect false beam-stem connections.
-     * Conflicting chords are detected via their overlapping ratio in abscissa.
-     * <p>
-     * Which conflicting chord must be disconnected from the beam?
-     * Not a beam side chord.
-     * The one with weaker connection.
-     * <p>
-     * TODO: Perhaps choose the one in opposite direction WRT chord majority?
-     */
-    public void checkBeamChords ()
-    {
-        final double maxRatio = constants.maxAbscissaOverlapRatio.getValue();
-
-        for (Inter inter : system.getSig().inters(BeamInter.class)) {
-            if (inter.isVip()) {
-                logger.info("VIP checkBeamChords for {}", inter);
-            }
-
-            final BeamInter beam = (BeamInter) inter;
-            final List<AbstractChordInter> chords = beam.getChords(); // Sorted by center abscissa
-
-            AbstractChordInter prevChord = null;
-
-            for (AbstractChordInter chord : chords) {
-                final Rectangle bounds = chord.getBounds();
-
-                if (prevChord != null) {
-                    final int overlap = GeoUtil.xOverlap(prevChord.getBounds(), bounds);
-                    final double ratio = (double) overlap / bounds.width;
-
-                    if (ratio > maxRatio) {
-                        logger.info("{} Overlapping {} {} vs {}", beam, ratio, prevChord, chord);
-
-                        StemInter prevStem = prevChord.getStem();
-                        BeamStemRelation prevRel = (BeamStemRelation) sig.getEdge(
-                                beam,
-                                prevStem);
-
-                        StemInter stem = chord.getStem();
-                        BeamStemRelation rel = (BeamStemRelation) sig.getEdge(beam, stem);
-
-                        final BeamStemRelation guiltyRel;
-
-                        if (prevRel.getBeamPortion() == BeamPortion.LEFT) {
-                            guiltyRel = rel; // Keep beam side chord
-                        } else if (rel.getBeamPortion() == BeamPortion.RIGHT) {
-                            guiltyRel = prevRel; // Keep beam side chord
-                        } else {
-                            // Use connection grade
-                            guiltyRel = (prevRel.getGrade() < rel.getGrade()) ? prevRel : rel;
-                        }
-
-                        sig.removeEdge(guiltyRel);
-
-                        AbstractChordInter guiltyChord = (guiltyRel == prevRel) ? prevChord : chord;
-                        logger.info("{} disconnected from {}", guiltyChord, beam);
-
-                        // Adjust which is the "current" chord
-                        if (guiltyRel == rel) {
-                            chord = prevChord;
-                        }
-                    }
-                }
-
-                prevChord = chord;
-            }
-        }
-    }
-
-=======
-    }
-
-    //-----------------//
-    // checkBeamChords //
-    //-----------------//
-    /**
-     * Now that chords are known, re-check the connections between beams and chords.
-     * <p>
-     * This is meant to detect false beam-stem connections.
-     * Conflicting chords are detected via their overlapping ratio in abscissa.
-     * <p>
-     * Which conflicting chord must be disconnected from the beam?
-     * Not a beam side chord.
-     * The one with weaker connection.
-     * <p>
-     * TODO: Perhaps choose the one in opposite direction WRT chord majority?
-     */
-    public void checkBeamChords ()
-    {
-        final double maxRatio = constants.maxAbscissaOverlapRatio.getValue();
-
-        for (Inter inter : system.getSig().inters(BeamInter.class)) {
-            if (inter.isVip()) {
-                logger.info("VIP checkBeamChords for {}", inter);
-            }
-
-            final BeamInter beam = (BeamInter) inter;
-            final List<AbstractChordInter> chords = beam.getChords(); // Sorted by center abscissa
-
-            AbstractChordInter prevChord = null;
-
-            for (AbstractChordInter chord : chords) {
-                final Rectangle bounds = chord.getBounds();
-
-                if (prevChord != null) {
-                    final int overlap = GeoUtil.xOverlap(prevChord.getBounds(), bounds);
-                    final double ratio = (double) overlap / bounds.width;
-
-                    if (ratio > maxRatio) {
-                        logger.info("{} Overlapping {} {} vs {}", beam, ratio, prevChord, chord);
-
-                        StemInter prevStem = prevChord.getStem();
-                        BeamStemRelation prevRel = (BeamStemRelation) sig.getRelation(
-                                beam,
-                                prevStem,
-                                BeamStemRelation.class);
-
-                        StemInter stem = chord.getStem();
-                        BeamStemRelation rel = (BeamStemRelation) sig.getRelation(
-                                beam,
-                                stem,
-                                BeamStemRelation.class);
-
-                        final BeamStemRelation guiltyRel;
-
-                        if (prevRel.getBeamPortion() == BeamPortion.LEFT) {
-                            guiltyRel = rel; // Keep beam side chord
-                        } else if (rel.getBeamPortion() == BeamPortion.RIGHT) {
-                            guiltyRel = prevRel; // Keep beam side chord
-                        } else {
-                            // Use connection grade
-                            guiltyRel = (prevRel.getGrade() < rel.getGrade()) ? prevRel : rel;
-                        }
-
-                        sig.removeEdge(guiltyRel);
-
-                        AbstractChordInter guiltyChord = (guiltyRel == prevRel) ? prevChord : chord;
-                        logger.info("{} disconnected from {}", guiltyChord, beam);
-
-                        // Adjust which is the "current" chord
-                        if (guiltyRel == rel) {
-                            chord = prevChord;
-                        }
-                    }
-                }
-
-                prevChord = chord;
-            }
-        }
-    }
-
->>>>>>> 8e2b0fd5
-    //------------//
-    // linkChords //
-    //------------//
-    /**
-     * Allocate beam groups per measure.
-     */
-    public void linkChords ()
-    {
-        for (MeasureStack stack : system.getStacks()) {
-            for (Measure measure : stack.getMeasures()) {
-                BeamGroup.populate(measure, true); // True for checkGroupSplit
-            }
-        }
-    }
-
-<<<<<<< HEAD
-    //~ Inner Classes ------------------------------------------------------------------------------
-    //-----------//
-    // Constants //
-    //-----------//
-    private static final class Constants
-            extends ConstantSet
-    {
-        //~ Instance fields ------------------------------------------------------------------------
-=======
-    //-----------//
-    // Constants //
-    //-----------//
-    private static class Constants
-            extends ConstantSet
-    {
->>>>>>> 8e2b0fd5
-
-        private final Constant.Ratio maxAbscissaOverlapRatio = new Constant.Ratio(
-                0.25,
-                "Maximum abscissa relative overlap ratio between chords of a beam");
-    }
-}
+//------------------------------------------------------------------------------------------------//
+//                                                                                                //
+//                                     C h o r d s L i n k e r                                    //
+//                                                                                                //
+//------------------------------------------------------------------------------------------------//
+// <editor-fold defaultstate="collapsed" desc="hdr">
+//
+//  Copyright © Audiveris 2018. All rights reserved.
+//
+//  This program is free software: you can redistribute it and/or modify it under the terms of the
+//  GNU Affero General Public License as published by the Free Software Foundation, either version
+//  3 of the License, or (at your option) any later version.
+//
+//  This program is distributed in the hope that it will be useful, but WITHOUT ANY WARRANTY;
+//  without even the implied warranty of MERCHANTABILITY or FITNESS FOR A PARTICULAR PURPOSE.
+//  See the GNU Affero General Public License for more details.
+//
+//  You should have received a copy of the GNU Affero General Public License along with this
+//  program.  If not, see <http://www.gnu.org/licenses/>.
+//------------------------------------------------------------------------------------------------//
+// </editor-fold>
+package org.audiveris.omr.sheet.note;
+
+import org.audiveris.omr.constant.Constant;
+import org.audiveris.omr.constant.ConstantSet;
+import org.audiveris.omr.math.GeoUtil;
+import org.audiveris.omr.sheet.SystemInfo;
+import org.audiveris.omr.sheet.beam.BeamGroup;
+import org.audiveris.omr.sheet.rhythm.Measure;
+import org.audiveris.omr.sheet.rhythm.MeasureStack;
+import org.audiveris.omr.sig.SIGraph;
+import org.audiveris.omr.sig.inter.AbstractChordInter;
+import org.audiveris.omr.sig.inter.BeamInter;
+import org.audiveris.omr.sig.inter.Inter;
+import org.audiveris.omr.sig.inter.StemInter;
+import org.audiveris.omr.sig.relation.BeamPortion;
+import org.audiveris.omr.sig.relation.BeamStemRelation;
+import org.audiveris.omr.util.Navigable;
+
+import org.slf4j.Logger;
+import org.slf4j.LoggerFactory;
+
+import java.awt.Rectangle;
+import java.util.List;
+
+/**
+ * Class {@code ChordsLinker} works at system level to handle relations between chords
+ * and other entities.
+ * <p>
+ * These relationships can be addressed only when ALL system chord candidates have been retrieved.
+ *
+ * @author Hervé Bitteur
+ */
+public class ChordsLinker
+{
+
+    private static final Constants constants = new Constants();
+
+    private static final Logger logger = LoggerFactory.getLogger(ChordsLinker.class);
+
+    /** The dedicated system. */
+    @Navigable(false)
+    private final SystemInfo system;
+
+    /** System sig. */
+    @Navigable(false)
+    private final SIGraph sig;
+
+    /**
+     * Creates a new {@code ChordsLinker} object.
+     *
+     * @param system the dedicated system
+     */
+    public ChordsLinker (SystemInfo system)
+    {
+        this.system = system;
+        sig = system.getSig();
+    }
+
+    //-----------------//
+    // checkBeamChords //
+    //-----------------//
+    /**
+     * Now that chords are known, re-check the connections between beams and chords.
+     * <p>
+     * This is meant to detect false beam-stem connections.
+     * Conflicting chords are detected via their overlapping ratio in abscissa.
+     * <p>
+     * Which conflicting chord must be disconnected from the beam?
+     * Not a beam side chord.
+     * The one with weaker connection.
+     * <p>
+     * TODO: Perhaps choose the one in opposite direction WRT chord majority?
+     */
+    public void checkBeamChords ()
+    {
+        final double maxRatio = constants.maxAbscissaOverlapRatio.getValue();
+
+        for (Inter inter : system.getSig().inters(BeamInter.class)) {
+            if (inter.isVip()) {
+                logger.info("VIP checkBeamChords for {}", inter);
+            }
+
+            final BeamInter beam = (BeamInter) inter;
+            final List<AbstractChordInter> chords = beam.getChords(); // Sorted by center abscissa
+
+            AbstractChordInter prevChord = null;
+
+            for (AbstractChordInter chord : chords) {
+                final Rectangle bounds = chord.getBounds();
+
+                if (prevChord != null) {
+                    final int overlap = GeoUtil.xOverlap(prevChord.getBounds(), bounds);
+                    final double ratio = (double) overlap / bounds.width;
+
+                    if (ratio > maxRatio) {
+                        logger.info("{} Overlapping {} {} vs {}", beam, ratio, prevChord, chord);
+
+                        StemInter prevStem = prevChord.getStem();
+                        BeamStemRelation prevRel = (BeamStemRelation) sig.getRelation(
+                                beam,
+                                prevStem,
+                                BeamStemRelation.class);
+
+                        StemInter stem = chord.getStem();
+                        BeamStemRelation rel = (BeamStemRelation) sig.getRelation(
+                                beam,
+                                stem,
+                                BeamStemRelation.class);
+
+                        final BeamStemRelation guiltyRel;
+
+                        if (prevRel.getBeamPortion() == BeamPortion.LEFT) {
+                            guiltyRel = rel; // Keep beam side chord
+                        } else if (rel.getBeamPortion() == BeamPortion.RIGHT) {
+                            guiltyRel = prevRel; // Keep beam side chord
+                        } else {
+                            // Use connection grade
+                            guiltyRel = (prevRel.getGrade() < rel.getGrade()) ? prevRel : rel;
+                        }
+
+                        sig.removeEdge(guiltyRel);
+
+                        AbstractChordInter guiltyChord = (guiltyRel == prevRel) ? prevChord : chord;
+                        logger.info("{} disconnected from {}", guiltyChord, beam);
+
+                        // Adjust which is the "current" chord
+                        if (guiltyRel == rel) {
+                            chord = prevChord;
+                        }
+                    }
+                }
+
+                prevChord = chord;
+            }
+        }
+    }
+
+    //------------//
+    // linkChords //
+    //------------//
+    /**
+     * Allocate beam groups per measure.
+     */
+    public void linkChords ()
+    {
+        for (MeasureStack stack : system.getStacks()) {
+            for (Measure measure : stack.getMeasures()) {
+                BeamGroup.populate(measure, true); // True for checkGroupSplit
+            }
+        }
+    }
+
+    //-----------//
+    // Constants //
+    //-----------//
+    private static class Constants
+            extends ConstantSet
+    {
+
+        private final Constant.Ratio maxAbscissaOverlapRatio = new Constant.Ratio(
+                0.25,
+                "Maximum abscissa relative overlap ratio between chords of a beam");
+    }
+}