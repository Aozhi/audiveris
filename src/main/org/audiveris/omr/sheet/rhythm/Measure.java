//------------------------------------------------------------------------------------------------//
//                                                                                                //
//                                          M e a s u r e                                         //
//                                                                                                //
//------------------------------------------------------------------------------------------------//
// <editor-fold defaultstate="collapsed" desc="hdr">
//
//  Copyright © Audiveris 2018. All rights reserved.
//
//  This program is free software: you can redistribute it and/or modify it under the terms of the
//  GNU Affero General Public License as published by the Free Software Foundation, either version
//  3 of the License, or (at your option) any later version.
//
//  This program is distributed in the hope that it will be useful, but WITHOUT ANY WARRANTY;
//  without even the implied warranty of MERCHANTABILITY or FITNESS FOR A PARTICULAR PURPOSE.
//  See the GNU Affero General Public License for more details.
//
//  You should have received a copy of the GNU Affero General Public License along with this
//  program.  If not, see <http://www.gnu.org/licenses/>.
//------------------------------------------------------------------------------------------------//
// </editor-fold>
package org.audiveris.omr.sheet.rhythm;

import org.audiveris.omr.glyph.Shape;
import org.audiveris.omr.math.Rational;
import org.audiveris.omr.sheet.DurationFactor;
import org.audiveris.omr.sheet.Part;
import org.audiveris.omr.sheet.PartBarline;
import org.audiveris.omr.sheet.Staff;
import org.audiveris.omr.sheet.beam.BeamGroup;
import org.audiveris.omr.sheet.grid.LineInfo;
import org.audiveris.omr.sig.SIGraph;
import org.audiveris.omr.sig.inter.AbstractChordInter;
import org.audiveris.omr.sig.inter.AbstractTimeInter;
import org.audiveris.omr.sig.inter.AugmentationDotInter;
import org.audiveris.omr.sig.inter.ClefInter;
import org.audiveris.omr.sig.inter.FlagInter;
import org.audiveris.omr.sig.inter.HeadChordInter;
import org.audiveris.omr.sig.inter.Inter;
import org.audiveris.omr.sig.inter.Inters;
import org.audiveris.omr.sig.inter.KeyInter;
import org.audiveris.omr.sig.inter.RestChordInter;
import org.audiveris.omr.sig.inter.RestInter;
import org.audiveris.omr.sig.inter.SmallChordInter;
import org.audiveris.omr.sig.inter.StaffBarlineInter;
import org.audiveris.omr.sig.inter.TupletInter;
import org.audiveris.omr.util.HorizontalSide;
import static org.audiveris.omr.util.HorizontalSide.*;
import org.audiveris.omr.util.Navigable;

import org.slf4j.Logger;
import org.slf4j.LoggerFactory;

import java.awt.Point;
import java.awt.Polygon;
import java.awt.Rectangle;
import java.util.ArrayList;
import java.util.Collection;
import java.util.Collections;
import java.util.Iterator;
import java.util.LinkedHashSet;
import java.util.List;
import java.util.ListIterator;
import java.util.Map;
import java.util.Objects;
import java.util.Set;

import javax.xml.bind.Unmarshaller;
import javax.xml.bind.annotation.XmlAccessType;
import javax.xml.bind.annotation.XmlAccessorType;
import javax.xml.bind.annotation.XmlAttribute;
import javax.xml.bind.annotation.XmlElement;
import javax.xml.bind.annotation.XmlElementRef;
import javax.xml.bind.annotation.XmlIDREF;
import javax.xml.bind.annotation.XmlList;
import javax.xml.bind.annotation.XmlRootElement;

/**
 * Class {@code Measure} represents a measure in a system part, it vertically embraces
 * all the staves (usually 1 or 2) of the containing part.
 *
 * @see MeasureStack
 * @author Hervé Bitteur
 */
@XmlAccessorType(XmlAccessType.NONE)
@XmlRootElement(name = "measure")
public class Measure
{

    private static final Logger logger = LoggerFactory.getLogger(Measure.class);

    /** Offset in voice ID, according to its initial staff. */
    private static int ID_STAFF_OFFSET = 4;

<<<<<<< HEAD
    /** Offset in voice ID, according to its initial staff. */
    private static int ID_STAFF_OFFSET = 4;

    //~ Instance fields ----------------------------------------------------------------------------
    //
=======
>>>>>>> 8e2b0fd5
    // Persistent data
    //----------------
    //
    /** Left barline, if any. */
    @XmlElement(name = "left-barline")
    private PartBarline leftBarline;

    /** Mid barline, if any. */
    @XmlElement(name = "mid-barline")
    private PartBarline midBarline;

    /** Right barline, if any. */
    @XmlElement(name = "right-barline")
    private PartBarline rightBarline;

    /** Groups of beams in this measure. Populated by CHORDS step. */
    @XmlElementRef
    private final Set<BeamGroup> beamGroups = new LinkedHashSet<>();

    /**
     * Possibly several Clefs per staff.
     * Implemented as a list, kept ordered by clef full abscissa
     */
    @XmlList
    @XmlIDREF
    @XmlElement(name = "clefs")
    private List<ClefInter> clefs;

    /** Possibly one Key signature per staff, since keys may differ between staves. */
    @XmlList
    @XmlIDREF
    @XmlElement(name = "keys")
    private Set<KeyInter> keys;

    /** Possibly one Time signature per staff. */
    @XmlList
    @XmlIDREF
    @XmlElement(name = "times")
    private Set<AbstractTimeInter> timeSigs;

    /** Head chords, both standard and small. Populated by CHORDS step. */
    @XmlList
    @XmlIDREF
    @XmlElement(name = "head-chords")
    private Set<HeadChordInter> headChords;

    /** Rest chords. Populated by RHYTHMS step. */
    @XmlList
    @XmlIDREF
    @XmlElement(name = "rest-chords")
    private Set<RestChordInter> restChords;

    /** Flags. Populated by SYMBOLS step. */
    @XmlList
    @XmlIDREF
    @XmlElement(name = "flags")
    private Set<FlagInter> flags;

    /** Tuplets. */
    @XmlList
    @XmlIDREF
    @XmlElement(name = "tuplets")
    private Set<TupletInter> tuplets;

    /** Augmentation dots. */
    @XmlList
    @XmlIDREF
    @XmlElement(name = "augmentations-dots")
    private Set<AugmentationDotInter> augDots;

    /** Voices within this measure, sorted by voice id. Populated by RHYTHMS step. */
    @XmlElement(name = "voice")
    private final List<Voice> voices = new ArrayList<>();

    // Transient data
    //---------------
    //
    /** To flag a dummy measure. */
    private boolean dummy;

    /** The containing part. */
    @Navigable(false)
    private Part part;

    /** The containing measure stack. */
    @Navigable(false)
    private MeasureStack stack;

    /**
     * Creates a new {@code Measure} object.
     *
     * @param part the containing part
     */
    public Measure (Part part)
    {
        this.part = part;
    }

    /**
     * No-arg constructor meant for JAXB.
     */
    private Measure ()
    {
        this.part = null;
    }

    //--------------//
    // addBeamGroup //
    //--------------//
    /**
     * Add a beam group to this measure.
     *
     * @param group a beam group to add
     */
    public void addBeamGroup (BeamGroup group)
    {
        beamGroups.add(group);
    }

    //-------------------//
    // addDummyWholeRest //
    //-------------------//
    /**
     * Insert a whole rest, with related chord, on provided staff in this measure.
     *
     * @param staff specified staff in measure
     */
    public void addDummyWholeRest (Staff staff)
    {
        // We use fakes that mimic a rest chord with its whole rest.
        class FakeChord
                extends RestChordInter
        {

            List<Inter> members;

            @Override
            public List<Inter> getMembers ()
            {
                return members;
            }

            @Override
            public DurationFactor getTupletFactor ()
            {
                return null;
            }
        }

        class FakeRest
                extends RestInter
        {

            FakeChord chord;

            FakeRest (Staff staff)
            {
                super(null, Shape.WHOLE_REST, 0, staff, -1.0);
            }

            @Override
            public RestChordInter getChord ()
            {
                return chord;
            }
        }

        FakeRest whole = new FakeRest(staff);
        FakeChord chord = new FakeChord();

        chord.setStaff(staff);
        chord.setTimeOffset(Rational.ZERO);
        chord.members = Collections.singletonList((Inter) whole);
        whole.chord = chord;

        addInter(chord);
        addVoice(Voice.createWholeVoice(chord, this));
    }

    //----------//
    // addInter //
    //----------//
    /**
     * Include the provided inter into its proper set within this measure.
     *
     * @param inter the inter to include
     */
    public void addInter (Inter inter)
    {
        if (inter.isVip()) {
            logger.info("VIP addInter {} into {}", inter, this);
        }

        if (inter instanceof AbstractChordInter) {
            AbstractChordInter chord = (AbstractChordInter) inter;
            chord.setMeasure(this);

            if (chord instanceof HeadChordInter) {
                needHeadChords().add((HeadChordInter) chord);
            } else if (chord instanceof RestChordInter) {
                needRestChords().add((RestChordInter) chord);
            }
        } else if (inter instanceof ClefInter) {
            final ClefInter clef = (ClefInter) inter;

            if (clefs == null) {
                clefs = new ArrayList<>();
            }

            if (!clefs.contains(clef)) {
                clefs.add(clef);
                Collections.sort(clefs, Inters.byFullCenterAbscissa);
            }
        } else if (inter instanceof KeyInter) {
            final KeyInter key = (KeyInter) inter;

            if (keys == null) {
                keys = new LinkedHashSet<>();
            }

            keys.add(key);
        } else if (inter instanceof AbstractTimeInter) {
            final AbstractTimeInter time = (AbstractTimeInter) inter;

            if (timeSigs == null) {
                timeSigs = new LinkedHashSet<>();
            }

            timeSigs.add(time);
        } else if (inter instanceof FlagInter) {
            if (flags == null) {
                flags = new LinkedHashSet<>();
            }

            flags.add((FlagInter) inter);
        } else if (inter instanceof AugmentationDotInter) {
            if (augDots == null) {
                augDots = new LinkedHashSet<>();
            }

            augDots.add((AugmentationDotInter) inter);
        } else if (inter instanceof TupletInter) {
            if (tuplets == null) {
                tuplets = new LinkedHashSet<>();
            }

            tuplets.add((TupletInter) inter);
        } else {
            logger.error("Attempt to use addInter() with {}", inter);
        }
    }

    //----------//
    // addVoice //
    //----------//
    /**
     * Add a voice into measure.
     *
     * @param voice the voice to add
     */
    public void addVoice (Voice voice)
    {
        voices.add(voice);
    }

    //-------------//
    // afterReload //
    //-------------//
    /**
     * To be called right after unmarshalling.
     */
    public void afterReload ()
    {
        try {
            final SIGraph sig = part.getSystem().getSig();

            // Clefs, keys, timeSigs to fill measure
            List<Inter> measureInters = filter(
                    sig.inters(
                            new Class[]{
                                ClefInter.class,
                                KeyInter.class,
                                AbstractTimeInter.class,
                                TupletInter.class}));

            for (Inter inter : measureInters) {
                addInter(inter);
            }

            // BeamGroups
            for (BeamGroup beamGroup : beamGroups) {
                beamGroup.afterReload(this);
            }

            // Voices
            for (Voice voice : voices) {
                voice.afterReload(this);
            }

            // Chords
            for (AbstractChordInter chord : getHeadChords()) {
                chord.afterReload(this);
            }

            for (AbstractChordInter chord : getRestChords()) {
                chord.afterReload(this);
            }
        } catch (Exception ex) {
            logger.warn("Error in " + getClass() + " afterReload() " + ex, ex);
        }
    }

    //-----------------//
    // clearBeamGroups //
    //-----------------//
    /**
     * Reset collection of beam groups for this measure.
     */
    public void clearBeamGroups ()
    {
        beamGroups.clear();
    }

    //--------//
    // filter //
    //--------//
    /**
     * Retrieve among the provided inters the ones contains in this measure.
     *
     * @param inters the provided inters
     * @return the contained inters
     */
    public List<Inter> filter (Collection<Inter> inters)
    {
        final int left = getLeft();
        final int right = getRight();
        final List<Inter> kept = new ArrayList<>();

        for (Inter inter : inters) {
            Point center = inter.getCenter();

            // Rough abscissa limits
            if ((center.x < left) || (center.x > right)) {
                continue;
            }

            // Check part
            Staff staff = inter.getStaff();

            if (staff != null) {
                if (staff.getPart().getMeasureAt(center) != this) {
                    continue;
                }
            } else {
                List<Staff> stavesAround = part.getSystem().getStavesAround(center); // 1 or 2 staves
                staff = stavesAround.get(0);
                logger.warn("Inter with no staff {}, assigned to staff#{}", inter, staff.getId());
                inter.setStaff(staff);

                if (!part.getStaves().contains(staff)) {
                    continue;
                }
            }

            // Precise abscissa limits
            if ((getAbscissa(LEFT, staff) <= center.x) && (center.x <= getAbscissa(RIGHT, staff))) {
                kept.add(inter);
            }
        }

        return kept;
    }

    //-----------------//
    // generateVoiceId //
    //-----------------//
    /**
     * Generate a new voice ID, starting in provided staff.
     * <p>
     * Use 1-4 for first staff, 5-8 for second staff
     *
     * @param staff staff on which the voice starts
     * @return the generated ID, or -1 if none could be assigned.
     */
    public int generateVoiceId (Staff staff)
    {
        int offset = ID_STAFF_OFFSET * part.getStaves().indexOf(staff);

        for (int id = offset + 1;; id++) {
            if (getVoiceById(id) == null) {
                return id;
            }
        }
    }

    //-------------//
    // getAbscissa //
    //-------------//
    /**
     * Report abscissa of desired measure side at ordinate of provided staff.
     * <p>
     * We consistently use the abscissa center of the right-most barline in
     * {@link StaffBarlineInter}.
     *
     * @param side  desired horizontal side
     * @param staff staff for ordinate
     * @return x value
     */
    public int getAbscissa (HorizontalSide side,
                            Staff staff)
    {
        Objects.requireNonNull(staff, "Null staff for Measure.getAbscissa()");

        switch (side) {
        case LEFT:

            // measure (left) bar?
            PartBarline leftBar = getPartBarlineOn(LEFT);

            if (leftBar != null) {
                return leftBar.getRightX(part, staff);
            }

            // Use start of staff
            return staff.getAbscissa(LEFT);

        default:
        case RIGHT:

            // Measure (right) bar?
            if (rightBarline != null) {
                return rightBarline.getRightX(part, staff);
            }

            // Use end of staff
            return staff.getAbscissa(RIGHT);
        }
    }

    //---------------------//
    // getAugmentationDots //
    //---------------------//
    /**
     * Report the augmentation dots in this measure.
     *
     * @return the augmentation dots in measure
     */
    public Set<AugmentationDotInter> getAugmentationDots ()
    {
        return (augDots != null) ? Collections.unmodifiableSet(augDots) : Collections.EMPTY_SET;
    }

    //---------------//
    // getBeamGroups //
    //---------------//
    /**
     * Report the collection of beam groups.
     *
     * @return the set of beam groups
     */
    public Set<BeamGroup> getBeamGroups ()
    {
        return beamGroups;
    }

    //---------------//
    // getClefBefore //
    //---------------//
    /**
     * Report the first clef, if any, defined before this measure point
     * (looking in the beginning of the measure, then in previous measures in the same
     * system) while staying in the same physical staff.
     * <p>
     * NOTA: There is no point in looking before the current system, since any system staff is
     * required to start with a clef.
     *
     * @param point the point before which to look
     * @param staff the containing staff (cannot be null)
     * @return the latest clef defined, or null
     */
    public ClefInter getClefBefore (Point point,
                                    Staff staff)
    {
        // First, look in this measure, with same staff, going backwards
        ClefInter clef = getMeasureClefBefore(point, staff);

        if (clef != null) {
            return clef;
        }

        // Look in preceding measures, within the same system/part, within the same staff
        Measure measure = this;

        while ((measure = measure.getPrecedingInSystem()) != null) {
            clef = measure.getLastMeasureClef(staff);

            if (clef != null) {
                return clef;
            }
        }

        // This should not occur in a standard staff
        String msg = "No clef found in " + staff + " before " + point;
        logger.warn(msg);
        throw new IllegalStateException(msg);
    }

    //----------//
    // getClefs //
    //----------//
    /**
     * @return the clefs
     */
    public List<ClefInter> getClefs ()
    {
        return (clefs != null) ? Collections.unmodifiableList(clefs) : Collections.EMPTY_LIST;
    }

    //--------------------------//
    // getContainedPartBarlines //
    //--------------------------//
    /**
     * Report the PartBarlines this measure <b>strictly contains</b>
     * (as opposed to {@link #getPartBarlineOn(HorizontalSide)})
     *
     * @return the list of contained PartBarlines, perhaps empty but not null
     * @see #getPartBarlineOn(HorizontalSide)
     */
    public List<PartBarline> getContainedPartBarlines ()
    {
        List<PartBarline> list = new ArrayList<>();

        if (leftBarline != null) {
            list.add(leftBarline);
        }

        if (midBarline != null) {
            list.add(midBarline);
        }

        if (rightBarline != null) {
            list.add(rightBarline);
        }

        return list;
    }

    //---------------------//
    // getFirstMeasureClef //
    //---------------------//
    /**
     * Report the first clef (if any) in this measure, if tagged with the specified
     * staff index
     *
     * @param staffIndexInPart the imposed part-based staff index
     * @return the first clef, or null
     */
    public ClefInter getFirstMeasureClef (int staffIndexInPart)
    {
        // Going forward
        if (clefs != null) {
            for (ClefInter clef : clefs) {
                if (clef.getStaff().getIndexInPart() == staffIndexInPart) {
                    return clef;
                }
            }
        }

        return null;
    }

    //----------//
    // getFlags //
    //----------//
    /**
     * Report the flags in this measure.
     *
     * @return the flags in measure
     */
    public Set<FlagInter> getFlags ()
    {
        return (flags != null) ? Collections.unmodifiableSet(flags) : Collections.EMPTY_SET;
    }

    //---------------//
    // getHeadChords //
    //---------------//
    /**
     * Report the head chords in this measure.
     *
     * @return the measure head chords
     */
    public Set<HeadChordInter> getHeadChords ()
    {
        return (headChords != null) ? Collections.unmodifiableSet(headChords)
                : Collections.EMPTY_SET;
    }

    //--------------------//
    // getHeadChordsAbove //
    //--------------------//
    /**
     * Report the collection of head-chords whose head is located in the staff above the
     * provided point.
     *
     * @param point the provided point
     * @return the (perhaps empty) collection of head chords
     */
    public Collection<HeadChordInter> getHeadChordsAbove (Point point)
    {
        Staff desiredStaff = stack.getSystem().getStaffAtOrAbove(point);
        Collection<HeadChordInter> found = new ArrayList<>();

        for (HeadChordInter chord : getHeadChords()) {
            if (chord.getBottomStaff() == desiredStaff) {
                Point head = chord.getHeadLocation();

                if ((head != null) && (head.y < point.y)) {
                    found.add(chord);
                }
            }
        }

        return found;
    }

    //--------------------//
    // getHeadChordsBelow //
    //--------------------//
    /**
     * Report the collection of head-chords whose head is located in the staff below the
     * provided point.
     *
     * @param point the provided point
     * @return the (perhaps empty) collection of head chords
     */
    public Collection<HeadChordInter> getHeadChordsBelow (Point point)
    {
        Staff desiredStaff = stack.getSystem().getStaffAtOrBelow(point);
        Collection<HeadChordInter> found = new ArrayList<>();

        for (HeadChordInter chord : getHeadChords()) {
            if (chord.getTopStaff() == desiredStaff) {
                Point head = chord.getHeadLocation();

                if ((head != null) && (head.y > point.y)) {
                    found.add(chord);
                }
            }
        }

        return found;
    }

    //--------//
    // getKey //
    //--------//
    /**
     * Report the potential key signature in this measure for the specified staff index
     * in part.
     *
     * @param staffIndexInPart staff index in part
     * @return the staff key signature, or null if not found
     */
    public KeyInter getKey (int staffIndexInPart)
    {
        if (keys != null) {
            for (KeyInter key : keys) {
                if (key.getStaff().getIndexInPart() == staffIndexInPart) {
                    return key;
                }
            }
        }

        return null;
    }

    //--------//
    // getKey //
    //--------//
    /**
     * Report the potential key signature in this measure for the specified staff.
     *
     * @param staff the desired staff
     * @return the staff key signature, or null if not found
     */
    public KeyInter getKey (Staff staff)
    {
        return getKey(staff.getIndexInPart());
    }

    //--------------//
    // getKeyBefore //
    //--------------//
    /**
     * Report the first key, if any, found at the beginning of this measure, then in
     * previous measures in the same system, while staying in the same physical staff.
     * <p>
     * NOTA: There is no point in looking before the current system, since any system staff is
     * required to start with a key or nothing.
     *
     * @param staff the containing staff (cannot be null)
     * @return the latest key defined, or null
     */
    public KeyInter getKeyBefore (Staff staff)
    {
        // Look in current & preceding measures, within the same system/part, within the same staff
        final int idx = staff.getIndexInPart();
        Measure measure = this;

        while (measure != null) {
            KeyInter key = measure.getKey(idx);

            if (key != null) {
                return key;
            }

            measure = measure.getPrecedingInSystem();
        }

        return null; // No key previously defined
    }

    //--------------------//
    // getLastMeasureClef //
    //--------------------//
    /**
     * Report the last clef (if any) in this measure, with the specified staff.
     *
     * @param staff the imposed staff
     * @return the last clef, or null
     */
    public ClefInter getLastMeasureClef (Staff staff)
    {
        // Going backwards
        if (clefs != null) {
            for (ListIterator<ClefInter> lit = clefs.listIterator(clefs.size()); lit
                    .hasPrevious();) {
                ClefInter clef = lit.previous();

                if (clef.getStaff() == staff) {
                    return clef;
                }
            }
        }

        return null;
    }

    //--------------------//
    // getLeftPartBarline //
    //--------------------//
    /**
     * Report the PartBarline, if any, on left.
     *
     * @return left PartBarline or null
     */
    public PartBarline getLeftPartBarline ()
    {
        return leftBarline;
    }

    //--------------------//
    // setLeftPartBarline //
    //--------------------//
    /**
     * Set the PartBarline on left.
     *
     * @param leftBarline left barline
     */
    public void setLeftPartBarline (PartBarline leftBarline)
    {
        this.leftBarline = leftBarline;
    }

    //----------------------//
    // getMeasureClefBefore //
    //----------------------//
    /**
     * Report the current clef, if any, defined within this measure and staff, and
     * located before this measure point.
     *
     * @param point the point before which to look
     * @param staff the containing staff (cannot be null)
     * @return the measure clef defined, or null
     */
    public ClefInter getMeasureClefBefore (Point point,
                                           Staff staff)
    {
        Objects.requireNonNull(staff, "Staff is null");

        // Look in this measure, with same staff, going backwards
        if (clefs != null) {
            for (ListIterator<ClefInter> lit = clefs.listIterator(clefs.size()); lit
                    .hasPrevious();) {
                ClefInter clef = lit.previous();

                if ((clef.getStaff() == staff) && (clef.getCenter().x <= point.x)) {
                    return clef;
                }
            }
        }

        return null; // No clef previously defined in this measure and staff
    }

    //-------------------//
    // getMidPartBarline //
    //-------------------//
    /**
     * Report the mid barline, if any.
     *
     * @return the mid barline or null
     */
    public PartBarline getMidPartBarline ()
    {
        return midBarline;
    }

    //-------------------//
    // setMidPartBarline //
    //-------------------//
    /**
     * Set the middle PartBarline.
     *
     * @param midBarline mid barline
     */
    public void setMidPartBarline (PartBarline midBarline)
    {
        this.midBarline = midBarline;
    }

    //---------//
    // getPart //
    //---------//
    /**
     * Report the containing part.
     *
     * @return the part that contains this measure
     */
    public Part getPart ()
    {
        return part;
    }

    //------------------//
    // getPartBarlineOn //
    //------------------//
    /**
     * Report the PartBarline, if any, located on desired side of the measure
     * (<b>regardless</b> whether it strictly belongs to the measure or not,
     * as opposed to {@link #getContainedPartBarlines()}).
     *
     * @param side desired side
     * @return the PartBarline found, or null
     * @see #getContainedPartBarlines()
     */
    public PartBarline getPartBarlineOn (HorizontalSide side)
    {
        switch (side) {
        case LEFT:

            // Measure specific left bar?
            if (leftBarline != null) {
                return leftBarline;
            }

            // Previous measure in part?
            Measure prevMeasure = getSibling(LEFT);

            if (prevMeasure != null) {
                return prevMeasure.getRightPartBarline();
            }

            // Part starting bar?
            if (part.getLeftPartBarline() != null) {
                return part.getLeftPartBarline();
            }

            return null; // No barline found on LEFT

        default:
        case RIGHT:

            // Measure (right) bar?
            return rightBarline;
        }
    }

    //--------------------//
    // getPrecedingInPage //
    //--------------------//
    /**
     * Report the preceding measure of this one, either in this system / part, or in the
     * preceding system / part, but still in the same page.
     *
     * @return the preceding measure, or null if not found in the page
     */
    public Measure getPrecedingInPage ()
    {
        // Look in current part
        Measure prevMeasure = getPrecedingInSystem();

        if (prevMeasure != null) {
            return prevMeasure;
        }

        Part precedingPart = getPart().getPrecedingInPage();

        if (precedingPart != null) {
            return precedingPart.getLastMeasure();
        } else {
            return null;
        }
    }

    //----------------------//
    // getPrecedingInSystem //
    //----------------------//
    /**
     * Return the preceding measure within the same system.
     *
     * @return previous sibling measure in system, or null
     */
    public Measure getPrecedingInSystem ()
    {
        int index = part.getMeasures().indexOf(this);

        if (index > 0) {
            return part.getMeasures().get(index - 1);
        }

        return null;
    }

    //---------------//
    // getRestChords //
    //---------------//
    /**
     * Report the rest chords in this measure.
     *
     * @return all rest chords in this measure
     */
    public Set<RestChordInter> getRestChords ()
    {
        return (restChords != null) ? Collections.unmodifiableSet(restChords)
                : Collections.EMPTY_SET;
    }

    //---------------------//
    // getRightPartBarline //
    //---------------------//
    /**
     * Report the right PartBarline, if any.
     *
     * @return the ending PartBarline or null
     */
    public PartBarline getRightPartBarline ()
    {
        return rightBarline;
    }

    //---------------------//
    // setRightPartBarline //
    //---------------------//
    /**
     * Assign the (right) PartBarline that ends this measure
     *
     * @param rightBarline the right PartBarline
     */
    public void setRightPartBarline (PartBarline rightBarline)
    {
        this.rightBarline = rightBarline;
    }

    //------------//
    // getSibling //
    //------------//
    /**
     * Report the sibling measure on the provided side.
     *
     * @param side horizontal side
     * @return sibling measure, or null if none
     */
    public Measure getSibling (HorizontalSide side)
    {
        final List<Measure> measures = part.getMeasures();
        int index = measures.indexOf(this);

        switch (side) {
        case LEFT:

            if (index > 0) {
                return measures.get(index - 1);
            }

            return null;

        default:
        case RIGHT:

            if (index < (measures.size() - 1)) {
                return measures.get(index + 1);
            }

            return null;
        }
    }

    //----------//
    // getPoint //
    //----------//
    /**
     * Report mid point of desired measure side at ordinate of provided staff
     *
     * @param side  desired horizontal side
     * @param staff staff for ordinate
     * @return mid point on desired side
     */
    public Point getSidePoint (HorizontalSide side,
                               Staff staff)
    {
        switch (side) {
        case LEFT:

            // Measure specific left bar?
            if (leftBarline != null) {
                return leftBarline.getStaffBarline(part, staff).getReferenceCenter();
            }

            // Previous measure in part?
            Measure prevMeasure = getSibling(LEFT);

            if (prevMeasure != null) {
                return prevMeasure.getSidePoint(RIGHT, staff);
            }

            // Part starting bar?
            if (part.getLeftPartBarline() != null) {
                return part.getLeftPartBarline().getStaffBarline(part, staff).getReferenceCenter();
            }
            // No bar, use start of staff
             {
                List<LineInfo> lines = staff.getLines();
                LineInfo midLine = lines.get(lines.size() / 2);
                int x = staff.getAbscissa(LEFT);

                return new Point(x, midLine.yAt(x));
            }

        default:
        case RIGHT:

            // Measure (right) bar?
            if (rightBarline != null) {
                return rightBarline.getStaffBarline(part, staff).getReferenceCenter();
            }
            // No bar, use end of staff
             {
                List<LineInfo> lines = staff.getLines();
                LineInfo midLine = lines.get(lines.size() / 2);
                int x = staff.getAbscissa(RIGHT);

                return new Point(x, midLine.yAt(x));
            }
        }
    }

    //----------//
    // getStack //
    //----------//
    /**
     * @return the stack
     */
    public MeasureStack getStack ()
    {
        return stack;
    }

    //----------//
    // setStack //
    //----------//
    /**
     * @param stack the stack to set
     */
    public void setStack (MeasureStack stack)
    {
        this.stack = stack;
    }

    //-------------------//
    // getStandardChords //
    //-------------------//
    /**
     * Report the collection of standard chords (head chords, rest chords) but not the
     * SmallChordInter instances.
     *
     * @return the set of all standard chords in this measure
     */
    public Set<AbstractChordInter> getStandardChords ()
    {
        final Set<AbstractChordInter> stdChords = new LinkedHashSet<>();
        stdChords.addAll(getHeadChords());
        stdChords.addAll(getRestChords());

        // Remove small head chords if any
        for (Iterator<AbstractChordInter> it = stdChords.iterator(); it.hasNext();) {
            if (it.next() instanceof SmallChordInter) {
                it.remove();
            }
        }

        return stdChords;
    }

    //------------------//
    // getTimeSignature //
    //------------------//
    /**
     * Report the potential time signature in this measure (whatever the staff).
     *
     * @return the measure time signature, or null if not found
     */
    public AbstractTimeInter getTimeSignature ()
    {
        if ((timeSigs != null) && !timeSigs.isEmpty()) {
            return timeSigs.iterator().next();
        }

        return null; // Not found
    }

    //------------------//
    // getTimeSignature //
    //------------------//
    /**
     * Report the potential time signature in this measure for the specified staff index.
     *
     * @param staffIndexInPart imposed part-based staff index
     * @return the staff time signature, or null if not found
     */
    public AbstractTimeInter getTimeSignature (int staffIndexInPart)
    {
        if (timeSigs != null) {
            for (AbstractTimeInter ts : timeSigs) {
                final int index = part.getStaves().indexOf(ts.getStaff());

                if (index == staffIndexInPart) {
                    return ts;
                }
            }
        }

        return null; // Not found
    }

    //-----------------//
    // getTimingInters //
    //-----------------//
    /**
     * Report the set of measure inters involved in timing.
     *
     * @return chords, beams, flags, augmentation dots, tuplets
     */
    public Set<Inter> getTimingInters ()
    {
        Set<Inter> set = new LinkedHashSet<>();

        for (BeamGroup beamGroup : beamGroups) {
            set.addAll(beamGroup.getBeams());
        }

        set.addAll(getHeadChords());
        set.addAll(getFlags());
        set.addAll(getRestChords());
        set.addAll(getAugmentationDots());
        set.addAll(getTuplets());

        return set;
    }

    //------------//
    // getTuplets //
    //------------//
<<<<<<< HEAD
=======
    /**
     * Report the tuplets in this measure.
     *
     * @return all tuplets in measure
     */
>>>>>>> 8e2b0fd5
    public Set<TupletInter> getTuplets ()
    {
        return (tuplets != null) ? Collections.unmodifiableSet(tuplets) : Collections.EMPTY_SET;
    }

    //-----------//
    // getVoices //
    //-----------//
    /**
     * Report the sequence of voices in this measure.
     *
     * @return sequence of voices
     */
    public List<Voice> getVoices ()
    {
        return Collections.unmodifiableList(voices);
    }

    //----------//
    // getWidth //
    //----------//
    /**
     * Report the measure width
     *
     * @return measure width (at first staff in measure part)
     */
    public int getWidth ()
    {
        final Staff firstStaff = part.getFirstStaff();
        final int left = getAbscissa(LEFT, firstStaff);
        final int right = getAbscissa(RIGHT, firstStaff);

        return right - left;
    }

    //---------//
    // hasKeys //
    //---------//
    /**
     * Report whether there is at least one key signature, whatever the staff, in this
     * measure.
     *
     * @return true if one key was found
     */
    public boolean hasKeys ()
    {
        return (keys != null) && !keys.isEmpty();
    }

    //-------------//
    // hasSameKeys //
    //-------------//
    /**
     * Report whether all key signatures, whatever the staff, are the same.
     *
     * @return true if identical
     */
    public boolean hasSameKeys ()
    {
        if (!hasKeys()) {
            return true;
        }

        final int staffCount = part.getStaves().size();
        Integer prevFifths = null;

        for (int index = 0; index < staffCount; index++) {
            KeyInter key = getKey(index);

            if (key == null) {
                return false;
            }

            if ((prevFifths != null) && !prevFifths.equals(key.getFifths())) {
                return false;
            }

            prevFifths = key.getFifths();
        }

        return true;
    }

    //---------//
    // isDummy //
    //---------//
    /**
     * Tell whether this measure is dummy (in a dummy part).
     *
     * @return true if so
     */
    public boolean isDummy ()
    {
        return dummy;
    }

    //---------------//
    // isMeasureRest //
    //---------------//
    /**
     * Check whether the provided rest chord is a measure rest.
     *
     * @param restChord the provided rest chord
     * @return true if rest chord is actually a measure rest, false otherwise
     */
    public boolean isMeasureRest (RestChordInter restChord)
    {
        Inter noteInter = restChord.getMembers().get(0);
        Shape shape = noteInter.getShape();

        if (!shape.isWholeRest()) {
            return false;
        }

        if ((shape == Shape.BREVE_REST) || (shape == Shape.LONG_REST)) {
            return true;
        }

        // Here we have a WHOLE_REST shape
        RestInter rest = (RestInter) noteInter;

        // Check pitch?
        int pitch2 = (int) Math.rint(2.0 * rest.getPitch());

        if (pitch2 != -3) {
            return false;
        }

        // Check other chords in same staff-measure?
        Set<Inter> staffChords = filterByStaff(getStandardChords(), restChord.getTopStaff());

        return staffChords.size() == 1;
    }

    //------------//
    // lookupRest //
    //------------//
    /**
     * Look up for a potential rest interleaved between the given stemmed chords
     *
     * @param left  the chord on the left of the area
     * @param right the chord on the right of the area
     * @return the rest found, or null otherwise
     */
    public RestInter lookupRest (AbstractChordInter left,
                                 AbstractChordInter right)
    {
        // Define the area limited by the left and right chords with their stems
        // and check for intersection with a rest note
        Polygon polygon = new Polygon();
        polygon.addPoint(left.getHeadLocation().x, left.getHeadLocation().y);
        polygon.addPoint(left.getTailLocation().x, left.getTailLocation().y);
        polygon.addPoint(right.getTailLocation().x, right.getTailLocation().y);
        polygon.addPoint(right.getHeadLocation().x, right.getHeadLocation().y);

        for (RestChordInter restChord : getRestChords()) {
            for (Inter inter : restChord.getMembers()) {
                Rectangle box = inter.getBounds();

                if (polygon.intersects(box.x, box.y, box.width, box.height)) {
                    return (RestInter) inter;
                }
            }
        }

        return null;
    }

    //----------------//
    // mergeWithRight //
    //----------------//
    /**
     * Merge this measure with the content of the following measure on the right.
     *
     * @param right the following measure
     */
    public void mergeWithRight (Measure right)
    {
        // Barlines
        if (midBarline == null) {
            midBarline = rightBarline;
        }

        setRightPartBarline(right.rightBarline);

        // Beam groups
        beamGroups.addAll(right.beamGroups);

        for (BeamGroup bg : right.beamGroups) {
            bg.setMeasure(this);
        }

        // Clefs
        if ((right.clefs != null) && !right.clefs.isEmpty()) {
            if (clefs == null) {
                clefs = new ArrayList<>();
            }

            clefs.removeAll(right.clefs); // Just in cases
            clefs.addAll(right.clefs);
            Collections.sort(clefs, Inters.byFullCenterAbscissa);
        }

        // Keys
        if (right.hasKeys()) {
            if (hasKeys()) {
                logger.warn("Attempt to merge keySigs from 2 measures {} and {}", this, right);
            } else {
                keys = right.keys;
            }
        }

        // Times
        if (right.timeSigs != null) {
            if (timeSigs == null) {
                timeSigs = new LinkedHashSet<>();
            }

            timeSigs.addAll(right.timeSigs);
        }

        // Head chords
        if (!right.getHeadChords().isEmpty()) {
            needHeadChords().addAll(right.getHeadChords());

            for (HeadChordInter ch : right.getHeadChords()) {
                ch.setMeasure(this);
            }
        }

        // Rest chords
        if (!right.getRestChords().isEmpty()) {
            needRestChords().addAll(right.getRestChords());

            for (RestChordInter ch : right.getRestChords()) {
                ch.setMeasure(this);
            }
        }

        // Flags
        if (!right.getFlags().isEmpty()) {
            if (flags == null) {
                flags = new LinkedHashSet<>();
            }

            flags.addAll(right.getFlags());
        }

        // Tuplets
        if (!right.getTuplets().isEmpty()) {
            if (tuplets == null) {
                tuplets = new LinkedHashSet<>();
            }

            tuplets.addAll(right.getTuplets());
        }

        // Augmentation dots
        if (!right.getAugmentationDots().isEmpty()) {
            if (augDots == null) {
                augDots = new LinkedHashSet<>();
            }

            augDots.addAll(right.getAugmentationDots());
        }

        // Voices
        voices.addAll(right.voices);

        for (Voice voice : right.voices) {
            voice.setMeasure(this);
        }
    }

    //-----------------//
    // removeBeamGroup //
    //-----------------//
    /**
     * Remove the provided beamGroup from this measure.
     *
     * @param beamGroup the beam group to remove
     */
    public void removeBeamGroup (BeamGroup beamGroup)
    {
        beamGroups.remove(beamGroup);
    }

    //-------------//
    // removeInter //
    //-------------//
    /**
     * Remove the provided inter from measure internals.
     *
     * @param inter the inter to remove
     */
    public void removeInter (Inter inter)
    {
        if (inter.isVip()) {
            logger.info("VIP removeInter {} from {}", inter, this);
        }

        if (inter instanceof FlagInter) {
            if (flags != null) {
                flags.remove(inter);

                if (flags.isEmpty()) {
                    flags = null;
                }
            }
        } else if (inter instanceof RestChordInter) {
            if (restChords != null) {
                restChords.remove(inter);

                if (restChords.isEmpty()) {
                    restChords = null;
                }
            }
        } else if (inter instanceof AugmentationDotInter) {
            if (augDots != null) {
                augDots.remove(inter);

                if (augDots.isEmpty()) {
                    augDots = null;
                }
            }
        } else if (inter instanceof TupletInter) {
            if (tuplets != null) {
                tuplets.remove(inter);

                if (tuplets.isEmpty()) {
                    tuplets = null;
                }
            }
        } else if (inter instanceof HeadChordInter) {
            if (headChords != null) {
                headChords.remove(inter);

                if (headChords.isEmpty()) {
                    headChords = null;
                }
            }
        } else if (inter instanceof KeyInter) {
            if (keys != null) {
                keys.remove(inter);

                if (keys.isEmpty()) {
                    keys = null;
                }
            }
        } else if (inter instanceof AbstractTimeInter) {
            if (timeSigs != null) {
                timeSigs.remove(inter);

                if (timeSigs.isEmpty()) {
                    timeSigs = null;
                }
            }
        } else if (inter instanceof ClefInter) {
            if (clefs != null) {
                clefs.remove(inter);

                if (clefs.isEmpty()) {
                    clefs = null;
                }
            }
        } else {
            logger.error("Attempt to use removeInter() with {}", inter);
        }
    }

    //--------------//
    // renameVoices //
    //--------------//
    /**
     * Adjust voice ID per staff, in line with their order.
     */
    public void renameVoices ()
    {
        final List<Staff> staves = part.getStaves();

        for (int index = 0; index < staves.size(); index++) {
            final Staff staff = staves.get(index);
            int id = ID_STAFF_OFFSET * index;

            for (int i = 0; i < voices.size(); i++) {
                final Voice voice = voices.get(i);

                if (voice.getStartingStaff() == staff) {
                    voice.setId(++id);
                }
            }
        }
    }

    //-----------//
    // replicate //
    //-----------//
    /**
     * Replicate this measure in a target part
     *
     * @param targetPart the target part
     * @return the replicate
     */
    public Measure replicate (Part targetPart)
    {
        Measure replicate = new Measure(targetPart);

        return replicate;
    }

    //-------------//
    // resetRhythm //
    //-------------//
    /**
     * Nullify rhythm information in this measure.
     */
    public void resetRhythm ()
    {
        voices.clear();

        // Reset voice of every beam group
        for (BeamGroup group : beamGroups) {
            group.resetTiming();
        }

        // Forward reset to every chord in measure (standard and small)
        for (AbstractChordInter chord : getHeadChords()) {
            chord.resetTiming();
        }

        for (AbstractChordInter chord : getRestChords()) {
            chord.resetTiming();
        }
    }

    //----------//
    // setDummy //
    //----------//
    /**
     * Flag this measure as dummy.
     */
    public void setDummy ()
    {
        dummy = true;
    }

    //------------//
    // sortVoices //
    //------------//
    /**
     * Sort measure voices.
     */
    public void sortVoices ()
    {
        Collections.sort(voices, Voices.byOrdinate);
    }

    //---------//
    // splitAt //
    //---------//
    /**
     * Split this measure at provided abscissae.
     *
     * @param xRefs split abscissa for each staff
     * @return the populated left new measure, the old (right) measure being half-purged
     */
    public Measure splitAt (Map<Staff, Integer> xRefs)
    {
        final Measure leftMeasure = new Measure(part);

        // Beam groups
        for (Iterator<BeamGroup> it = beamGroups.iterator(); it.hasNext();) {
            BeamGroup beamGroup = it.next();
            AbstractChordInter chord = beamGroup.getFirstChord();

            if (chord.getCenter().x <= xRefs.get(chord.getTopStaff())) {
                leftMeasure.addBeamGroup(beamGroup);
                it.remove();
            }
        }

        // Clefs
        if ((clefs != null) && !clefs.isEmpty()) {
            for (Iterator<ClefInter> it = clefs.iterator(); it.hasNext();) {
                ClefInter clef = it.next();

                if (clef.getCenter().x <= xRefs.get(clef.getStaff())) {
                    leftMeasure.addInter(clef);
                    it.remove();
                }
            }

            if (clefs.isEmpty()) {
                clefs = null;
            }
        }

        // Keys
        if (hasKeys()) {
            leftMeasure.keys = keys;
            keys = null;
        }

        // Times
        if (timeSigs != null) {
            leftMeasure.timeSigs = timeSigs;
            timeSigs = null;
        }

        // Head chords
        if ((headChords != null) && !headChords.isEmpty()) {
            for (Iterator<HeadChordInter> it = headChords.iterator(); it.hasNext();) {
                HeadChordInter chord = it.next();

                if (chord.getCenter().x <= xRefs.get(chord.getTopStaff())) {
                    leftMeasure.addInter(chord);
                    it.remove();
                }
            }

            if (headChords.isEmpty()) {
                headChords = null;
            }
        }

        // Rest chords
        if ((restChords != null) && !restChords.isEmpty()) {
            for (Iterator<RestChordInter> it = restChords.iterator(); it.hasNext();) {
                RestChordInter chord = it.next();

                if (chord.getCenter().x <= xRefs.get(chord.getTopStaff())) {
                    leftMeasure.addInter(chord);
                    it.remove();
                }
            }

            if (restChords.isEmpty()) {
                restChords = null;
            }
        }

        // Flags
        if ((flags != null) && !flags.isEmpty()) {
            for (Iterator<FlagInter> it = flags.iterator(); it.hasNext();) {
                FlagInter flag = it.next();

                if (flag.getCenter().x <= xRefs.get(flag.getStaff())) {
                    leftMeasure.addInter(flag);
                    it.remove();
                }
            }

            if (flags.isEmpty()) {
                flags = null;
            }
        }

        // Tuplets
        if ((tuplets != null) && !tuplets.isEmpty()) {
            for (Iterator<TupletInter> it = tuplets.iterator(); it.hasNext();) {
                TupletInter tuplet = it.next();

                if (tuplet.getCenter().x <= xRefs.get(tuplet.getStaff())) {
                    leftMeasure.addInter(tuplet);
                    it.remove();
                }
            }

            if (tuplets.isEmpty()) {
                tuplets = null;
            }
        }

        // Augmentation dots
        if ((augDots != null) && !augDots.isEmpty()) {
            for (Iterator<AugmentationDotInter> it = augDots.iterator(); it.hasNext();) {
                AugmentationDotInter aug = it.next();

                if (aug.getCenter().x <= xRefs.get(aug.getStaff())) {
                    leftMeasure.addInter(aug);
                    it.remove();
                }
            }

            if (augDots.isEmpty()) {
                augDots = null;
            }
        }

        return leftMeasure;
    }

    //-------------//
    // swapVoiceId //
    //-------------//
    /**
     * Change the id of the provided voice to the provided id
     * (and change the other voice, if any, which owned the provided id).
     *
     * @param voice the voice whose id must be changed
     * @param id    the new id
     * @return the old voice owner of id, if any
     */
    public Voice swapVoiceId (Voice voice,
                              int id)
    {
        // Existing voice?
        Voice oldOwner = null;

        for (Voice v : getVoices()) {
            if (v.getId() == id) {
                oldOwner = v;

                break;
            }
        }

        // Change voice id
        int oldId = voice.getId();
        voice.setId(id);

        // Assign the oldId to the oldOwner, if any
        if (oldOwner != null) {
            oldOwner.setId(oldId);
        }

        return oldOwner;
    }

    //----------//
    // toString //
    //----------//
    @Override
    public String toString ()
    {
<<<<<<< HEAD
        StringBuilder sb = new StringBuilder("Measure#");

        if (stack != null) {
            sb.append(stack.getPageId());
=======
        StringBuilder sb = new StringBuilder("Measure{");

        if (stack != null) {
            sb.append('#').append(stack.getPageId());
>>>>>>> 8e2b0fd5
        } else {
            sb.append("-NOSTACK-");
        }

<<<<<<< HEAD
        sb.append("P");

        if (part != null) {
            sb.append(part.getId());
=======
        if (part != null) {
            sb.append("P").append(part.getId());
>>>>>>> 8e2b0fd5
        } else {
            sb.append("-NOPART-");
        }

<<<<<<< HEAD
=======
        sb.append('}');

>>>>>>> 8e2b0fd5
        return sb.toString();
    }

    //----------------//
    // afterUnmarshal //
    //----------------//
    /**
     * Called after all the properties (except IDREF) are unmarshalled for this object,
     * but before this object is set to the parent object.
     */
    @SuppressWarnings("unused")
    private void afterUnmarshal (Unmarshaller um,
                                 Object parent)
    {
        part = (Part) parent;
    }

    //---------------//
    // filterByStaff //
    //---------------//
    /**
     * Filter the inters that relate to the provided staff.
     *
     * @param inters the input collection of inters
     * @param staff  the imposed staff
     * @return the inters that related to staff
     */
    private Set<Inter> filterByStaff (Set<? extends Inter> inters,
                                      Staff staff)
    {
        Set<Inter> found = new LinkedHashSet<>();

        for (Inter inter : inters) {
            if (inter.getStaff() == staff) {
                found.add(inter);
            }
        }

        return found;
    }

    //---------//
    // getLeft //
    //---------//
    private int getLeft ()
    {
        int left = Integer.MAX_VALUE;

        for (Staff staff : getPart().getStaves()) {
            left = Math.min(left, getAbscissa(LEFT, staff));
        }

        return left;
    }

    //-----------//
    // getPageId //
    //-----------//
    /**
     * Report the measure ID within page (in fact the related stack ID).
     * <p>
     * NOTA: @XmlAttribute annotation forces this information to be written in book file
     * (although it is not used when unmarshalling)
     *
     * @return the page ID of containing stack
     */
    @XmlAttribute(name = "id")
    @SuppressWarnings("unused")
    private String getPageId ()
    {
        if (stack != null) {
            return stack.getPageId();
        }

        return null;
    }

    //----------//
    // getRight //
    //----------//
    private int getRight ()
    {
        int right = 0;

        for (Staff staff : getPart().getStaves()) {
            right = Math.max(right, getAbscissa(RIGHT, staff));
        }

        return right;
    }

    //--------------//
    // getVoiceById //
    //--------------//
    private Voice getVoiceById (int id)
    {
        for (Voice voice : voices) {
            if (voice.getId() == id) {
                return voice;
            }
        }

        return null;
    }

    //----------------//
    // needHeadChords //
    //----------------//
    private Set<HeadChordInter> needHeadChords ()
    {
        if (headChords == null) {
            headChords = new LinkedHashSet<>();
        }

        return headChords;
    }

    //----------------//
    // needRestChords //
    //----------------//
    private Set<RestChordInter> needRestChords ()
    {
        if (restChords == null) {
            restChords = new LinkedHashSet<>();
        }

        return restChords;
    }

    //--------------//
    // setCueVoices //
    //--------------//
    /**
     * Voice of every (standard) head chord is extended to its related preceding cue
     * chord(s) if any.
     */
    public void setCueVoices ()
    {
        if (headChords == null) {
            return;
        }

        for (HeadChordInter ch : headChords) {
            if (!(ch instanceof SmallChordInter)) {
                SmallChordInter small = ch.getGraceChord();

                if (small != null) {
                    final Voice voice = ch.getVoice();

                    if (voice != null) {
                        small.setVoice(voice);
                    }
                }
            }
        }
    }

    //----------//
    // KeyEntry //
    //----------//
    /**
     * Entry [staff index, key] to implement a map of key signatures.
     */
    private static class KeyEntry
            implements Comparable<KeyEntry>
    {

        private final int staffIndexInPart; // Staff index in part

        private final KeyInter key; // The key

        KeyEntry (Integer staffIndex,
                  KeyInter key)
        {
            this.staffIndexInPart = staffIndex;
            this.key = key;
        }

        // Needed for JAXB
        private KeyEntry ()
        {
            staffIndexInPart = 0;
            key = null;
        }

        @Override
        public int compareTo (KeyEntry that)
        {
            return Integer.compare(staffIndexInPart, that.staffIndexInPart);
        }

        @Override
        public boolean equals (Object obj)
        {
            if (this == obj) {
                return true;
            }

            if (obj instanceof KeyEntry) {
                return compareTo((KeyEntry) obj) == 0;
            }

            return false;
        }

        @Override
        public int hashCode ()
        {
            int hash = 7;
            hash = (37 * hash) + this.staffIndexInPart;

            return hash;
        }
    }
}
//
//    //--------------//
//    // getKeyBefore //
//    //--------------//
//    /**
//     * Report the key signature which applies in this measure, whether a key signature
//     * actually starts this measure in the same staff, or whether a key signature was
//     * found in a previous measure, for the same staff.
//     *
//     * @param point the point before which to look
//     * @param staff the containing staff (cannot be null)
//     * @return the current key signature, or null if not found
//     */
//    public KeyInter getKeyBefore (Point point,
//                                  Staff staff)
//    {
//        if (point == null) {
//            throw new NullPointerException();
//        }
//
//        int staffIndexInPart = staff.getIndexInPart();
//
//        // Look in this measure, with same staff, going backwards
//        // TODO: make sure keysigs is sorted by abscissa !!!!!
//        for (int ik = keySigs.size() - 1; ik >= 0; ik--) {
//            final KeyInter ks = keySigs.get(ik);
//
//            if ((ks.getStaff() == staff) && (ks.getCenter().x < point.x)) {
//                return ks;
//            }
//        }
//
//        // Look in previous measures in the system part and the preceding ones
//        Measure measure = this;
//
//        while ((measure = measure.getPrecedingInPage()) != null) {
//            final KeyInter ks = measure.getLastMeasureKey(staffIndexInPart);
//
//            if (ks != null) {
//                return ks;
//            }
//        }
//
//        return null; // Not found (in this page)
//    }
//
//
//    //-------------------//
//    // getLastMeasureKey //
//    //-------------------//
//    /**
//     * Report the last key signature (if any) in this measure, if tagged with the
//     * specified staff index.
//     *
//     * @param staffIndexInPart the imposed part-based staff index
//     * @return the last key signature, or null
//     */
//    public KeyInter getLastMeasureKey (int staffIndexInPart)
//    {
//        // Going backwards
//        for (int ik = keySigs.size() - 1; ik >= 0; ik--) {
//            KeyInter key = keySigs.get(ik);
//
//            if (key.getStaff().getIndexInPart() == staffIndexInPart) {
//                return key;
//            }
//        }
//
//        return null;
//    }
//
<|MERGE_RESOLUTION|>--- conflicted
+++ resolved
@@ -1,2248 +1,2220 @@
-//------------------------------------------------------------------------------------------------//
-//                                                                                                //
-//                                          M e a s u r e                                         //
-//                                                                                                //
-//------------------------------------------------------------------------------------------------//
-// <editor-fold defaultstate="collapsed" desc="hdr">
-//
-//  Copyright © Audiveris 2018. All rights reserved.
-//
-//  This program is free software: you can redistribute it and/or modify it under the terms of the
-//  GNU Affero General Public License as published by the Free Software Foundation, either version
-//  3 of the License, or (at your option) any later version.
-//
-//  This program is distributed in the hope that it will be useful, but WITHOUT ANY WARRANTY;
-//  without even the implied warranty of MERCHANTABILITY or FITNESS FOR A PARTICULAR PURPOSE.
-//  See the GNU Affero General Public License for more details.
-//
-//  You should have received a copy of the GNU Affero General Public License along with this
-//  program.  If not, see <http://www.gnu.org/licenses/>.
-//------------------------------------------------------------------------------------------------//
-// </editor-fold>
-package org.audiveris.omr.sheet.rhythm;
-
-import org.audiveris.omr.glyph.Shape;
-import org.audiveris.omr.math.Rational;
-import org.audiveris.omr.sheet.DurationFactor;
-import org.audiveris.omr.sheet.Part;
-import org.audiveris.omr.sheet.PartBarline;
-import org.audiveris.omr.sheet.Staff;
-import org.audiveris.omr.sheet.beam.BeamGroup;
-import org.audiveris.omr.sheet.grid.LineInfo;
-import org.audiveris.omr.sig.SIGraph;
-import org.audiveris.omr.sig.inter.AbstractChordInter;
-import org.audiveris.omr.sig.inter.AbstractTimeInter;
-import org.audiveris.omr.sig.inter.AugmentationDotInter;
-import org.audiveris.omr.sig.inter.ClefInter;
-import org.audiveris.omr.sig.inter.FlagInter;
-import org.audiveris.omr.sig.inter.HeadChordInter;
-import org.audiveris.omr.sig.inter.Inter;
-import org.audiveris.omr.sig.inter.Inters;
-import org.audiveris.omr.sig.inter.KeyInter;
-import org.audiveris.omr.sig.inter.RestChordInter;
-import org.audiveris.omr.sig.inter.RestInter;
-import org.audiveris.omr.sig.inter.SmallChordInter;
-import org.audiveris.omr.sig.inter.StaffBarlineInter;
-import org.audiveris.omr.sig.inter.TupletInter;
-import org.audiveris.omr.util.HorizontalSide;
-import static org.audiveris.omr.util.HorizontalSide.*;
-import org.audiveris.omr.util.Navigable;
-
-import org.slf4j.Logger;
-import org.slf4j.LoggerFactory;
-
-import java.awt.Point;
-import java.awt.Polygon;
-import java.awt.Rectangle;
-import java.util.ArrayList;
-import java.util.Collection;
-import java.util.Collections;
-import java.util.Iterator;
-import java.util.LinkedHashSet;
-import java.util.List;
-import java.util.ListIterator;
-import java.util.Map;
-import java.util.Objects;
-import java.util.Set;
-
-import javax.xml.bind.Unmarshaller;
-import javax.xml.bind.annotation.XmlAccessType;
-import javax.xml.bind.annotation.XmlAccessorType;
-import javax.xml.bind.annotation.XmlAttribute;
-import javax.xml.bind.annotation.XmlElement;
-import javax.xml.bind.annotation.XmlElementRef;
-import javax.xml.bind.annotation.XmlIDREF;
-import javax.xml.bind.annotation.XmlList;
-import javax.xml.bind.annotation.XmlRootElement;
-
-/**
- * Class {@code Measure} represents a measure in a system part, it vertically embraces
- * all the staves (usually 1 or 2) of the containing part.
- *
- * @see MeasureStack
- * @author Hervé Bitteur
- */
-@XmlAccessorType(XmlAccessType.NONE)
-@XmlRootElement(name = "measure")
-public class Measure
-{
-
-    private static final Logger logger = LoggerFactory.getLogger(Measure.class);
-
-    /** Offset in voice ID, according to its initial staff. */
-    private static int ID_STAFF_OFFSET = 4;
-
-<<<<<<< HEAD
-    /** Offset in voice ID, according to its initial staff. */
-    private static int ID_STAFF_OFFSET = 4;
-
-    //~ Instance fields ----------------------------------------------------------------------------
-    //
-=======
->>>>>>> 8e2b0fd5
-    // Persistent data
-    //----------------
-    //
-    /** Left barline, if any. */
-    @XmlElement(name = "left-barline")
-    private PartBarline leftBarline;
-
-    /** Mid barline, if any. */
-    @XmlElement(name = "mid-barline")
-    private PartBarline midBarline;
-
-    /** Right barline, if any. */
-    @XmlElement(name = "right-barline")
-    private PartBarline rightBarline;
-
-    /** Groups of beams in this measure. Populated by CHORDS step. */
-    @XmlElementRef
-    private final Set<BeamGroup> beamGroups = new LinkedHashSet<>();
-
-    /**
-     * Possibly several Clefs per staff.
-     * Implemented as a list, kept ordered by clef full abscissa
-     */
-    @XmlList
-    @XmlIDREF
-    @XmlElement(name = "clefs")
-    private List<ClefInter> clefs;
-
-    /** Possibly one Key signature per staff, since keys may differ between staves. */
-    @XmlList
-    @XmlIDREF
-    @XmlElement(name = "keys")
-    private Set<KeyInter> keys;
-
-    /** Possibly one Time signature per staff. */
-    @XmlList
-    @XmlIDREF
-    @XmlElement(name = "times")
-    private Set<AbstractTimeInter> timeSigs;
-
-    /** Head chords, both standard and small. Populated by CHORDS step. */
-    @XmlList
-    @XmlIDREF
-    @XmlElement(name = "head-chords")
-    private Set<HeadChordInter> headChords;
-
-    /** Rest chords. Populated by RHYTHMS step. */
-    @XmlList
-    @XmlIDREF
-    @XmlElement(name = "rest-chords")
-    private Set<RestChordInter> restChords;
-
-    /** Flags. Populated by SYMBOLS step. */
-    @XmlList
-    @XmlIDREF
-    @XmlElement(name = "flags")
-    private Set<FlagInter> flags;
-
-    /** Tuplets. */
-    @XmlList
-    @XmlIDREF
-    @XmlElement(name = "tuplets")
-    private Set<TupletInter> tuplets;
-
-    /** Augmentation dots. */
-    @XmlList
-    @XmlIDREF
-    @XmlElement(name = "augmentations-dots")
-    private Set<AugmentationDotInter> augDots;
-
-    /** Voices within this measure, sorted by voice id. Populated by RHYTHMS step. */
-    @XmlElement(name = "voice")
-    private final List<Voice> voices = new ArrayList<>();
-
-    // Transient data
-    //---------------
-    //
-    /** To flag a dummy measure. */
-    private boolean dummy;
-
-    /** The containing part. */
-    @Navigable(false)
-    private Part part;
-
-    /** The containing measure stack. */
-    @Navigable(false)
-    private MeasureStack stack;
-
-    /**
-     * Creates a new {@code Measure} object.
-     *
-     * @param part the containing part
-     */
-    public Measure (Part part)
-    {
-        this.part = part;
-    }
-
-    /**
-     * No-arg constructor meant for JAXB.
-     */
-    private Measure ()
-    {
-        this.part = null;
-    }
-
-    //--------------//
-    // addBeamGroup //
-    //--------------//
-    /**
-     * Add a beam group to this measure.
-     *
-     * @param group a beam group to add
-     */
-    public void addBeamGroup (BeamGroup group)
-    {
-        beamGroups.add(group);
-    }
-
-    //-------------------//
-    // addDummyWholeRest //
-    //-------------------//
-    /**
-     * Insert a whole rest, with related chord, on provided staff in this measure.
-     *
-     * @param staff specified staff in measure
-     */
-    public void addDummyWholeRest (Staff staff)
-    {
-        // We use fakes that mimic a rest chord with its whole rest.
-        class FakeChord
-                extends RestChordInter
-        {
-
-            List<Inter> members;
-
-            @Override
-            public List<Inter> getMembers ()
-            {
-                return members;
-            }
-
-            @Override
-            public DurationFactor getTupletFactor ()
-            {
-                return null;
-            }
-        }
-
-        class FakeRest
-                extends RestInter
-        {
-
-            FakeChord chord;
-
-            FakeRest (Staff staff)
-            {
-                super(null, Shape.WHOLE_REST, 0, staff, -1.0);
-            }
-
-            @Override
-            public RestChordInter getChord ()
-            {
-                return chord;
-            }
-        }
-
-        FakeRest whole = new FakeRest(staff);
-        FakeChord chord = new FakeChord();
-
-        chord.setStaff(staff);
-        chord.setTimeOffset(Rational.ZERO);
-        chord.members = Collections.singletonList((Inter) whole);
-        whole.chord = chord;
-
-        addInter(chord);
-        addVoice(Voice.createWholeVoice(chord, this));
-    }
-
-    //----------//
-    // addInter //
-    //----------//
-    /**
-     * Include the provided inter into its proper set within this measure.
-     *
-     * @param inter the inter to include
-     */
-    public void addInter (Inter inter)
-    {
-        if (inter.isVip()) {
-            logger.info("VIP addInter {} into {}", inter, this);
-        }
-
-        if (inter instanceof AbstractChordInter) {
-            AbstractChordInter chord = (AbstractChordInter) inter;
-            chord.setMeasure(this);
-
-            if (chord instanceof HeadChordInter) {
-                needHeadChords().add((HeadChordInter) chord);
-            } else if (chord instanceof RestChordInter) {
-                needRestChords().add((RestChordInter) chord);
-            }
-        } else if (inter instanceof ClefInter) {
-            final ClefInter clef = (ClefInter) inter;
-
-            if (clefs == null) {
-                clefs = new ArrayList<>();
-            }
-
-            if (!clefs.contains(clef)) {
-                clefs.add(clef);
-                Collections.sort(clefs, Inters.byFullCenterAbscissa);
-            }
-        } else if (inter instanceof KeyInter) {
-            final KeyInter key = (KeyInter) inter;
-
-            if (keys == null) {
-                keys = new LinkedHashSet<>();
-            }
-
-            keys.add(key);
-        } else if (inter instanceof AbstractTimeInter) {
-            final AbstractTimeInter time = (AbstractTimeInter) inter;
-
-            if (timeSigs == null) {
-                timeSigs = new LinkedHashSet<>();
-            }
-
-            timeSigs.add(time);
-        } else if (inter instanceof FlagInter) {
-            if (flags == null) {
-                flags = new LinkedHashSet<>();
-            }
-
-            flags.add((FlagInter) inter);
-        } else if (inter instanceof AugmentationDotInter) {
-            if (augDots == null) {
-                augDots = new LinkedHashSet<>();
-            }
-
-            augDots.add((AugmentationDotInter) inter);
-        } else if (inter instanceof TupletInter) {
-            if (tuplets == null) {
-                tuplets = new LinkedHashSet<>();
-            }
-
-            tuplets.add((TupletInter) inter);
-        } else {
-            logger.error("Attempt to use addInter() with {}", inter);
-        }
-    }
-
-    //----------//
-    // addVoice //
-    //----------//
-    /**
-     * Add a voice into measure.
-     *
-     * @param voice the voice to add
-     */
-    public void addVoice (Voice voice)
-    {
-        voices.add(voice);
-    }
-
-    //-------------//
-    // afterReload //
-    //-------------//
-    /**
-     * To be called right after unmarshalling.
-     */
-    public void afterReload ()
-    {
-        try {
-            final SIGraph sig = part.getSystem().getSig();
-
-            // Clefs, keys, timeSigs to fill measure
-            List<Inter> measureInters = filter(
-                    sig.inters(
-                            new Class[]{
-                                ClefInter.class,
-                                KeyInter.class,
-                                AbstractTimeInter.class,
-                                TupletInter.class}));
-
-            for (Inter inter : measureInters) {
-                addInter(inter);
-            }
-
-            // BeamGroups
-            for (BeamGroup beamGroup : beamGroups) {
-                beamGroup.afterReload(this);
-            }
-
-            // Voices
-            for (Voice voice : voices) {
-                voice.afterReload(this);
-            }
-
-            // Chords
-            for (AbstractChordInter chord : getHeadChords()) {
-                chord.afterReload(this);
-            }
-
-            for (AbstractChordInter chord : getRestChords()) {
-                chord.afterReload(this);
-            }
-        } catch (Exception ex) {
-            logger.warn("Error in " + getClass() + " afterReload() " + ex, ex);
-        }
-    }
-
-    //-----------------//
-    // clearBeamGroups //
-    //-----------------//
-    /**
-     * Reset collection of beam groups for this measure.
-     */
-    public void clearBeamGroups ()
-    {
-        beamGroups.clear();
-    }
-
-    //--------//
-    // filter //
-    //--------//
-    /**
-     * Retrieve among the provided inters the ones contains in this measure.
-     *
-     * @param inters the provided inters
-     * @return the contained inters
-     */
-    public List<Inter> filter (Collection<Inter> inters)
-    {
-        final int left = getLeft();
-        final int right = getRight();
-        final List<Inter> kept = new ArrayList<>();
-
-        for (Inter inter : inters) {
-            Point center = inter.getCenter();
-
-            // Rough abscissa limits
-            if ((center.x < left) || (center.x > right)) {
-                continue;
-            }
-
-            // Check part
-            Staff staff = inter.getStaff();
-
-            if (staff != null) {
-                if (staff.getPart().getMeasureAt(center) != this) {
-                    continue;
-                }
-            } else {
-                List<Staff> stavesAround = part.getSystem().getStavesAround(center); // 1 or 2 staves
-                staff = stavesAround.get(0);
-                logger.warn("Inter with no staff {}, assigned to staff#{}", inter, staff.getId());
-                inter.setStaff(staff);
-
-                if (!part.getStaves().contains(staff)) {
-                    continue;
-                }
-            }
-
-            // Precise abscissa limits
-            if ((getAbscissa(LEFT, staff) <= center.x) && (center.x <= getAbscissa(RIGHT, staff))) {
-                kept.add(inter);
-            }
-        }
-
-        return kept;
-    }
-
-    //-----------------//
-    // generateVoiceId //
-    //-----------------//
-    /**
-     * Generate a new voice ID, starting in provided staff.
-     * <p>
-     * Use 1-4 for first staff, 5-8 for second staff
-     *
-     * @param staff staff on which the voice starts
-     * @return the generated ID, or -1 if none could be assigned.
-     */
-    public int generateVoiceId (Staff staff)
-    {
-        int offset = ID_STAFF_OFFSET * part.getStaves().indexOf(staff);
-
-        for (int id = offset + 1;; id++) {
-            if (getVoiceById(id) == null) {
-                return id;
-            }
-        }
-    }
-
-    //-------------//
-    // getAbscissa //
-    //-------------//
-    /**
-     * Report abscissa of desired measure side at ordinate of provided staff.
-     * <p>
-     * We consistently use the abscissa center of the right-most barline in
-     * {@link StaffBarlineInter}.
-     *
-     * @param side  desired horizontal side
-     * @param staff staff for ordinate
-     * @return x value
-     */
-    public int getAbscissa (HorizontalSide side,
-                            Staff staff)
-    {
-        Objects.requireNonNull(staff, "Null staff for Measure.getAbscissa()");
-
-        switch (side) {
-        case LEFT:
-
-            // measure (left) bar?
-            PartBarline leftBar = getPartBarlineOn(LEFT);
-
-            if (leftBar != null) {
-                return leftBar.getRightX(part, staff);
-            }
-
-            // Use start of staff
-            return staff.getAbscissa(LEFT);
-
-        default:
-        case RIGHT:
-
-            // Measure (right) bar?
-            if (rightBarline != null) {
-                return rightBarline.getRightX(part, staff);
-            }
-
-            // Use end of staff
-            return staff.getAbscissa(RIGHT);
-        }
-    }
-
-    //---------------------//
-    // getAugmentationDots //
-    //---------------------//
-    /**
-     * Report the augmentation dots in this measure.
-     *
-     * @return the augmentation dots in measure
-     */
-    public Set<AugmentationDotInter> getAugmentationDots ()
-    {
-        return (augDots != null) ? Collections.unmodifiableSet(augDots) : Collections.EMPTY_SET;
-    }
-
-    //---------------//
-    // getBeamGroups //
-    //---------------//
-    /**
-     * Report the collection of beam groups.
-     *
-     * @return the set of beam groups
-     */
-    public Set<BeamGroup> getBeamGroups ()
-    {
-        return beamGroups;
-    }
-
-    //---------------//
-    // getClefBefore //
-    //---------------//
-    /**
-     * Report the first clef, if any, defined before this measure point
-     * (looking in the beginning of the measure, then in previous measures in the same
-     * system) while staying in the same physical staff.
-     * <p>
-     * NOTA: There is no point in looking before the current system, since any system staff is
-     * required to start with a clef.
-     *
-     * @param point the point before which to look
-     * @param staff the containing staff (cannot be null)
-     * @return the latest clef defined, or null
-     */
-    public ClefInter getClefBefore (Point point,
-                                    Staff staff)
-    {
-        // First, look in this measure, with same staff, going backwards
-        ClefInter clef = getMeasureClefBefore(point, staff);
-
-        if (clef != null) {
-            return clef;
-        }
-
-        // Look in preceding measures, within the same system/part, within the same staff
-        Measure measure = this;
-
-        while ((measure = measure.getPrecedingInSystem()) != null) {
-            clef = measure.getLastMeasureClef(staff);
-
-            if (clef != null) {
-                return clef;
-            }
-        }
-
-        // This should not occur in a standard staff
-        String msg = "No clef found in " + staff + " before " + point;
-        logger.warn(msg);
-        throw new IllegalStateException(msg);
-    }
-
-    //----------//
-    // getClefs //
-    //----------//
-    /**
-     * @return the clefs
-     */
-    public List<ClefInter> getClefs ()
-    {
-        return (clefs != null) ? Collections.unmodifiableList(clefs) : Collections.EMPTY_LIST;
-    }
-
-    //--------------------------//
-    // getContainedPartBarlines //
-    //--------------------------//
-    /**
-     * Report the PartBarlines this measure <b>strictly contains</b>
-     * (as opposed to {@link #getPartBarlineOn(HorizontalSide)})
-     *
-     * @return the list of contained PartBarlines, perhaps empty but not null
-     * @see #getPartBarlineOn(HorizontalSide)
-     */
-    public List<PartBarline> getContainedPartBarlines ()
-    {
-        List<PartBarline> list = new ArrayList<>();
-
-        if (leftBarline != null) {
-            list.add(leftBarline);
-        }
-
-        if (midBarline != null) {
-            list.add(midBarline);
-        }
-
-        if (rightBarline != null) {
-            list.add(rightBarline);
-        }
-
-        return list;
-    }
-
-    //---------------------//
-    // getFirstMeasureClef //
-    //---------------------//
-    /**
-     * Report the first clef (if any) in this measure, if tagged with the specified
-     * staff index
-     *
-     * @param staffIndexInPart the imposed part-based staff index
-     * @return the first clef, or null
-     */
-    public ClefInter getFirstMeasureClef (int staffIndexInPart)
-    {
-        // Going forward
-        if (clefs != null) {
-            for (ClefInter clef : clefs) {
-                if (clef.getStaff().getIndexInPart() == staffIndexInPart) {
-                    return clef;
-                }
-            }
-        }
-
-        return null;
-    }
-
-    //----------//
-    // getFlags //
-    //----------//
-    /**
-     * Report the flags in this measure.
-     *
-     * @return the flags in measure
-     */
-    public Set<FlagInter> getFlags ()
-    {
-        return (flags != null) ? Collections.unmodifiableSet(flags) : Collections.EMPTY_SET;
-    }
-
-    //---------------//
-    // getHeadChords //
-    //---------------//
-    /**
-     * Report the head chords in this measure.
-     *
-     * @return the measure head chords
-     */
-    public Set<HeadChordInter> getHeadChords ()
-    {
-        return (headChords != null) ? Collections.unmodifiableSet(headChords)
-                : Collections.EMPTY_SET;
-    }
-
-    //--------------------//
-    // getHeadChordsAbove //
-    //--------------------//
-    /**
-     * Report the collection of head-chords whose head is located in the staff above the
-     * provided point.
-     *
-     * @param point the provided point
-     * @return the (perhaps empty) collection of head chords
-     */
-    public Collection<HeadChordInter> getHeadChordsAbove (Point point)
-    {
-        Staff desiredStaff = stack.getSystem().getStaffAtOrAbove(point);
-        Collection<HeadChordInter> found = new ArrayList<>();
-
-        for (HeadChordInter chord : getHeadChords()) {
-            if (chord.getBottomStaff() == desiredStaff) {
-                Point head = chord.getHeadLocation();
-
-                if ((head != null) && (head.y < point.y)) {
-                    found.add(chord);
-                }
-            }
-        }
-
-        return found;
-    }
-
-    //--------------------//
-    // getHeadChordsBelow //
-    //--------------------//
-    /**
-     * Report the collection of head-chords whose head is located in the staff below the
-     * provided point.
-     *
-     * @param point the provided point
-     * @return the (perhaps empty) collection of head chords
-     */
-    public Collection<HeadChordInter> getHeadChordsBelow (Point point)
-    {
-        Staff desiredStaff = stack.getSystem().getStaffAtOrBelow(point);
-        Collection<HeadChordInter> found = new ArrayList<>();
-
-        for (HeadChordInter chord : getHeadChords()) {
-            if (chord.getTopStaff() == desiredStaff) {
-                Point head = chord.getHeadLocation();
-
-                if ((head != null) && (head.y > point.y)) {
-                    found.add(chord);
-                }
-            }
-        }
-
-        return found;
-    }
-
-    //--------//
-    // getKey //
-    //--------//
-    /**
-     * Report the potential key signature in this measure for the specified staff index
-     * in part.
-     *
-     * @param staffIndexInPart staff index in part
-     * @return the staff key signature, or null if not found
-     */
-    public KeyInter getKey (int staffIndexInPart)
-    {
-        if (keys != null) {
-            for (KeyInter key : keys) {
-                if (key.getStaff().getIndexInPart() == staffIndexInPart) {
-                    return key;
-                }
-            }
-        }
-
-        return null;
-    }
-
-    //--------//
-    // getKey //
-    //--------//
-    /**
-     * Report the potential key signature in this measure for the specified staff.
-     *
-     * @param staff the desired staff
-     * @return the staff key signature, or null if not found
-     */
-    public KeyInter getKey (Staff staff)
-    {
-        return getKey(staff.getIndexInPart());
-    }
-
-    //--------------//
-    // getKeyBefore //
-    //--------------//
-    /**
-     * Report the first key, if any, found at the beginning of this measure, then in
-     * previous measures in the same system, while staying in the same physical staff.
-     * <p>
-     * NOTA: There is no point in looking before the current system, since any system staff is
-     * required to start with a key or nothing.
-     *
-     * @param staff the containing staff (cannot be null)
-     * @return the latest key defined, or null
-     */
-    public KeyInter getKeyBefore (Staff staff)
-    {
-        // Look in current & preceding measures, within the same system/part, within the same staff
-        final int idx = staff.getIndexInPart();
-        Measure measure = this;
-
-        while (measure != null) {
-            KeyInter key = measure.getKey(idx);
-
-            if (key != null) {
-                return key;
-            }
-
-            measure = measure.getPrecedingInSystem();
-        }
-
-        return null; // No key previously defined
-    }
-
-    //--------------------//
-    // getLastMeasureClef //
-    //--------------------//
-    /**
-     * Report the last clef (if any) in this measure, with the specified staff.
-     *
-     * @param staff the imposed staff
-     * @return the last clef, or null
-     */
-    public ClefInter getLastMeasureClef (Staff staff)
-    {
-        // Going backwards
-        if (clefs != null) {
-            for (ListIterator<ClefInter> lit = clefs.listIterator(clefs.size()); lit
-                    .hasPrevious();) {
-                ClefInter clef = lit.previous();
-
-                if (clef.getStaff() == staff) {
-                    return clef;
-                }
-            }
-        }
-
-        return null;
-    }
-
-    //--------------------//
-    // getLeftPartBarline //
-    //--------------------//
-    /**
-     * Report the PartBarline, if any, on left.
-     *
-     * @return left PartBarline or null
-     */
-    public PartBarline getLeftPartBarline ()
-    {
-        return leftBarline;
-    }
-
-    //--------------------//
-    // setLeftPartBarline //
-    //--------------------//
-    /**
-     * Set the PartBarline on left.
-     *
-     * @param leftBarline left barline
-     */
-    public void setLeftPartBarline (PartBarline leftBarline)
-    {
-        this.leftBarline = leftBarline;
-    }
-
-    //----------------------//
-    // getMeasureClefBefore //
-    //----------------------//
-    /**
-     * Report the current clef, if any, defined within this measure and staff, and
-     * located before this measure point.
-     *
-     * @param point the point before which to look
-     * @param staff the containing staff (cannot be null)
-     * @return the measure clef defined, or null
-     */
-    public ClefInter getMeasureClefBefore (Point point,
-                                           Staff staff)
-    {
-        Objects.requireNonNull(staff, "Staff is null");
-
-        // Look in this measure, with same staff, going backwards
-        if (clefs != null) {
-            for (ListIterator<ClefInter> lit = clefs.listIterator(clefs.size()); lit
-                    .hasPrevious();) {
-                ClefInter clef = lit.previous();
-
-                if ((clef.getStaff() == staff) && (clef.getCenter().x <= point.x)) {
-                    return clef;
-                }
-            }
-        }
-
-        return null; // No clef previously defined in this measure and staff
-    }
-
-    //-------------------//
-    // getMidPartBarline //
-    //-------------------//
-    /**
-     * Report the mid barline, if any.
-     *
-     * @return the mid barline or null
-     */
-    public PartBarline getMidPartBarline ()
-    {
-        return midBarline;
-    }
-
-    //-------------------//
-    // setMidPartBarline //
-    //-------------------//
-    /**
-     * Set the middle PartBarline.
-     *
-     * @param midBarline mid barline
-     */
-    public void setMidPartBarline (PartBarline midBarline)
-    {
-        this.midBarline = midBarline;
-    }
-
-    //---------//
-    // getPart //
-    //---------//
-    /**
-     * Report the containing part.
-     *
-     * @return the part that contains this measure
-     */
-    public Part getPart ()
-    {
-        return part;
-    }
-
-    //------------------//
-    // getPartBarlineOn //
-    //------------------//
-    /**
-     * Report the PartBarline, if any, located on desired side of the measure
-     * (<b>regardless</b> whether it strictly belongs to the measure or not,
-     * as opposed to {@link #getContainedPartBarlines()}).
-     *
-     * @param side desired side
-     * @return the PartBarline found, or null
-     * @see #getContainedPartBarlines()
-     */
-    public PartBarline getPartBarlineOn (HorizontalSide side)
-    {
-        switch (side) {
-        case LEFT:
-
-            // Measure specific left bar?
-            if (leftBarline != null) {
-                return leftBarline;
-            }
-
-            // Previous measure in part?
-            Measure prevMeasure = getSibling(LEFT);
-
-            if (prevMeasure != null) {
-                return prevMeasure.getRightPartBarline();
-            }
-
-            // Part starting bar?
-            if (part.getLeftPartBarline() != null) {
-                return part.getLeftPartBarline();
-            }
-
-            return null; // No barline found on LEFT
-
-        default:
-        case RIGHT:
-
-            // Measure (right) bar?
-            return rightBarline;
-        }
-    }
-
-    //--------------------//
-    // getPrecedingInPage //
-    //--------------------//
-    /**
-     * Report the preceding measure of this one, either in this system / part, or in the
-     * preceding system / part, but still in the same page.
-     *
-     * @return the preceding measure, or null if not found in the page
-     */
-    public Measure getPrecedingInPage ()
-    {
-        // Look in current part
-        Measure prevMeasure = getPrecedingInSystem();
-
-        if (prevMeasure != null) {
-            return prevMeasure;
-        }
-
-        Part precedingPart = getPart().getPrecedingInPage();
-
-        if (precedingPart != null) {
-            return precedingPart.getLastMeasure();
-        } else {
-            return null;
-        }
-    }
-
-    //----------------------//
-    // getPrecedingInSystem //
-    //----------------------//
-    /**
-     * Return the preceding measure within the same system.
-     *
-     * @return previous sibling measure in system, or null
-     */
-    public Measure getPrecedingInSystem ()
-    {
-        int index = part.getMeasures().indexOf(this);
-
-        if (index > 0) {
-            return part.getMeasures().get(index - 1);
-        }
-
-        return null;
-    }
-
-    //---------------//
-    // getRestChords //
-    //---------------//
-    /**
-     * Report the rest chords in this measure.
-     *
-     * @return all rest chords in this measure
-     */
-    public Set<RestChordInter> getRestChords ()
-    {
-        return (restChords != null) ? Collections.unmodifiableSet(restChords)
-                : Collections.EMPTY_SET;
-    }
-
-    //---------------------//
-    // getRightPartBarline //
-    //---------------------//
-    /**
-     * Report the right PartBarline, if any.
-     *
-     * @return the ending PartBarline or null
-     */
-    public PartBarline getRightPartBarline ()
-    {
-        return rightBarline;
-    }
-
-    //---------------------//
-    // setRightPartBarline //
-    //---------------------//
-    /**
-     * Assign the (right) PartBarline that ends this measure
-     *
-     * @param rightBarline the right PartBarline
-     */
-    public void setRightPartBarline (PartBarline rightBarline)
-    {
-        this.rightBarline = rightBarline;
-    }
-
-    //------------//
-    // getSibling //
-    //------------//
-    /**
-     * Report the sibling measure on the provided side.
-     *
-     * @param side horizontal side
-     * @return sibling measure, or null if none
-     */
-    public Measure getSibling (HorizontalSide side)
-    {
-        final List<Measure> measures = part.getMeasures();
-        int index = measures.indexOf(this);
-
-        switch (side) {
-        case LEFT:
-
-            if (index > 0) {
-                return measures.get(index - 1);
-            }
-
-            return null;
-
-        default:
-        case RIGHT:
-
-            if (index < (measures.size() - 1)) {
-                return measures.get(index + 1);
-            }
-
-            return null;
-        }
-    }
-
-    //----------//
-    // getPoint //
-    //----------//
-    /**
-     * Report mid point of desired measure side at ordinate of provided staff
-     *
-     * @param side  desired horizontal side
-     * @param staff staff for ordinate
-     * @return mid point on desired side
-     */
-    public Point getSidePoint (HorizontalSide side,
-                               Staff staff)
-    {
-        switch (side) {
-        case LEFT:
-
-            // Measure specific left bar?
-            if (leftBarline != null) {
-                return leftBarline.getStaffBarline(part, staff).getReferenceCenter();
-            }
-
-            // Previous measure in part?
-            Measure prevMeasure = getSibling(LEFT);
-
-            if (prevMeasure != null) {
-                return prevMeasure.getSidePoint(RIGHT, staff);
-            }
-
-            // Part starting bar?
-            if (part.getLeftPartBarline() != null) {
-                return part.getLeftPartBarline().getStaffBarline(part, staff).getReferenceCenter();
-            }
-            // No bar, use start of staff
-             {
-                List<LineInfo> lines = staff.getLines();
-                LineInfo midLine = lines.get(lines.size() / 2);
-                int x = staff.getAbscissa(LEFT);
-
-                return new Point(x, midLine.yAt(x));
-            }
-
-        default:
-        case RIGHT:
-
-            // Measure (right) bar?
-            if (rightBarline != null) {
-                return rightBarline.getStaffBarline(part, staff).getReferenceCenter();
-            }
-            // No bar, use end of staff
-             {
-                List<LineInfo> lines = staff.getLines();
-                LineInfo midLine = lines.get(lines.size() / 2);
-                int x = staff.getAbscissa(RIGHT);
-
-                return new Point(x, midLine.yAt(x));
-            }
-        }
-    }
-
-    //----------//
-    // getStack //
-    //----------//
-    /**
-     * @return the stack
-     */
-    public MeasureStack getStack ()
-    {
-        return stack;
-    }
-
-    //----------//
-    // setStack //
-    //----------//
-    /**
-     * @param stack the stack to set
-     */
-    public void setStack (MeasureStack stack)
-    {
-        this.stack = stack;
-    }
-
-    //-------------------//
-    // getStandardChords //
-    //-------------------//
-    /**
-     * Report the collection of standard chords (head chords, rest chords) but not the
-     * SmallChordInter instances.
-     *
-     * @return the set of all standard chords in this measure
-     */
-    public Set<AbstractChordInter> getStandardChords ()
-    {
-        final Set<AbstractChordInter> stdChords = new LinkedHashSet<>();
-        stdChords.addAll(getHeadChords());
-        stdChords.addAll(getRestChords());
-
-        // Remove small head chords if any
-        for (Iterator<AbstractChordInter> it = stdChords.iterator(); it.hasNext();) {
-            if (it.next() instanceof SmallChordInter) {
-                it.remove();
-            }
-        }
-
-        return stdChords;
-    }
-
-    //------------------//
-    // getTimeSignature //
-    //------------------//
-    /**
-     * Report the potential time signature in this measure (whatever the staff).
-     *
-     * @return the measure time signature, or null if not found
-     */
-    public AbstractTimeInter getTimeSignature ()
-    {
-        if ((timeSigs != null) && !timeSigs.isEmpty()) {
-            return timeSigs.iterator().next();
-        }
-
-        return null; // Not found
-    }
-
-    //------------------//
-    // getTimeSignature //
-    //------------------//
-    /**
-     * Report the potential time signature in this measure for the specified staff index.
-     *
-     * @param staffIndexInPart imposed part-based staff index
-     * @return the staff time signature, or null if not found
-     */
-    public AbstractTimeInter getTimeSignature (int staffIndexInPart)
-    {
-        if (timeSigs != null) {
-            for (AbstractTimeInter ts : timeSigs) {
-                final int index = part.getStaves().indexOf(ts.getStaff());
-
-                if (index == staffIndexInPart) {
-                    return ts;
-                }
-            }
-        }
-
-        return null; // Not found
-    }
-
-    //-----------------//
-    // getTimingInters //
-    //-----------------//
-    /**
-     * Report the set of measure inters involved in timing.
-     *
-     * @return chords, beams, flags, augmentation dots, tuplets
-     */
-    public Set<Inter> getTimingInters ()
-    {
-        Set<Inter> set = new LinkedHashSet<>();
-
-        for (BeamGroup beamGroup : beamGroups) {
-            set.addAll(beamGroup.getBeams());
-        }
-
-        set.addAll(getHeadChords());
-        set.addAll(getFlags());
-        set.addAll(getRestChords());
-        set.addAll(getAugmentationDots());
-        set.addAll(getTuplets());
-
-        return set;
-    }
-
-    //------------//
-    // getTuplets //
-    //------------//
-<<<<<<< HEAD
-=======
-    /**
-     * Report the tuplets in this measure.
-     *
-     * @return all tuplets in measure
-     */
->>>>>>> 8e2b0fd5
-    public Set<TupletInter> getTuplets ()
-    {
-        return (tuplets != null) ? Collections.unmodifiableSet(tuplets) : Collections.EMPTY_SET;
-    }
-
-    //-----------//
-    // getVoices //
-    //-----------//
-    /**
-     * Report the sequence of voices in this measure.
-     *
-     * @return sequence of voices
-     */
-    public List<Voice> getVoices ()
-    {
-        return Collections.unmodifiableList(voices);
-    }
-
-    //----------//
-    // getWidth //
-    //----------//
-    /**
-     * Report the measure width
-     *
-     * @return measure width (at first staff in measure part)
-     */
-    public int getWidth ()
-    {
-        final Staff firstStaff = part.getFirstStaff();
-        final int left = getAbscissa(LEFT, firstStaff);
-        final int right = getAbscissa(RIGHT, firstStaff);
-
-        return right - left;
-    }
-
-    //---------//
-    // hasKeys //
-    //---------//
-    /**
-     * Report whether there is at least one key signature, whatever the staff, in this
-     * measure.
-     *
-     * @return true if one key was found
-     */
-    public boolean hasKeys ()
-    {
-        return (keys != null) && !keys.isEmpty();
-    }
-
-    //-------------//
-    // hasSameKeys //
-    //-------------//
-    /**
-     * Report whether all key signatures, whatever the staff, are the same.
-     *
-     * @return true if identical
-     */
-    public boolean hasSameKeys ()
-    {
-        if (!hasKeys()) {
-            return true;
-        }
-
-        final int staffCount = part.getStaves().size();
-        Integer prevFifths = null;
-
-        for (int index = 0; index < staffCount; index++) {
-            KeyInter key = getKey(index);
-
-            if (key == null) {
-                return false;
-            }
-
-            if ((prevFifths != null) && !prevFifths.equals(key.getFifths())) {
-                return false;
-            }
-
-            prevFifths = key.getFifths();
-        }
-
-        return true;
-    }
-
-    //---------//
-    // isDummy //
-    //---------//
-    /**
-     * Tell whether this measure is dummy (in a dummy part).
-     *
-     * @return true if so
-     */
-    public boolean isDummy ()
-    {
-        return dummy;
-    }
-
-    //---------------//
-    // isMeasureRest //
-    //---------------//
-    /**
-     * Check whether the provided rest chord is a measure rest.
-     *
-     * @param restChord the provided rest chord
-     * @return true if rest chord is actually a measure rest, false otherwise
-     */
-    public boolean isMeasureRest (RestChordInter restChord)
-    {
-        Inter noteInter = restChord.getMembers().get(0);
-        Shape shape = noteInter.getShape();
-
-        if (!shape.isWholeRest()) {
-            return false;
-        }
-
-        if ((shape == Shape.BREVE_REST) || (shape == Shape.LONG_REST)) {
-            return true;
-        }
-
-        // Here we have a WHOLE_REST shape
-        RestInter rest = (RestInter) noteInter;
-
-        // Check pitch?
-        int pitch2 = (int) Math.rint(2.0 * rest.getPitch());
-
-        if (pitch2 != -3) {
-            return false;
-        }
-
-        // Check other chords in same staff-measure?
-        Set<Inter> staffChords = filterByStaff(getStandardChords(), restChord.getTopStaff());
-
-        return staffChords.size() == 1;
-    }
-
-    //------------//
-    // lookupRest //
-    //------------//
-    /**
-     * Look up for a potential rest interleaved between the given stemmed chords
-     *
-     * @param left  the chord on the left of the area
-     * @param right the chord on the right of the area
-     * @return the rest found, or null otherwise
-     */
-    public RestInter lookupRest (AbstractChordInter left,
-                                 AbstractChordInter right)
-    {
-        // Define the area limited by the left and right chords with their stems
-        // and check for intersection with a rest note
-        Polygon polygon = new Polygon();
-        polygon.addPoint(left.getHeadLocation().x, left.getHeadLocation().y);
-        polygon.addPoint(left.getTailLocation().x, left.getTailLocation().y);
-        polygon.addPoint(right.getTailLocation().x, right.getTailLocation().y);
-        polygon.addPoint(right.getHeadLocation().x, right.getHeadLocation().y);
-
-        for (RestChordInter restChord : getRestChords()) {
-            for (Inter inter : restChord.getMembers()) {
-                Rectangle box = inter.getBounds();
-
-                if (polygon.intersects(box.x, box.y, box.width, box.height)) {
-                    return (RestInter) inter;
-                }
-            }
-        }
-
-        return null;
-    }
-
-    //----------------//
-    // mergeWithRight //
-    //----------------//
-    /**
-     * Merge this measure with the content of the following measure on the right.
-     *
-     * @param right the following measure
-     */
-    public void mergeWithRight (Measure right)
-    {
-        // Barlines
-        if (midBarline == null) {
-            midBarline = rightBarline;
-        }
-
-        setRightPartBarline(right.rightBarline);
-
-        // Beam groups
-        beamGroups.addAll(right.beamGroups);
-
-        for (BeamGroup bg : right.beamGroups) {
-            bg.setMeasure(this);
-        }
-
-        // Clefs
-        if ((right.clefs != null) && !right.clefs.isEmpty()) {
-            if (clefs == null) {
-                clefs = new ArrayList<>();
-            }
-
-            clefs.removeAll(right.clefs); // Just in cases
-            clefs.addAll(right.clefs);
-            Collections.sort(clefs, Inters.byFullCenterAbscissa);
-        }
-
-        // Keys
-        if (right.hasKeys()) {
-            if (hasKeys()) {
-                logger.warn("Attempt to merge keySigs from 2 measures {} and {}", this, right);
-            } else {
-                keys = right.keys;
-            }
-        }
-
-        // Times
-        if (right.timeSigs != null) {
-            if (timeSigs == null) {
-                timeSigs = new LinkedHashSet<>();
-            }
-
-            timeSigs.addAll(right.timeSigs);
-        }
-
-        // Head chords
-        if (!right.getHeadChords().isEmpty()) {
-            needHeadChords().addAll(right.getHeadChords());
-
-            for (HeadChordInter ch : right.getHeadChords()) {
-                ch.setMeasure(this);
-            }
-        }
-
-        // Rest chords
-        if (!right.getRestChords().isEmpty()) {
-            needRestChords().addAll(right.getRestChords());
-
-            for (RestChordInter ch : right.getRestChords()) {
-                ch.setMeasure(this);
-            }
-        }
-
-        // Flags
-        if (!right.getFlags().isEmpty()) {
-            if (flags == null) {
-                flags = new LinkedHashSet<>();
-            }
-
-            flags.addAll(right.getFlags());
-        }
-
-        // Tuplets
-        if (!right.getTuplets().isEmpty()) {
-            if (tuplets == null) {
-                tuplets = new LinkedHashSet<>();
-            }
-
-            tuplets.addAll(right.getTuplets());
-        }
-
-        // Augmentation dots
-        if (!right.getAugmentationDots().isEmpty()) {
-            if (augDots == null) {
-                augDots = new LinkedHashSet<>();
-            }
-
-            augDots.addAll(right.getAugmentationDots());
-        }
-
-        // Voices
-        voices.addAll(right.voices);
-
-        for (Voice voice : right.voices) {
-            voice.setMeasure(this);
-        }
-    }
-
-    //-----------------//
-    // removeBeamGroup //
-    //-----------------//
-    /**
-     * Remove the provided beamGroup from this measure.
-     *
-     * @param beamGroup the beam group to remove
-     */
-    public void removeBeamGroup (BeamGroup beamGroup)
-    {
-        beamGroups.remove(beamGroup);
-    }
-
-    //-------------//
-    // removeInter //
-    //-------------//
-    /**
-     * Remove the provided inter from measure internals.
-     *
-     * @param inter the inter to remove
-     */
-    public void removeInter (Inter inter)
-    {
-        if (inter.isVip()) {
-            logger.info("VIP removeInter {} from {}", inter, this);
-        }
-
-        if (inter instanceof FlagInter) {
-            if (flags != null) {
-                flags.remove(inter);
-
-                if (flags.isEmpty()) {
-                    flags = null;
-                }
-            }
-        } else if (inter instanceof RestChordInter) {
-            if (restChords != null) {
-                restChords.remove(inter);
-
-                if (restChords.isEmpty()) {
-                    restChords = null;
-                }
-            }
-        } else if (inter instanceof AugmentationDotInter) {
-            if (augDots != null) {
-                augDots.remove(inter);
-
-                if (augDots.isEmpty()) {
-                    augDots = null;
-                }
-            }
-        } else if (inter instanceof TupletInter) {
-            if (tuplets != null) {
-                tuplets.remove(inter);
-
-                if (tuplets.isEmpty()) {
-                    tuplets = null;
-                }
-            }
-        } else if (inter instanceof HeadChordInter) {
-            if (headChords != null) {
-                headChords.remove(inter);
-
-                if (headChords.isEmpty()) {
-                    headChords = null;
-                }
-            }
-        } else if (inter instanceof KeyInter) {
-            if (keys != null) {
-                keys.remove(inter);
-
-                if (keys.isEmpty()) {
-                    keys = null;
-                }
-            }
-        } else if (inter instanceof AbstractTimeInter) {
-            if (timeSigs != null) {
-                timeSigs.remove(inter);
-
-                if (timeSigs.isEmpty()) {
-                    timeSigs = null;
-                }
-            }
-        } else if (inter instanceof ClefInter) {
-            if (clefs != null) {
-                clefs.remove(inter);
-
-                if (clefs.isEmpty()) {
-                    clefs = null;
-                }
-            }
-        } else {
-            logger.error("Attempt to use removeInter() with {}", inter);
-        }
-    }
-
-    //--------------//
-    // renameVoices //
-    //--------------//
-    /**
-     * Adjust voice ID per staff, in line with their order.
-     */
-    public void renameVoices ()
-    {
-        final List<Staff> staves = part.getStaves();
-
-        for (int index = 0; index < staves.size(); index++) {
-            final Staff staff = staves.get(index);
-            int id = ID_STAFF_OFFSET * index;
-
-            for (int i = 0; i < voices.size(); i++) {
-                final Voice voice = voices.get(i);
-
-                if (voice.getStartingStaff() == staff) {
-                    voice.setId(++id);
-                }
-            }
-        }
-    }
-
-    //-----------//
-    // replicate //
-    //-----------//
-    /**
-     * Replicate this measure in a target part
-     *
-     * @param targetPart the target part
-     * @return the replicate
-     */
-    public Measure replicate (Part targetPart)
-    {
-        Measure replicate = new Measure(targetPart);
-
-        return replicate;
-    }
-
-    //-------------//
-    // resetRhythm //
-    //-------------//
-    /**
-     * Nullify rhythm information in this measure.
-     */
-    public void resetRhythm ()
-    {
-        voices.clear();
-
-        // Reset voice of every beam group
-        for (BeamGroup group : beamGroups) {
-            group.resetTiming();
-        }
-
-        // Forward reset to every chord in measure (standard and small)
-        for (AbstractChordInter chord : getHeadChords()) {
-            chord.resetTiming();
-        }
-
-        for (AbstractChordInter chord : getRestChords()) {
-            chord.resetTiming();
-        }
-    }
-
-    //----------//
-    // setDummy //
-    //----------//
-    /**
-     * Flag this measure as dummy.
-     */
-    public void setDummy ()
-    {
-        dummy = true;
-    }
-
-    //------------//
-    // sortVoices //
-    //------------//
-    /**
-     * Sort measure voices.
-     */
-    public void sortVoices ()
-    {
-        Collections.sort(voices, Voices.byOrdinate);
-    }
-
-    //---------//
-    // splitAt //
-    //---------//
-    /**
-     * Split this measure at provided abscissae.
-     *
-     * @param xRefs split abscissa for each staff
-     * @return the populated left new measure, the old (right) measure being half-purged
-     */
-    public Measure splitAt (Map<Staff, Integer> xRefs)
-    {
-        final Measure leftMeasure = new Measure(part);
-
-        // Beam groups
-        for (Iterator<BeamGroup> it = beamGroups.iterator(); it.hasNext();) {
-            BeamGroup beamGroup = it.next();
-            AbstractChordInter chord = beamGroup.getFirstChord();
-
-            if (chord.getCenter().x <= xRefs.get(chord.getTopStaff())) {
-                leftMeasure.addBeamGroup(beamGroup);
-                it.remove();
-            }
-        }
-
-        // Clefs
-        if ((clefs != null) && !clefs.isEmpty()) {
-            for (Iterator<ClefInter> it = clefs.iterator(); it.hasNext();) {
-                ClefInter clef = it.next();
-
-                if (clef.getCenter().x <= xRefs.get(clef.getStaff())) {
-                    leftMeasure.addInter(clef);
-                    it.remove();
-                }
-            }
-
-            if (clefs.isEmpty()) {
-                clefs = null;
-            }
-        }
-
-        // Keys
-        if (hasKeys()) {
-            leftMeasure.keys = keys;
-            keys = null;
-        }
-
-        // Times
-        if (timeSigs != null) {
-            leftMeasure.timeSigs = timeSigs;
-            timeSigs = null;
-        }
-
-        // Head chords
-        if ((headChords != null) && !headChords.isEmpty()) {
-            for (Iterator<HeadChordInter> it = headChords.iterator(); it.hasNext();) {
-                HeadChordInter chord = it.next();
-
-                if (chord.getCenter().x <= xRefs.get(chord.getTopStaff())) {
-                    leftMeasure.addInter(chord);
-                    it.remove();
-                }
-            }
-
-            if (headChords.isEmpty()) {
-                headChords = null;
-            }
-        }
-
-        // Rest chords
-        if ((restChords != null) && !restChords.isEmpty()) {
-            for (Iterator<RestChordInter> it = restChords.iterator(); it.hasNext();) {
-                RestChordInter chord = it.next();
-
-                if (chord.getCenter().x <= xRefs.get(chord.getTopStaff())) {
-                    leftMeasure.addInter(chord);
-                    it.remove();
-                }
-            }
-
-            if (restChords.isEmpty()) {
-                restChords = null;
-            }
-        }
-
-        // Flags
-        if ((flags != null) && !flags.isEmpty()) {
-            for (Iterator<FlagInter> it = flags.iterator(); it.hasNext();) {
-                FlagInter flag = it.next();
-
-                if (flag.getCenter().x <= xRefs.get(flag.getStaff())) {
-                    leftMeasure.addInter(flag);
-                    it.remove();
-                }
-            }
-
-            if (flags.isEmpty()) {
-                flags = null;
-            }
-        }
-
-        // Tuplets
-        if ((tuplets != null) && !tuplets.isEmpty()) {
-            for (Iterator<TupletInter> it = tuplets.iterator(); it.hasNext();) {
-                TupletInter tuplet = it.next();
-
-                if (tuplet.getCenter().x <= xRefs.get(tuplet.getStaff())) {
-                    leftMeasure.addInter(tuplet);
-                    it.remove();
-                }
-            }
-
-            if (tuplets.isEmpty()) {
-                tuplets = null;
-            }
-        }
-
-        // Augmentation dots
-        if ((augDots != null) && !augDots.isEmpty()) {
-            for (Iterator<AugmentationDotInter> it = augDots.iterator(); it.hasNext();) {
-                AugmentationDotInter aug = it.next();
-
-                if (aug.getCenter().x <= xRefs.get(aug.getStaff())) {
-                    leftMeasure.addInter(aug);
-                    it.remove();
-                }
-            }
-
-            if (augDots.isEmpty()) {
-                augDots = null;
-            }
-        }
-
-        return leftMeasure;
-    }
-
-    //-------------//
-    // swapVoiceId //
-    //-------------//
-    /**
-     * Change the id of the provided voice to the provided id
-     * (and change the other voice, if any, which owned the provided id).
-     *
-     * @param voice the voice whose id must be changed
-     * @param id    the new id
-     * @return the old voice owner of id, if any
-     */
-    public Voice swapVoiceId (Voice voice,
-                              int id)
-    {
-        // Existing voice?
-        Voice oldOwner = null;
-
-        for (Voice v : getVoices()) {
-            if (v.getId() == id) {
-                oldOwner = v;
-
-                break;
-            }
-        }
-
-        // Change voice id
-        int oldId = voice.getId();
-        voice.setId(id);
-
-        // Assign the oldId to the oldOwner, if any
-        if (oldOwner != null) {
-            oldOwner.setId(oldId);
-        }
-
-        return oldOwner;
-    }
-
-    //----------//
-    // toString //
-    //----------//
-    @Override
-    public String toString ()
-    {
-<<<<<<< HEAD
-        StringBuilder sb = new StringBuilder("Measure#");
-
-        if (stack != null) {
-            sb.append(stack.getPageId());
-=======
-        StringBuilder sb = new StringBuilder("Measure{");
-
-        if (stack != null) {
-            sb.append('#').append(stack.getPageId());
->>>>>>> 8e2b0fd5
-        } else {
-            sb.append("-NOSTACK-");
-        }
-
-<<<<<<< HEAD
-        sb.append("P");
-
-        if (part != null) {
-            sb.append(part.getId());
-=======
-        if (part != null) {
-            sb.append("P").append(part.getId());
->>>>>>> 8e2b0fd5
-        } else {
-            sb.append("-NOPART-");
-        }
-
-<<<<<<< HEAD
-=======
-        sb.append('}');
-
->>>>>>> 8e2b0fd5
-        return sb.toString();
-    }
-
-    //----------------//
-    // afterUnmarshal //
-    //----------------//
-    /**
-     * Called after all the properties (except IDREF) are unmarshalled for this object,
-     * but before this object is set to the parent object.
-     */
-    @SuppressWarnings("unused")
-    private void afterUnmarshal (Unmarshaller um,
-                                 Object parent)
-    {
-        part = (Part) parent;
-    }
-
-    //---------------//
-    // filterByStaff //
-    //---------------//
-    /**
-     * Filter the inters that relate to the provided staff.
-     *
-     * @param inters the input collection of inters
-     * @param staff  the imposed staff
-     * @return the inters that related to staff
-     */
-    private Set<Inter> filterByStaff (Set<? extends Inter> inters,
-                                      Staff staff)
-    {
-        Set<Inter> found = new LinkedHashSet<>();
-
-        for (Inter inter : inters) {
-            if (inter.getStaff() == staff) {
-                found.add(inter);
-            }
-        }
-
-        return found;
-    }
-
-    //---------//
-    // getLeft //
-    //---------//
-    private int getLeft ()
-    {
-        int left = Integer.MAX_VALUE;
-
-        for (Staff staff : getPart().getStaves()) {
-            left = Math.min(left, getAbscissa(LEFT, staff));
-        }
-
-        return left;
-    }
-
-    //-----------//
-    // getPageId //
-    //-----------//
-    /**
-     * Report the measure ID within page (in fact the related stack ID).
-     * <p>
-     * NOTA: @XmlAttribute annotation forces this information to be written in book file
-     * (although it is not used when unmarshalling)
-     *
-     * @return the page ID of containing stack
-     */
-    @XmlAttribute(name = "id")
-    @SuppressWarnings("unused")
-    private String getPageId ()
-    {
-        if (stack != null) {
-            return stack.getPageId();
-        }
-
-        return null;
-    }
-
-    //----------//
-    // getRight //
-    //----------//
-    private int getRight ()
-    {
-        int right = 0;
-
-        for (Staff staff : getPart().getStaves()) {
-            right = Math.max(right, getAbscissa(RIGHT, staff));
-        }
-
-        return right;
-    }
-
-    //--------------//
-    // getVoiceById //
-    //--------------//
-    private Voice getVoiceById (int id)
-    {
-        for (Voice voice : voices) {
-            if (voice.getId() == id) {
-                return voice;
-            }
-        }
-
-        return null;
-    }
-
-    //----------------//
-    // needHeadChords //
-    //----------------//
-    private Set<HeadChordInter> needHeadChords ()
-    {
-        if (headChords == null) {
-            headChords = new LinkedHashSet<>();
-        }
-
-        return headChords;
-    }
-
-    //----------------//
-    // needRestChords //
-    //----------------//
-    private Set<RestChordInter> needRestChords ()
-    {
-        if (restChords == null) {
-            restChords = new LinkedHashSet<>();
-        }
-
-        return restChords;
-    }
-
-    //--------------//
-    // setCueVoices //
-    //--------------//
-    /**
-     * Voice of every (standard) head chord is extended to its related preceding cue
-     * chord(s) if any.
-     */
-    public void setCueVoices ()
-    {
-        if (headChords == null) {
-            return;
-        }
-
-        for (HeadChordInter ch : headChords) {
-            if (!(ch instanceof SmallChordInter)) {
-                SmallChordInter small = ch.getGraceChord();
-
-                if (small != null) {
-                    final Voice voice = ch.getVoice();
-
-                    if (voice != null) {
-                        small.setVoice(voice);
-                    }
-                }
-            }
-        }
-    }
-
-    //----------//
-    // KeyEntry //
-    //----------//
-    /**
-     * Entry [staff index, key] to implement a map of key signatures.
-     */
-    private static class KeyEntry
-            implements Comparable<KeyEntry>
-    {
-
-        private final int staffIndexInPart; // Staff index in part
-
-        private final KeyInter key; // The key
-
-        KeyEntry (Integer staffIndex,
-                  KeyInter key)
-        {
-            this.staffIndexInPart = staffIndex;
-            this.key = key;
-        }
-
-        // Needed for JAXB
-        private KeyEntry ()
-        {
-            staffIndexInPart = 0;
-            key = null;
-        }
-
-        @Override
-        public int compareTo (KeyEntry that)
-        {
-            return Integer.compare(staffIndexInPart, that.staffIndexInPart);
-        }
-
-        @Override
-        public boolean equals (Object obj)
-        {
-            if (this == obj) {
-                return true;
-            }
-
-            if (obj instanceof KeyEntry) {
-                return compareTo((KeyEntry) obj) == 0;
-            }
-
-            return false;
-        }
-
-        @Override
-        public int hashCode ()
-        {
-            int hash = 7;
-            hash = (37 * hash) + this.staffIndexInPart;
-
-            return hash;
-        }
-    }
-}
-//
-//    //--------------//
-//    // getKeyBefore //
-//    //--------------//
-//    /**
-//     * Report the key signature which applies in this measure, whether a key signature
-//     * actually starts this measure in the same staff, or whether a key signature was
-//     * found in a previous measure, for the same staff.
-//     *
-//     * @param point the point before which to look
-//     * @param staff the containing staff (cannot be null)
-//     * @return the current key signature, or null if not found
-//     */
-//    public KeyInter getKeyBefore (Point point,
-//                                  Staff staff)
-//    {
-//        if (point == null) {
-//            throw new NullPointerException();
-//        }
-//
-//        int staffIndexInPart = staff.getIndexInPart();
-//
-//        // Look in this measure, with same staff, going backwards
-//        // TODO: make sure keysigs is sorted by abscissa !!!!!
-//        for (int ik = keySigs.size() - 1; ik >= 0; ik--) {
-//            final KeyInter ks = keySigs.get(ik);
-//
-//            if ((ks.getStaff() == staff) && (ks.getCenter().x < point.x)) {
-//                return ks;
-//            }
-//        }
-//
-//        // Look in previous measures in the system part and the preceding ones
-//        Measure measure = this;
-//
-//        while ((measure = measure.getPrecedingInPage()) != null) {
-//            final KeyInter ks = measure.getLastMeasureKey(staffIndexInPart);
-//
-//            if (ks != null) {
-//                return ks;
-//            }
-//        }
-//
-//        return null; // Not found (in this page)
-//    }
-//
-//
-//    //-------------------//
-//    // getLastMeasureKey //
-//    //-------------------//
-//    /**
-//     * Report the last key signature (if any) in this measure, if tagged with the
-//     * specified staff index.
-//     *
-//     * @param staffIndexInPart the imposed part-based staff index
-//     * @return the last key signature, or null
-//     */
-//    public KeyInter getLastMeasureKey (int staffIndexInPart)
-//    {
-//        // Going backwards
-//        for (int ik = keySigs.size() - 1; ik >= 0; ik--) {
-//            KeyInter key = keySigs.get(ik);
-//
-//            if (key.getStaff().getIndexInPart() == staffIndexInPart) {
-//                return key;
-//            }
-//        }
-//
-//        return null;
-//    }
-//
+//------------------------------------------------------------------------------------------------//
+//                                                                                                //
+//                                          M e a s u r e                                         //
+//                                                                                                //
+//------------------------------------------------------------------------------------------------//
+// <editor-fold defaultstate="collapsed" desc="hdr">
+//
+//  Copyright © Audiveris 2018. All rights reserved.
+//
+//  This program is free software: you can redistribute it and/or modify it under the terms of the
+//  GNU Affero General Public License as published by the Free Software Foundation, either version
+//  3 of the License, or (at your option) any later version.
+//
+//  This program is distributed in the hope that it will be useful, but WITHOUT ANY WARRANTY;
+//  without even the implied warranty of MERCHANTABILITY or FITNESS FOR A PARTICULAR PURPOSE.
+//  See the GNU Affero General Public License for more details.
+//
+//  You should have received a copy of the GNU Affero General Public License along with this
+//  program.  If not, see <http://www.gnu.org/licenses/>.
+//------------------------------------------------------------------------------------------------//
+// </editor-fold>
+package org.audiveris.omr.sheet.rhythm;
+
+import org.audiveris.omr.glyph.Shape;
+import org.audiveris.omr.math.Rational;
+import org.audiveris.omr.sheet.DurationFactor;
+import org.audiveris.omr.sheet.Part;
+import org.audiveris.omr.sheet.PartBarline;
+import org.audiveris.omr.sheet.Staff;
+import org.audiveris.omr.sheet.beam.BeamGroup;
+import org.audiveris.omr.sheet.grid.LineInfo;
+import org.audiveris.omr.sig.SIGraph;
+import org.audiveris.omr.sig.inter.AbstractChordInter;
+import org.audiveris.omr.sig.inter.AbstractTimeInter;
+import org.audiveris.omr.sig.inter.AugmentationDotInter;
+import org.audiveris.omr.sig.inter.ClefInter;
+import org.audiveris.omr.sig.inter.FlagInter;
+import org.audiveris.omr.sig.inter.HeadChordInter;
+import org.audiveris.omr.sig.inter.Inter;
+import org.audiveris.omr.sig.inter.Inters;
+import org.audiveris.omr.sig.inter.KeyInter;
+import org.audiveris.omr.sig.inter.RestChordInter;
+import org.audiveris.omr.sig.inter.RestInter;
+import org.audiveris.omr.sig.inter.SmallChordInter;
+import org.audiveris.omr.sig.inter.StaffBarlineInter;
+import org.audiveris.omr.sig.inter.TupletInter;
+import org.audiveris.omr.util.HorizontalSide;
+import static org.audiveris.omr.util.HorizontalSide.*;
+import org.audiveris.omr.util.Navigable;
+
+import org.slf4j.Logger;
+import org.slf4j.LoggerFactory;
+
+import java.awt.Point;
+import java.awt.Polygon;
+import java.awt.Rectangle;
+import java.util.ArrayList;
+import java.util.Collection;
+import java.util.Collections;
+import java.util.Iterator;
+import java.util.LinkedHashSet;
+import java.util.List;
+import java.util.ListIterator;
+import java.util.Map;
+import java.util.Objects;
+import java.util.Set;
+
+import javax.xml.bind.Unmarshaller;
+import javax.xml.bind.annotation.XmlAccessType;
+import javax.xml.bind.annotation.XmlAccessorType;
+import javax.xml.bind.annotation.XmlAttribute;
+import javax.xml.bind.annotation.XmlElement;
+import javax.xml.bind.annotation.XmlElementRef;
+import javax.xml.bind.annotation.XmlIDREF;
+import javax.xml.bind.annotation.XmlList;
+import javax.xml.bind.annotation.XmlRootElement;
+
+/**
+ * Class {@code Measure} represents a measure in a system part, it vertically embraces
+ * all the staves (usually 1 or 2) of the containing part.
+ *
+ * @see MeasureStack
+ * @author Hervé Bitteur
+ */
+@XmlAccessorType(XmlAccessType.NONE)
+@XmlRootElement(name = "measure")
+public class Measure
+{
+
+    private static final Logger logger = LoggerFactory.getLogger(Measure.class);
+
+    /** Offset in voice ID, according to its initial staff. */
+    private static int ID_STAFF_OFFSET = 4;
+
+    // Persistent data
+    //----------------
+    //
+    /** Left barline, if any. */
+    @XmlElement(name = "left-barline")
+    private PartBarline leftBarline;
+
+    /** Mid barline, if any. */
+    @XmlElement(name = "mid-barline")
+    private PartBarline midBarline;
+
+    /** Right barline, if any. */
+    @XmlElement(name = "right-barline")
+    private PartBarline rightBarline;
+
+    /** Groups of beams in this measure. Populated by CHORDS step. */
+    @XmlElementRef
+    private final Set<BeamGroup> beamGroups = new LinkedHashSet<>();
+
+    /**
+     * Possibly several Clefs per staff.
+     * Implemented as a list, kept ordered by clef full abscissa
+     */
+    @XmlList
+    @XmlIDREF
+    @XmlElement(name = "clefs")
+    private List<ClefInter> clefs;
+
+    /** Possibly one Key signature per staff, since keys may differ between staves. */
+    @XmlList
+    @XmlIDREF
+    @XmlElement(name = "keys")
+    private Set<KeyInter> keys;
+
+    /** Possibly one Time signature per staff. */
+    @XmlList
+    @XmlIDREF
+    @XmlElement(name = "times")
+    private Set<AbstractTimeInter> timeSigs;
+
+    /** Head chords, both standard and small. Populated by CHORDS step. */
+    @XmlList
+    @XmlIDREF
+    @XmlElement(name = "head-chords")
+    private Set<HeadChordInter> headChords;
+
+    /** Rest chords. Populated by RHYTHMS step. */
+    @XmlList
+    @XmlIDREF
+    @XmlElement(name = "rest-chords")
+    private Set<RestChordInter> restChords;
+
+    /** Flags. Populated by SYMBOLS step. */
+    @XmlList
+    @XmlIDREF
+    @XmlElement(name = "flags")
+    private Set<FlagInter> flags;
+
+    /** Tuplets. */
+    @XmlList
+    @XmlIDREF
+    @XmlElement(name = "tuplets")
+    private Set<TupletInter> tuplets;
+
+    /** Augmentation dots. */
+    @XmlList
+    @XmlIDREF
+    @XmlElement(name = "augmentations-dots")
+    private Set<AugmentationDotInter> augDots;
+
+    /** Voices within this measure, sorted by voice id. Populated by RHYTHMS step. */
+    @XmlElement(name = "voice")
+    private final List<Voice> voices = new ArrayList<>();
+
+    // Transient data
+    //---------------
+    //
+    /** To flag a dummy measure. */
+    private boolean dummy;
+
+    /** The containing part. */
+    @Navigable(false)
+    private Part part;
+
+    /** The containing measure stack. */
+    @Navigable(false)
+    private MeasureStack stack;
+
+    /**
+     * Creates a new {@code Measure} object.
+     *
+     * @param part the containing part
+     */
+    public Measure (Part part)
+    {
+        this.part = part;
+    }
+
+    /**
+     * No-arg constructor meant for JAXB.
+     */
+    private Measure ()
+    {
+        this.part = null;
+    }
+
+    //--------------//
+    // addBeamGroup //
+    //--------------//
+    /**
+     * Add a beam group to this measure.
+     *
+     * @param group a beam group to add
+     */
+    public void addBeamGroup (BeamGroup group)
+    {
+        beamGroups.add(group);
+    }
+
+    //-------------------//
+    // addDummyWholeRest //
+    //-------------------//
+    /**
+     * Insert a whole rest, with related chord, on provided staff in this measure.
+     *
+     * @param staff specified staff in measure
+     */
+    public void addDummyWholeRest (Staff staff)
+    {
+        // We use fakes that mimic a rest chord with its whole rest.
+        class FakeChord
+                extends RestChordInter
+        {
+
+            List<Inter> members;
+
+            @Override
+            public List<Inter> getMembers ()
+            {
+                return members;
+            }
+
+            @Override
+            public DurationFactor getTupletFactor ()
+            {
+                return null;
+            }
+        }
+
+        class FakeRest
+                extends RestInter
+        {
+
+            FakeChord chord;
+
+            FakeRest (Staff staff)
+            {
+                super(null, Shape.WHOLE_REST, 0, staff, -1.0);
+            }
+
+            @Override
+            public RestChordInter getChord ()
+            {
+                return chord;
+            }
+        }
+
+        FakeRest whole = new FakeRest(staff);
+        FakeChord chord = new FakeChord();
+
+        chord.setStaff(staff);
+        chord.setTimeOffset(Rational.ZERO);
+        chord.members = Collections.singletonList((Inter) whole);
+        whole.chord = chord;
+
+        addInter(chord);
+        addVoice(Voice.createWholeVoice(chord, this));
+    }
+
+    //----------//
+    // addInter //
+    //----------//
+    /**
+     * Include the provided inter into its proper set within this measure.
+     *
+     * @param inter the inter to include
+     */
+    public void addInter (Inter inter)
+    {
+        if (inter.isVip()) {
+            logger.info("VIP addInter {} into {}", inter, this);
+        }
+
+        if (inter instanceof AbstractChordInter) {
+            AbstractChordInter chord = (AbstractChordInter) inter;
+            chord.setMeasure(this);
+
+            if (chord instanceof HeadChordInter) {
+                needHeadChords().add((HeadChordInter) chord);
+            } else if (chord instanceof RestChordInter) {
+                needRestChords().add((RestChordInter) chord);
+            }
+        } else if (inter instanceof ClefInter) {
+            final ClefInter clef = (ClefInter) inter;
+
+            if (clefs == null) {
+                clefs = new ArrayList<>();
+            }
+
+            if (!clefs.contains(clef)) {
+                clefs.add(clef);
+                Collections.sort(clefs, Inters.byFullCenterAbscissa);
+            }
+        } else if (inter instanceof KeyInter) {
+            final KeyInter key = (KeyInter) inter;
+
+            if (keys == null) {
+                keys = new LinkedHashSet<>();
+            }
+
+            keys.add(key);
+        } else if (inter instanceof AbstractTimeInter) {
+            final AbstractTimeInter time = (AbstractTimeInter) inter;
+
+            if (timeSigs == null) {
+                timeSigs = new LinkedHashSet<>();
+            }
+
+            timeSigs.add(time);
+        } else if (inter instanceof FlagInter) {
+            if (flags == null) {
+                flags = new LinkedHashSet<>();
+            }
+
+            flags.add((FlagInter) inter);
+        } else if (inter instanceof AugmentationDotInter) {
+            if (augDots == null) {
+                augDots = new LinkedHashSet<>();
+            }
+
+            augDots.add((AugmentationDotInter) inter);
+        } else if (inter instanceof TupletInter) {
+            if (tuplets == null) {
+                tuplets = new LinkedHashSet<>();
+            }
+
+            tuplets.add((TupletInter) inter);
+        } else {
+            logger.error("Attempt to use addInter() with {}", inter);
+        }
+    }
+
+    //----------//
+    // addVoice //
+    //----------//
+    /**
+     * Add a voice into measure.
+     *
+     * @param voice the voice to add
+     */
+    public void addVoice (Voice voice)
+    {
+        voices.add(voice);
+    }
+
+    //-------------//
+    // afterReload //
+    //-------------//
+    /**
+     * To be called right after unmarshalling.
+     */
+    public void afterReload ()
+    {
+        try {
+            final SIGraph sig = part.getSystem().getSig();
+
+            // Clefs, keys, timeSigs to fill measure
+            List<Inter> measureInters = filter(
+                    sig.inters(
+                            new Class[]{
+                                ClefInter.class,
+                                KeyInter.class,
+                                AbstractTimeInter.class,
+                                TupletInter.class}));
+
+            for (Inter inter : measureInters) {
+                addInter(inter);
+            }
+
+            // BeamGroups
+            for (BeamGroup beamGroup : beamGroups) {
+                beamGroup.afterReload(this);
+            }
+
+            // Voices
+            for (Voice voice : voices) {
+                voice.afterReload(this);
+            }
+
+            // Chords
+            for (AbstractChordInter chord : getHeadChords()) {
+                chord.afterReload(this);
+            }
+
+            for (AbstractChordInter chord : getRestChords()) {
+                chord.afterReload(this);
+            }
+        } catch (Exception ex) {
+            logger.warn("Error in " + getClass() + " afterReload() " + ex, ex);
+        }
+    }
+
+    //-----------------//
+    // clearBeamGroups //
+    //-----------------//
+    /**
+     * Reset collection of beam groups for this measure.
+     */
+    public void clearBeamGroups ()
+    {
+        beamGroups.clear();
+    }
+
+    //--------//
+    // filter //
+    //--------//
+    /**
+     * Retrieve among the provided inters the ones contains in this measure.
+     *
+     * @param inters the provided inters
+     * @return the contained inters
+     */
+    public List<Inter> filter (Collection<Inter> inters)
+    {
+        final int left = getLeft();
+        final int right = getRight();
+        final List<Inter> kept = new ArrayList<>();
+
+        for (Inter inter : inters) {
+            Point center = inter.getCenter();
+
+            // Rough abscissa limits
+            if ((center.x < left) || (center.x > right)) {
+                continue;
+            }
+
+            // Check part
+            Staff staff = inter.getStaff();
+
+            if (staff != null) {
+                if (staff.getPart().getMeasureAt(center) != this) {
+                    continue;
+                }
+            } else {
+                List<Staff> stavesAround = part.getSystem().getStavesAround(center); // 1 or 2 staves
+                staff = stavesAround.get(0);
+                logger.warn("Inter with no staff {}, assigned to staff#{}", inter, staff.getId());
+                inter.setStaff(staff);
+
+                if (!part.getStaves().contains(staff)) {
+                    continue;
+                }
+            }
+
+            // Precise abscissa limits
+            if ((getAbscissa(LEFT, staff) <= center.x) && (center.x <= getAbscissa(RIGHT, staff))) {
+                kept.add(inter);
+            }
+        }
+
+        return kept;
+    }
+
+    //-----------------//
+    // generateVoiceId //
+    //-----------------//
+    /**
+     * Generate a new voice ID, starting in provided staff.
+     * <p>
+     * Use 1-4 for first staff, 5-8 for second staff
+     *
+     * @param staff staff on which the voice starts
+     * @return the generated ID, or -1 if none could be assigned.
+     */
+    public int generateVoiceId (Staff staff)
+    {
+        int offset = ID_STAFF_OFFSET * part.getStaves().indexOf(staff);
+
+        for (int id = offset + 1;; id++) {
+            if (getVoiceById(id) == null) {
+                return id;
+            }
+        }
+    }
+
+    //-------------//
+    // getAbscissa //
+    //-------------//
+    /**
+     * Report abscissa of desired measure side at ordinate of provided staff.
+     * <p>
+     * We consistently use the abscissa center of the right-most barline in
+     * {@link StaffBarlineInter}.
+     *
+     * @param side  desired horizontal side
+     * @param staff staff for ordinate
+     * @return x value
+     */
+    public int getAbscissa (HorizontalSide side,
+                            Staff staff)
+    {
+        Objects.requireNonNull(staff, "Null staff for Measure.getAbscissa()");
+
+        switch (side) {
+        case LEFT:
+
+            // measure (left) bar?
+            PartBarline leftBar = getPartBarlineOn(LEFT);
+
+            if (leftBar != null) {
+                return leftBar.getRightX(part, staff);
+            }
+
+            // Use start of staff
+            return staff.getAbscissa(LEFT);
+
+        default:
+        case RIGHT:
+
+            // Measure (right) bar?
+            if (rightBarline != null) {
+                return rightBarline.getRightX(part, staff);
+            }
+
+            // Use end of staff
+            return staff.getAbscissa(RIGHT);
+        }
+    }
+
+    //---------------------//
+    // getAugmentationDots //
+    //---------------------//
+    /**
+     * Report the augmentation dots in this measure.
+     *
+     * @return the augmentation dots in measure
+     */
+    public Set<AugmentationDotInter> getAugmentationDots ()
+    {
+        return (augDots != null) ? Collections.unmodifiableSet(augDots) : Collections.EMPTY_SET;
+    }
+
+    //---------------//
+    // getBeamGroups //
+    //---------------//
+    /**
+     * Report the collection of beam groups.
+     *
+     * @return the set of beam groups
+     */
+    public Set<BeamGroup> getBeamGroups ()
+    {
+        return beamGroups;
+    }
+
+    //---------------//
+    // getClefBefore //
+    //---------------//
+    /**
+     * Report the first clef, if any, defined before this measure point
+     * (looking in the beginning of the measure, then in previous measures in the same
+     * system) while staying in the same physical staff.
+     * <p>
+     * NOTA: There is no point in looking before the current system, since any system staff is
+     * required to start with a clef.
+     *
+     * @param point the point before which to look
+     * @param staff the containing staff (cannot be null)
+     * @return the latest clef defined, or null
+     */
+    public ClefInter getClefBefore (Point point,
+                                    Staff staff)
+    {
+        // First, look in this measure, with same staff, going backwards
+        ClefInter clef = getMeasureClefBefore(point, staff);
+
+        if (clef != null) {
+            return clef;
+        }
+
+        // Look in preceding measures, within the same system/part, within the same staff
+        Measure measure = this;
+
+        while ((measure = measure.getPrecedingInSystem()) != null) {
+            clef = measure.getLastMeasureClef(staff);
+
+            if (clef != null) {
+                return clef;
+            }
+        }
+
+        // This should not occur in a standard staff
+        String msg = "No clef found in " + staff + " before " + point;
+        logger.warn(msg);
+        throw new IllegalStateException(msg);
+    }
+
+    //----------//
+    // getClefs //
+    //----------//
+    /**
+     * @return the clefs
+     */
+    public List<ClefInter> getClefs ()
+    {
+        return (clefs != null) ? Collections.unmodifiableList(clefs) : Collections.EMPTY_LIST;
+    }
+
+    //--------------------------//
+    // getContainedPartBarlines //
+    //--------------------------//
+    /**
+     * Report the PartBarlines this measure <b>strictly contains</b>
+     * (as opposed to {@link #getPartBarlineOn(HorizontalSide)})
+     *
+     * @return the list of contained PartBarlines, perhaps empty but not null
+     * @see #getPartBarlineOn(HorizontalSide)
+     */
+    public List<PartBarline> getContainedPartBarlines ()
+    {
+        List<PartBarline> list = new ArrayList<>();
+
+        if (leftBarline != null) {
+            list.add(leftBarline);
+        }
+
+        if (midBarline != null) {
+            list.add(midBarline);
+        }
+
+        if (rightBarline != null) {
+            list.add(rightBarline);
+        }
+
+        return list;
+    }
+
+    //---------------------//
+    // getFirstMeasureClef //
+    //---------------------//
+    /**
+     * Report the first clef (if any) in this measure, if tagged with the specified
+     * staff index
+     *
+     * @param staffIndexInPart the imposed part-based staff index
+     * @return the first clef, or null
+     */
+    public ClefInter getFirstMeasureClef (int staffIndexInPart)
+    {
+        // Going forward
+        if (clefs != null) {
+            for (ClefInter clef : clefs) {
+                if (clef.getStaff().getIndexInPart() == staffIndexInPart) {
+                    return clef;
+                }
+            }
+        }
+
+        return null;
+    }
+
+    //----------//
+    // getFlags //
+    //----------//
+    /**
+     * Report the flags in this measure.
+     *
+     * @return the flags in measure
+     */
+    public Set<FlagInter> getFlags ()
+    {
+        return (flags != null) ? Collections.unmodifiableSet(flags) : Collections.EMPTY_SET;
+    }
+
+    //---------------//
+    // getHeadChords //
+    //---------------//
+    /**
+     * Report the head chords in this measure.
+     *
+     * @return the measure head chords
+     */
+    public Set<HeadChordInter> getHeadChords ()
+    {
+        return (headChords != null) ? Collections.unmodifiableSet(headChords)
+                : Collections.EMPTY_SET;
+    }
+
+    //--------------------//
+    // getHeadChordsAbove //
+    //--------------------//
+    /**
+     * Report the collection of head-chords whose head is located in the staff above the
+     * provided point.
+     *
+     * @param point the provided point
+     * @return the (perhaps empty) collection of head chords
+     */
+    public Collection<HeadChordInter> getHeadChordsAbove (Point point)
+    {
+        Staff desiredStaff = stack.getSystem().getStaffAtOrAbove(point);
+        Collection<HeadChordInter> found = new ArrayList<>();
+
+        for (HeadChordInter chord : getHeadChords()) {
+            if (chord.getBottomStaff() == desiredStaff) {
+                Point head = chord.getHeadLocation();
+
+                if ((head != null) && (head.y < point.y)) {
+                    found.add(chord);
+                }
+            }
+        }
+
+        return found;
+    }
+
+    //--------------------//
+    // getHeadChordsBelow //
+    //--------------------//
+    /**
+     * Report the collection of head-chords whose head is located in the staff below the
+     * provided point.
+     *
+     * @param point the provided point
+     * @return the (perhaps empty) collection of head chords
+     */
+    public Collection<HeadChordInter> getHeadChordsBelow (Point point)
+    {
+        Staff desiredStaff = stack.getSystem().getStaffAtOrBelow(point);
+        Collection<HeadChordInter> found = new ArrayList<>();
+
+        for (HeadChordInter chord : getHeadChords()) {
+            if (chord.getTopStaff() == desiredStaff) {
+                Point head = chord.getHeadLocation();
+
+                if ((head != null) && (head.y > point.y)) {
+                    found.add(chord);
+                }
+            }
+        }
+
+        return found;
+    }
+
+    //--------//
+    // getKey //
+    //--------//
+    /**
+     * Report the potential key signature in this measure for the specified staff index
+     * in part.
+     *
+     * @param staffIndexInPart staff index in part
+     * @return the staff key signature, or null if not found
+     */
+    public KeyInter getKey (int staffIndexInPart)
+    {
+        if (keys != null) {
+            for (KeyInter key : keys) {
+                if (key.getStaff().getIndexInPart() == staffIndexInPart) {
+                    return key;
+                }
+            }
+        }
+
+        return null;
+    }
+
+    //--------//
+    // getKey //
+    //--------//
+    /**
+     * Report the potential key signature in this measure for the specified staff.
+     *
+     * @param staff the desired staff
+     * @return the staff key signature, or null if not found
+     */
+    public KeyInter getKey (Staff staff)
+    {
+        return getKey(staff.getIndexInPart());
+    }
+
+    //--------------//
+    // getKeyBefore //
+    //--------------//
+    /**
+     * Report the first key, if any, found at the beginning of this measure, then in
+     * previous measures in the same system, while staying in the same physical staff.
+     * <p>
+     * NOTA: There is no point in looking before the current system, since any system staff is
+     * required to start with a key or nothing.
+     *
+     * @param staff the containing staff (cannot be null)
+     * @return the latest key defined, or null
+     */
+    public KeyInter getKeyBefore (Staff staff)
+    {
+        // Look in current & preceding measures, within the same system/part, within the same staff
+        final int idx = staff.getIndexInPart();
+        Measure measure = this;
+
+        while (measure != null) {
+            KeyInter key = measure.getKey(idx);
+
+            if (key != null) {
+                return key;
+            }
+
+            measure = measure.getPrecedingInSystem();
+        }
+
+        return null; // No key previously defined
+    }
+
+    //--------------------//
+    // getLastMeasureClef //
+    //--------------------//
+    /**
+     * Report the last clef (if any) in this measure, with the specified staff.
+     *
+     * @param staff the imposed staff
+     * @return the last clef, or null
+     */
+    public ClefInter getLastMeasureClef (Staff staff)
+    {
+        // Going backwards
+        if (clefs != null) {
+            for (ListIterator<ClefInter> lit = clefs.listIterator(clefs.size()); lit
+                    .hasPrevious();) {
+                ClefInter clef = lit.previous();
+
+                if (clef.getStaff() == staff) {
+                    return clef;
+                }
+            }
+        }
+
+        return null;
+    }
+
+    //--------------------//
+    // getLeftPartBarline //
+    //--------------------//
+    /**
+     * Report the PartBarline, if any, on left.
+     *
+     * @return left PartBarline or null
+     */
+    public PartBarline getLeftPartBarline ()
+    {
+        return leftBarline;
+    }
+
+    //--------------------//
+    // setLeftPartBarline //
+    //--------------------//
+    /**
+     * Set the PartBarline on left.
+     *
+     * @param leftBarline left barline
+     */
+    public void setLeftPartBarline (PartBarline leftBarline)
+    {
+        this.leftBarline = leftBarline;
+    }
+
+    //----------------------//
+    // getMeasureClefBefore //
+    //----------------------//
+    /**
+     * Report the current clef, if any, defined within this measure and staff, and
+     * located before this measure point.
+     *
+     * @param point the point before which to look
+     * @param staff the containing staff (cannot be null)
+     * @return the measure clef defined, or null
+     */
+    public ClefInter getMeasureClefBefore (Point point,
+                                           Staff staff)
+    {
+        Objects.requireNonNull(staff, "Staff is null");
+
+        // Look in this measure, with same staff, going backwards
+        if (clefs != null) {
+            for (ListIterator<ClefInter> lit = clefs.listIterator(clefs.size()); lit
+                    .hasPrevious();) {
+                ClefInter clef = lit.previous();
+
+                if ((clef.getStaff() == staff) && (clef.getCenter().x <= point.x)) {
+                    return clef;
+                }
+            }
+        }
+
+        return null; // No clef previously defined in this measure and staff
+    }
+
+    //-------------------//
+    // getMidPartBarline //
+    //-------------------//
+    /**
+     * Report the mid barline, if any.
+     *
+     * @return the mid barline or null
+     */
+    public PartBarline getMidPartBarline ()
+    {
+        return midBarline;
+    }
+
+    //-------------------//
+    // setMidPartBarline //
+    //-------------------//
+    /**
+     * Set the middle PartBarline.
+     *
+     * @param midBarline mid barline
+     */
+    public void setMidPartBarline (PartBarline midBarline)
+    {
+        this.midBarline = midBarline;
+    }
+
+    //---------//
+    // getPart //
+    //---------//
+    /**
+     * Report the containing part.
+     *
+     * @return the part that contains this measure
+     */
+    public Part getPart ()
+    {
+        return part;
+    }
+
+    //------------------//
+    // getPartBarlineOn //
+    //------------------//
+    /**
+     * Report the PartBarline, if any, located on desired side of the measure
+     * (<b>regardless</b> whether it strictly belongs to the measure or not,
+     * as opposed to {@link #getContainedPartBarlines()}).
+     *
+     * @param side desired side
+     * @return the PartBarline found, or null
+     * @see #getContainedPartBarlines()
+     */
+    public PartBarline getPartBarlineOn (HorizontalSide side)
+    {
+        switch (side) {
+        case LEFT:
+
+            // Measure specific left bar?
+            if (leftBarline != null) {
+                return leftBarline;
+            }
+
+            // Previous measure in part?
+            Measure prevMeasure = getSibling(LEFT);
+
+            if (prevMeasure != null) {
+                return prevMeasure.getRightPartBarline();
+            }
+
+            // Part starting bar?
+            if (part.getLeftPartBarline() != null) {
+                return part.getLeftPartBarline();
+            }
+
+            return null; // No barline found on LEFT
+
+        default:
+        case RIGHT:
+
+            // Measure (right) bar?
+            return rightBarline;
+        }
+    }
+
+    //--------------------//
+    // getPrecedingInPage //
+    //--------------------//
+    /**
+     * Report the preceding measure of this one, either in this system / part, or in the
+     * preceding system / part, but still in the same page.
+     *
+     * @return the preceding measure, or null if not found in the page
+     */
+    public Measure getPrecedingInPage ()
+    {
+        // Look in current part
+        Measure prevMeasure = getPrecedingInSystem();
+
+        if (prevMeasure != null) {
+            return prevMeasure;
+        }
+
+        Part precedingPart = getPart().getPrecedingInPage();
+
+        if (precedingPart != null) {
+            return precedingPart.getLastMeasure();
+        } else {
+            return null;
+        }
+    }
+
+    //----------------------//
+    // getPrecedingInSystem //
+    //----------------------//
+    /**
+     * Return the preceding measure within the same system.
+     *
+     * @return previous sibling measure in system, or null
+     */
+    public Measure getPrecedingInSystem ()
+    {
+        int index = part.getMeasures().indexOf(this);
+
+        if (index > 0) {
+            return part.getMeasures().get(index - 1);
+        }
+
+        return null;
+    }
+
+    //---------------//
+    // getRestChords //
+    //---------------//
+    /**
+     * Report the rest chords in this measure.
+     *
+     * @return all rest chords in this measure
+     */
+    public Set<RestChordInter> getRestChords ()
+    {
+        return (restChords != null) ? Collections.unmodifiableSet(restChords)
+                : Collections.EMPTY_SET;
+    }
+
+    //---------------------//
+    // getRightPartBarline //
+    //---------------------//
+    /**
+     * Report the right PartBarline, if any.
+     *
+     * @return the ending PartBarline or null
+     */
+    public PartBarline getRightPartBarline ()
+    {
+        return rightBarline;
+    }
+
+    //---------------------//
+    // setRightPartBarline //
+    //---------------------//
+    /**
+     * Assign the (right) PartBarline that ends this measure
+     *
+     * @param rightBarline the right PartBarline
+     */
+    public void setRightPartBarline (PartBarline rightBarline)
+    {
+        this.rightBarline = rightBarline;
+    }
+
+    //------------//
+    // getSibling //
+    //------------//
+    /**
+     * Report the sibling measure on the provided side.
+     *
+     * @param side horizontal side
+     * @return sibling measure, or null if none
+     */
+    public Measure getSibling (HorizontalSide side)
+    {
+        final List<Measure> measures = part.getMeasures();
+        int index = measures.indexOf(this);
+
+        switch (side) {
+        case LEFT:
+
+            if (index > 0) {
+                return measures.get(index - 1);
+            }
+
+            return null;
+
+        default:
+        case RIGHT:
+
+            if (index < (measures.size() - 1)) {
+                return measures.get(index + 1);
+            }
+
+            return null;
+        }
+    }
+
+    //----------//
+    // getPoint //
+    //----------//
+    /**
+     * Report mid point of desired measure side at ordinate of provided staff
+     *
+     * @param side  desired horizontal side
+     * @param staff staff for ordinate
+     * @return mid point on desired side
+     */
+    public Point getSidePoint (HorizontalSide side,
+                               Staff staff)
+    {
+        switch (side) {
+        case LEFT:
+
+            // Measure specific left bar?
+            if (leftBarline != null) {
+                return leftBarline.getStaffBarline(part, staff).getReferenceCenter();
+            }
+
+            // Previous measure in part?
+            Measure prevMeasure = getSibling(LEFT);
+
+            if (prevMeasure != null) {
+                return prevMeasure.getSidePoint(RIGHT, staff);
+            }
+
+            // Part starting bar?
+            if (part.getLeftPartBarline() != null) {
+                return part.getLeftPartBarline().getStaffBarline(part, staff).getReferenceCenter();
+            }
+            // No bar, use start of staff
+             {
+                List<LineInfo> lines = staff.getLines();
+                LineInfo midLine = lines.get(lines.size() / 2);
+                int x = staff.getAbscissa(LEFT);
+
+                return new Point(x, midLine.yAt(x));
+            }
+
+        default:
+        case RIGHT:
+
+            // Measure (right) bar?
+            if (rightBarline != null) {
+                return rightBarline.getStaffBarline(part, staff).getReferenceCenter();
+            }
+            // No bar, use end of staff
+             {
+                List<LineInfo> lines = staff.getLines();
+                LineInfo midLine = lines.get(lines.size() / 2);
+                int x = staff.getAbscissa(RIGHT);
+
+                return new Point(x, midLine.yAt(x));
+            }
+        }
+    }
+
+    //----------//
+    // getStack //
+    //----------//
+    /**
+     * @return the stack
+     */
+    public MeasureStack getStack ()
+    {
+        return stack;
+    }
+
+    //----------//
+    // setStack //
+    //----------//
+    /**
+     * @param stack the stack to set
+     */
+    public void setStack (MeasureStack stack)
+    {
+        this.stack = stack;
+    }
+
+    //-------------------//
+    // getStandardChords //
+    //-------------------//
+    /**
+     * Report the collection of standard chords (head chords, rest chords) but not the
+     * SmallChordInter instances.
+     *
+     * @return the set of all standard chords in this measure
+     */
+    public Set<AbstractChordInter> getStandardChords ()
+    {
+        final Set<AbstractChordInter> stdChords = new LinkedHashSet<>();
+        stdChords.addAll(getHeadChords());
+        stdChords.addAll(getRestChords());
+
+        // Remove small head chords if any
+        for (Iterator<AbstractChordInter> it = stdChords.iterator(); it.hasNext();) {
+            if (it.next() instanceof SmallChordInter) {
+                it.remove();
+            }
+        }
+
+        return stdChords;
+    }
+
+    //------------------//
+    // getTimeSignature //
+    //------------------//
+    /**
+     * Report the potential time signature in this measure (whatever the staff).
+     *
+     * @return the measure time signature, or null if not found
+     */
+    public AbstractTimeInter getTimeSignature ()
+    {
+        if ((timeSigs != null) && !timeSigs.isEmpty()) {
+            return timeSigs.iterator().next();
+        }
+
+        return null; // Not found
+    }
+
+    //------------------//
+    // getTimeSignature //
+    //------------------//
+    /**
+     * Report the potential time signature in this measure for the specified staff index.
+     *
+     * @param staffIndexInPart imposed part-based staff index
+     * @return the staff time signature, or null if not found
+     */
+    public AbstractTimeInter getTimeSignature (int staffIndexInPart)
+    {
+        if (timeSigs != null) {
+            for (AbstractTimeInter ts : timeSigs) {
+                final int index = part.getStaves().indexOf(ts.getStaff());
+
+                if (index == staffIndexInPart) {
+                    return ts;
+                }
+            }
+        }
+
+        return null; // Not found
+    }
+
+    //-----------------//
+    // getTimingInters //
+    //-----------------//
+    /**
+     * Report the set of measure inters involved in timing.
+     *
+     * @return chords, beams, flags, augmentation dots, tuplets
+     */
+    public Set<Inter> getTimingInters ()
+    {
+        Set<Inter> set = new LinkedHashSet<>();
+
+        for (BeamGroup beamGroup : beamGroups) {
+            set.addAll(beamGroup.getBeams());
+        }
+
+        set.addAll(getHeadChords());
+        set.addAll(getFlags());
+        set.addAll(getRestChords());
+        set.addAll(getAugmentationDots());
+        set.addAll(getTuplets());
+
+        return set;
+    }
+
+    //------------//
+    // getTuplets //
+    //------------//
+    /**
+     * Report the tuplets in this measure.
+     *
+     * @return all tuplets in measure
+     */
+    public Set<TupletInter> getTuplets ()
+    {
+        return (tuplets != null) ? Collections.unmodifiableSet(tuplets) : Collections.EMPTY_SET;
+    }
+
+    //-----------//
+    // getVoices //
+    //-----------//
+    /**
+     * Report the sequence of voices in this measure.
+     *
+     * @return sequence of voices
+     */
+    public List<Voice> getVoices ()
+    {
+        return Collections.unmodifiableList(voices);
+    }
+
+    //----------//
+    // getWidth //
+    //----------//
+    /**
+     * Report the measure width
+     *
+     * @return measure width (at first staff in measure part)
+     */
+    public int getWidth ()
+    {
+        final Staff firstStaff = part.getFirstStaff();
+        final int left = getAbscissa(LEFT, firstStaff);
+        final int right = getAbscissa(RIGHT, firstStaff);
+
+        return right - left;
+    }
+
+    //---------//
+    // hasKeys //
+    //---------//
+    /**
+     * Report whether there is at least one key signature, whatever the staff, in this
+     * measure.
+     *
+     * @return true if one key was found
+     */
+    public boolean hasKeys ()
+    {
+        return (keys != null) && !keys.isEmpty();
+    }
+
+    //-------------//
+    // hasSameKeys //
+    //-------------//
+    /**
+     * Report whether all key signatures, whatever the staff, are the same.
+     *
+     * @return true if identical
+     */
+    public boolean hasSameKeys ()
+    {
+        if (!hasKeys()) {
+            return true;
+        }
+
+        final int staffCount = part.getStaves().size();
+        Integer prevFifths = null;
+
+        for (int index = 0; index < staffCount; index++) {
+            KeyInter key = getKey(index);
+
+            if (key == null) {
+                return false;
+            }
+
+            if ((prevFifths != null) && !prevFifths.equals(key.getFifths())) {
+                return false;
+            }
+
+            prevFifths = key.getFifths();
+        }
+
+        return true;
+    }
+
+    //---------//
+    // isDummy //
+    //---------//
+    /**
+     * Tell whether this measure is dummy (in a dummy part).
+     *
+     * @return true if so
+     */
+    public boolean isDummy ()
+    {
+        return dummy;
+    }
+
+    //---------------//
+    // isMeasureRest //
+    //---------------//
+    /**
+     * Check whether the provided rest chord is a measure rest.
+     *
+     * @param restChord the provided rest chord
+     * @return true if rest chord is actually a measure rest, false otherwise
+     */
+    public boolean isMeasureRest (RestChordInter restChord)
+    {
+        Inter noteInter = restChord.getMembers().get(0);
+        Shape shape = noteInter.getShape();
+
+        if (!shape.isWholeRest()) {
+            return false;
+        }
+
+        if ((shape == Shape.BREVE_REST) || (shape == Shape.LONG_REST)) {
+            return true;
+        }
+
+        // Here we have a WHOLE_REST shape
+        RestInter rest = (RestInter) noteInter;
+
+        // Check pitch?
+        int pitch2 = (int) Math.rint(2.0 * rest.getPitch());
+
+        if (pitch2 != -3) {
+            return false;
+        }
+
+        // Check other chords in same staff-measure?
+        Set<Inter> staffChords = filterByStaff(getStandardChords(), restChord.getTopStaff());
+
+        return staffChords.size() == 1;
+    }
+
+    //------------//
+    // lookupRest //
+    //------------//
+    /**
+     * Look up for a potential rest interleaved between the given stemmed chords
+     *
+     * @param left  the chord on the left of the area
+     * @param right the chord on the right of the area
+     * @return the rest found, or null otherwise
+     */
+    public RestInter lookupRest (AbstractChordInter left,
+                                 AbstractChordInter right)
+    {
+        // Define the area limited by the left and right chords with their stems
+        // and check for intersection with a rest note
+        Polygon polygon = new Polygon();
+        polygon.addPoint(left.getHeadLocation().x, left.getHeadLocation().y);
+        polygon.addPoint(left.getTailLocation().x, left.getTailLocation().y);
+        polygon.addPoint(right.getTailLocation().x, right.getTailLocation().y);
+        polygon.addPoint(right.getHeadLocation().x, right.getHeadLocation().y);
+
+        for (RestChordInter restChord : getRestChords()) {
+            for (Inter inter : restChord.getMembers()) {
+                Rectangle box = inter.getBounds();
+
+                if (polygon.intersects(box.x, box.y, box.width, box.height)) {
+                    return (RestInter) inter;
+                }
+            }
+        }
+
+        return null;
+    }
+
+    //----------------//
+    // mergeWithRight //
+    //----------------//
+    /**
+     * Merge this measure with the content of the following measure on the right.
+     *
+     * @param right the following measure
+     */
+    public void mergeWithRight (Measure right)
+    {
+        // Barlines
+        if (midBarline == null) {
+            midBarline = rightBarline;
+        }
+
+        setRightPartBarline(right.rightBarline);
+
+        // Beam groups
+        beamGroups.addAll(right.beamGroups);
+
+        for (BeamGroup bg : right.beamGroups) {
+            bg.setMeasure(this);
+        }
+
+        // Clefs
+        if ((right.clefs != null) && !right.clefs.isEmpty()) {
+            if (clefs == null) {
+                clefs = new ArrayList<>();
+            }
+
+            clefs.removeAll(right.clefs); // Just in cases
+            clefs.addAll(right.clefs);
+            Collections.sort(clefs, Inters.byFullCenterAbscissa);
+        }
+
+        // Keys
+        if (right.hasKeys()) {
+            if (hasKeys()) {
+                logger.warn("Attempt to merge keySigs from 2 measures {} and {}", this, right);
+            } else {
+                keys = right.keys;
+            }
+        }
+
+        // Times
+        if (right.timeSigs != null) {
+            if (timeSigs == null) {
+                timeSigs = new LinkedHashSet<>();
+            }
+
+            timeSigs.addAll(right.timeSigs);
+        }
+
+        // Head chords
+        if (!right.getHeadChords().isEmpty()) {
+            needHeadChords().addAll(right.getHeadChords());
+
+            for (HeadChordInter ch : right.getHeadChords()) {
+                ch.setMeasure(this);
+            }
+        }
+
+        // Rest chords
+        if (!right.getRestChords().isEmpty()) {
+            needRestChords().addAll(right.getRestChords());
+
+            for (RestChordInter ch : right.getRestChords()) {
+                ch.setMeasure(this);
+            }
+        }
+
+        // Flags
+        if (!right.getFlags().isEmpty()) {
+            if (flags == null) {
+                flags = new LinkedHashSet<>();
+            }
+
+            flags.addAll(right.getFlags());
+        }
+
+        // Tuplets
+        if (!right.getTuplets().isEmpty()) {
+            if (tuplets == null) {
+                tuplets = new LinkedHashSet<>();
+            }
+
+            tuplets.addAll(right.getTuplets());
+        }
+
+        // Augmentation dots
+        if (!right.getAugmentationDots().isEmpty()) {
+            if (augDots == null) {
+                augDots = new LinkedHashSet<>();
+            }
+
+            augDots.addAll(right.getAugmentationDots());
+        }
+
+        // Voices
+        voices.addAll(right.voices);
+
+        for (Voice voice : right.voices) {
+            voice.setMeasure(this);
+        }
+    }
+
+    //-----------------//
+    // removeBeamGroup //
+    //-----------------//
+    /**
+     * Remove the provided beamGroup from this measure.
+     *
+     * @param beamGroup the beam group to remove
+     */
+    public void removeBeamGroup (BeamGroup beamGroup)
+    {
+        beamGroups.remove(beamGroup);
+    }
+
+    //-------------//
+    // removeInter //
+    //-------------//
+    /**
+     * Remove the provided inter from measure internals.
+     *
+     * @param inter the inter to remove
+     */
+    public void removeInter (Inter inter)
+    {
+        if (inter.isVip()) {
+            logger.info("VIP removeInter {} from {}", inter, this);
+        }
+
+        if (inter instanceof FlagInter) {
+            if (flags != null) {
+                flags.remove(inter);
+
+                if (flags.isEmpty()) {
+                    flags = null;
+                }
+            }
+        } else if (inter instanceof RestChordInter) {
+            if (restChords != null) {
+                restChords.remove(inter);
+
+                if (restChords.isEmpty()) {
+                    restChords = null;
+                }
+            }
+        } else if (inter instanceof AugmentationDotInter) {
+            if (augDots != null) {
+                augDots.remove(inter);
+
+                if (augDots.isEmpty()) {
+                    augDots = null;
+                }
+            }
+        } else if (inter instanceof TupletInter) {
+            if (tuplets != null) {
+                tuplets.remove(inter);
+
+                if (tuplets.isEmpty()) {
+                    tuplets = null;
+                }
+            }
+        } else if (inter instanceof HeadChordInter) {
+            if (headChords != null) {
+                headChords.remove(inter);
+
+                if (headChords.isEmpty()) {
+                    headChords = null;
+                }
+            }
+        } else if (inter instanceof KeyInter) {
+            if (keys != null) {
+                keys.remove(inter);
+
+                if (keys.isEmpty()) {
+                    keys = null;
+                }
+            }
+        } else if (inter instanceof AbstractTimeInter) {
+            if (timeSigs != null) {
+                timeSigs.remove(inter);
+
+                if (timeSigs.isEmpty()) {
+                    timeSigs = null;
+                }
+            }
+        } else if (inter instanceof ClefInter) {
+            if (clefs != null) {
+                clefs.remove(inter);
+
+                if (clefs.isEmpty()) {
+                    clefs = null;
+                }
+            }
+        } else {
+            logger.error("Attempt to use removeInter() with {}", inter);
+        }
+    }
+
+    //--------------//
+    // renameVoices //
+    //--------------//
+    /**
+     * Adjust voice ID per staff, in line with their order.
+     */
+    public void renameVoices ()
+    {
+        final List<Staff> staves = part.getStaves();
+
+        for (int index = 0; index < staves.size(); index++) {
+            final Staff staff = staves.get(index);
+            int id = ID_STAFF_OFFSET * index;
+
+            for (int i = 0; i < voices.size(); i++) {
+                final Voice voice = voices.get(i);
+
+                if (voice.getStartingStaff() == staff) {
+                    voice.setId(++id);
+                }
+            }
+        }
+    }
+
+    //-----------//
+    // replicate //
+    //-----------//
+    /**
+     * Replicate this measure in a target part
+     *
+     * @param targetPart the target part
+     * @return the replicate
+     */
+    public Measure replicate (Part targetPart)
+    {
+        Measure replicate = new Measure(targetPart);
+
+        return replicate;
+    }
+
+    //-------------//
+    // resetRhythm //
+    //-------------//
+    /**
+     * Nullify rhythm information in this measure.
+     */
+    public void resetRhythm ()
+    {
+        voices.clear();
+
+        // Reset voice of every beam group
+        for (BeamGroup group : beamGroups) {
+            group.resetTiming();
+        }
+
+        // Forward reset to every chord in measure (standard and small)
+        for (AbstractChordInter chord : getHeadChords()) {
+            chord.resetTiming();
+        }
+
+        for (AbstractChordInter chord : getRestChords()) {
+            chord.resetTiming();
+        }
+    }
+
+    //----------//
+    // setDummy //
+    //----------//
+    /**
+     * Flag this measure as dummy.
+     */
+    public void setDummy ()
+    {
+        dummy = true;
+    }
+
+    //------------//
+    // sortVoices //
+    //------------//
+    /**
+     * Sort measure voices.
+     */
+    public void sortVoices ()
+    {
+        Collections.sort(voices, Voices.byOrdinate);
+    }
+
+    //---------//
+    // splitAt //
+    //---------//
+    /**
+     * Split this measure at provided abscissae.
+     *
+     * @param xRefs split abscissa for each staff
+     * @return the populated left new measure, the old (right) measure being half-purged
+     */
+    public Measure splitAt (Map<Staff, Integer> xRefs)
+    {
+        final Measure leftMeasure = new Measure(part);
+
+        // Beam groups
+        for (Iterator<BeamGroup> it = beamGroups.iterator(); it.hasNext();) {
+            BeamGroup beamGroup = it.next();
+            AbstractChordInter chord = beamGroup.getFirstChord();
+
+            if (chord.getCenter().x <= xRefs.get(chord.getTopStaff())) {
+                leftMeasure.addBeamGroup(beamGroup);
+                it.remove();
+            }
+        }
+
+        // Clefs
+        if ((clefs != null) && !clefs.isEmpty()) {
+            for (Iterator<ClefInter> it = clefs.iterator(); it.hasNext();) {
+                ClefInter clef = it.next();
+
+                if (clef.getCenter().x <= xRefs.get(clef.getStaff())) {
+                    leftMeasure.addInter(clef);
+                    it.remove();
+                }
+            }
+
+            if (clefs.isEmpty()) {
+                clefs = null;
+            }
+        }
+
+        // Keys
+        if (hasKeys()) {
+            leftMeasure.keys = keys;
+            keys = null;
+        }
+
+        // Times
+        if (timeSigs != null) {
+            leftMeasure.timeSigs = timeSigs;
+            timeSigs = null;
+        }
+
+        // Head chords
+        if ((headChords != null) && !headChords.isEmpty()) {
+            for (Iterator<HeadChordInter> it = headChords.iterator(); it.hasNext();) {
+                HeadChordInter chord = it.next();
+
+                if (chord.getCenter().x <= xRefs.get(chord.getTopStaff())) {
+                    leftMeasure.addInter(chord);
+                    it.remove();
+                }
+            }
+
+            if (headChords.isEmpty()) {
+                headChords = null;
+            }
+        }
+
+        // Rest chords
+        if ((restChords != null) && !restChords.isEmpty()) {
+            for (Iterator<RestChordInter> it = restChords.iterator(); it.hasNext();) {
+                RestChordInter chord = it.next();
+
+                if (chord.getCenter().x <= xRefs.get(chord.getTopStaff())) {
+                    leftMeasure.addInter(chord);
+                    it.remove();
+                }
+            }
+
+            if (restChords.isEmpty()) {
+                restChords = null;
+            }
+        }
+
+        // Flags
+        if ((flags != null) && !flags.isEmpty()) {
+            for (Iterator<FlagInter> it = flags.iterator(); it.hasNext();) {
+                FlagInter flag = it.next();
+
+                if (flag.getCenter().x <= xRefs.get(flag.getStaff())) {
+                    leftMeasure.addInter(flag);
+                    it.remove();
+                }
+            }
+
+            if (flags.isEmpty()) {
+                flags = null;
+            }
+        }
+
+        // Tuplets
+        if ((tuplets != null) && !tuplets.isEmpty()) {
+            for (Iterator<TupletInter> it = tuplets.iterator(); it.hasNext();) {
+                TupletInter tuplet = it.next();
+
+                if (tuplet.getCenter().x <= xRefs.get(tuplet.getStaff())) {
+                    leftMeasure.addInter(tuplet);
+                    it.remove();
+                }
+            }
+
+            if (tuplets.isEmpty()) {
+                tuplets = null;
+            }
+        }
+
+        // Augmentation dots
+        if ((augDots != null) && !augDots.isEmpty()) {
+            for (Iterator<AugmentationDotInter> it = augDots.iterator(); it.hasNext();) {
+                AugmentationDotInter aug = it.next();
+
+                if (aug.getCenter().x <= xRefs.get(aug.getStaff())) {
+                    leftMeasure.addInter(aug);
+                    it.remove();
+                }
+            }
+
+            if (augDots.isEmpty()) {
+                augDots = null;
+            }
+        }
+
+        return leftMeasure;
+    }
+
+    //-------------//
+    // swapVoiceId //
+    //-------------//
+    /**
+     * Change the id of the provided voice to the provided id
+     * (and change the other voice, if any, which owned the provided id).
+     *
+     * @param voice the voice whose id must be changed
+     * @param id    the new id
+     * @return the old voice owner of id, if any
+     */
+    public Voice swapVoiceId (Voice voice,
+                              int id)
+    {
+        // Existing voice?
+        Voice oldOwner = null;
+
+        for (Voice v : getVoices()) {
+            if (v.getId() == id) {
+                oldOwner = v;
+
+                break;
+            }
+        }
+
+        // Change voice id
+        int oldId = voice.getId();
+        voice.setId(id);
+
+        // Assign the oldId to the oldOwner, if any
+        if (oldOwner != null) {
+            oldOwner.setId(oldId);
+        }
+
+        return oldOwner;
+    }
+
+    //----------//
+    // toString //
+    //----------//
+    @Override
+    public String toString ()
+    {
+        StringBuilder sb = new StringBuilder("Measure{");
+
+        if (stack != null) {
+            sb.append('#').append(stack.getPageId());
+        } else {
+            sb.append("-NOSTACK-");
+        }
+
+        if (part != null) {
+            sb.append("P").append(part.getId());
+        } else {
+            sb.append("-NOPART-");
+        }
+
+        sb.append('}');
+
+        return sb.toString();
+    }
+
+    //----------------//
+    // afterUnmarshal //
+    //----------------//
+    /**
+     * Called after all the properties (except IDREF) are unmarshalled for this object,
+     * but before this object is set to the parent object.
+     */
+    @SuppressWarnings("unused")
+    private void afterUnmarshal (Unmarshaller um,
+                                 Object parent)
+    {
+        part = (Part) parent;
+    }
+
+    //---------------//
+    // filterByStaff //
+    //---------------//
+    /**
+     * Filter the inters that relate to the provided staff.
+     *
+     * @param inters the input collection of inters
+     * @param staff  the imposed staff
+     * @return the inters that related to staff
+     */
+    private Set<Inter> filterByStaff (Set<? extends Inter> inters,
+                                      Staff staff)
+    {
+        Set<Inter> found = new LinkedHashSet<>();
+
+        for (Inter inter : inters) {
+            if (inter.getStaff() == staff) {
+                found.add(inter);
+            }
+        }
+
+        return found;
+    }
+
+    //---------//
+    // getLeft //
+    //---------//
+    private int getLeft ()
+    {
+        int left = Integer.MAX_VALUE;
+
+        for (Staff staff : getPart().getStaves()) {
+            left = Math.min(left, getAbscissa(LEFT, staff));
+        }
+
+        return left;
+    }
+
+    //-----------//
+    // getPageId //
+    //-----------//
+    /**
+     * Report the measure ID within page (in fact the related stack ID).
+     * <p>
+     * NOTA: @XmlAttribute annotation forces this information to be written in book file
+     * (although it is not used when unmarshalling)
+     *
+     * @return the page ID of containing stack
+     */
+    @XmlAttribute(name = "id")
+    @SuppressWarnings("unused")
+    private String getPageId ()
+    {
+        if (stack != null) {
+            return stack.getPageId();
+        }
+
+        return null;
+    }
+
+    //----------//
+    // getRight //
+    //----------//
+    private int getRight ()
+    {
+        int right = 0;
+
+        for (Staff staff : getPart().getStaves()) {
+            right = Math.max(right, getAbscissa(RIGHT, staff));
+        }
+
+        return right;
+    }
+
+    //--------------//
+    // getVoiceById //
+    //--------------//
+    private Voice getVoiceById (int id)
+    {
+        for (Voice voice : voices) {
+            if (voice.getId() == id) {
+                return voice;
+            }
+        }
+
+        return null;
+    }
+
+    //----------------//
+    // needHeadChords //
+    //----------------//
+    private Set<HeadChordInter> needHeadChords ()
+    {
+        if (headChords == null) {
+            headChords = new LinkedHashSet<>();
+        }
+
+        return headChords;
+    }
+
+    //----------------//
+    // needRestChords //
+    //----------------//
+    private Set<RestChordInter> needRestChords ()
+    {
+        if (restChords == null) {
+            restChords = new LinkedHashSet<>();
+        }
+
+        return restChords;
+    }
+
+    //--------------//
+    // setCueVoices //
+    //--------------//
+    /**
+     * Voice of every (standard) head chord is extended to its related preceding cue
+     * chord(s) if any.
+     */
+    public void setCueVoices ()
+    {
+        if (headChords == null) {
+            return;
+        }
+
+        for (HeadChordInter ch : headChords) {
+            if (!(ch instanceof SmallChordInter)) {
+                SmallChordInter small = ch.getGraceChord();
+
+                if (small != null) {
+                    final Voice voice = ch.getVoice();
+
+                    if (voice != null) {
+                        small.setVoice(voice);
+                    }
+                }
+            }
+        }
+    }
+
+    //----------//
+    // KeyEntry //
+    //----------//
+    /**
+     * Entry [staff index, key] to implement a map of key signatures.
+     */
+    private static class KeyEntry
+            implements Comparable<KeyEntry>
+    {
+
+        private final int staffIndexInPart; // Staff index in part
+
+        private final KeyInter key; // The key
+
+        KeyEntry (Integer staffIndex,
+                  KeyInter key)
+        {
+            this.staffIndexInPart = staffIndex;
+            this.key = key;
+        }
+
+        // Needed for JAXB
+        private KeyEntry ()
+        {
+            staffIndexInPart = 0;
+            key = null;
+        }
+
+        @Override
+        public int compareTo (KeyEntry that)
+        {
+            return Integer.compare(staffIndexInPart, that.staffIndexInPart);
+        }
+
+        @Override
+        public boolean equals (Object obj)
+        {
+            if (this == obj) {
+                return true;
+            }
+
+            if (obj instanceof KeyEntry) {
+                return compareTo((KeyEntry) obj) == 0;
+            }
+
+            return false;
+        }
+
+        @Override
+        public int hashCode ()
+        {
+            int hash = 7;
+            hash = (37 * hash) + this.staffIndexInPart;
+
+            return hash;
+        }
+    }
+}
+//
+//    //--------------//
+//    // getKeyBefore //
+//    //--------------//
+//    /**
+//     * Report the key signature which applies in this measure, whether a key signature
+//     * actually starts this measure in the same staff, or whether a key signature was
+//     * found in a previous measure, for the same staff.
+//     *
+//     * @param point the point before which to look
+//     * @param staff the containing staff (cannot be null)
+//     * @return the current key signature, or null if not found
+//     */
+//    public KeyInter getKeyBefore (Point point,
+//                                  Staff staff)
+//    {
+//        if (point == null) {
+//            throw new NullPointerException();
+//        }
+//
+//        int staffIndexInPart = staff.getIndexInPart();
+//
+//        // Look in this measure, with same staff, going backwards
+//        // TODO: make sure keysigs is sorted by abscissa !!!!!
+//        for (int ik = keySigs.size() - 1; ik >= 0; ik--) {
+//            final KeyInter ks = keySigs.get(ik);
+//
+//            if ((ks.getStaff() == staff) && (ks.getCenter().x < point.x)) {
+//                return ks;
+//            }
+//        }
+//
+//        // Look in previous measures in the system part and the preceding ones
+//        Measure measure = this;
+//
+//        while ((measure = measure.getPrecedingInPage()) != null) {
+//            final KeyInter ks = measure.getLastMeasureKey(staffIndexInPart);
+//
+//            if (ks != null) {
+//                return ks;
+//            }
+//        }
+//
+//        return null; // Not found (in this page)
+//    }
+//
+//
+//    //-------------------//
+//    // getLastMeasureKey //
+//    //-------------------//
+//    /**
+//     * Report the last key signature (if any) in this measure, if tagged with the
+//     * specified staff index.
+//     *
+//     * @param staffIndexInPart the imposed part-based staff index
+//     * @return the last key signature, or null
+//     */
+//    public KeyInter getLastMeasureKey (int staffIndexInPart)
+//    {
+//        // Going backwards
+//        for (int ik = keySigs.size() - 1; ik >= 0; ik--) {
+//            KeyInter key = keySigs.get(ik);
+//
+//            if (key.getStaff().getIndexInPart() == staffIndexInPart) {
+//                return key;
+//            }
+//        }
+//
+//        return null;
+//    }
+//