//------------------------------------------------------------------------------------------------//
//                                                                                                //
//                                        B a r C o l u m n                                       //
//                                                                                                //
//------------------------------------------------------------------------------------------------//
// <editor-fold defaultstate="collapsed" desc="hdr">
//
//  Copyright © Audiveris 2018. All rights reserved.
//
//  This program is free software: you can redistribute it and/or modify it under the terms of the
//  GNU Affero General Public License as published by the Free Software Foundation, either version
//  3 of the License, or (at your option) any later version.
//
//  This program is distributed in the hope that it will be useful, but WITHOUT ANY WARRANTY;
//  without even the implied warranty of MERCHANTABILITY or FITNESS FOR A PARTICULAR PURPOSE.
//  See the GNU Affero General Public License for more details.
//
//  You should have received a copy of the GNU Affero General Public License along with this
//  program.  If not, see <http://www.gnu.org/licenses/>.
//------------------------------------------------------------------------------------------------//
// </editor-fold>
package org.audiveris.omr.sheet.grid;

import org.audiveris.omr.sheet.SystemInfo;
import org.audiveris.omr.util.HorizontalSide;

import org.slf4j.Logger;
import org.slf4j.LoggerFactory;

import java.util.Arrays;
import java.util.Collection;
import java.util.Comparator;
import java.util.TreeSet;

/**
 * Class {@code BarColumn} handles a system-based column of aligned projection peaks,
 * since column consistency helps handle barline candidates.
 * <ul>
 * <li>By definition, all members (peaks) of a column are aligned.
 * <li>The <b>start column</b> is the column that really indicates the left side of a system, just
 * before the staff lines begin.
 * <li>A column is said to be <b>full</b> when it contains a peak for every staff in its
 * containing system.
 * On the left side of a system, before the start column, we can have partial (non-full) columns
 * made of square / bracket / brace segments.
 * The start column, as well as all the other columns on right side of the start column until the
 * system right end, must be full.
 * <li>A column is said to be <b>fully-connected</b> when it is full and all its peaks are linked
 * by concrete connections. The system start column must be a fully-connected column.
 * </ul>
 *
 * @author Hervé Bitteur
 */
public class BarColumn
{

    private static final Logger logger = LoggerFactory.getLogger(BarColumn.class);

    /** The sheet graph of peaks. */
    private final PeakGraph peakGraph;

    /** The containing system. */
    private final SystemInfo system;

    /** One peak item per staff. */
    private final StaffPeak[] peaks;

    /** De-skewed column abscissa. */
    private Double xDsk;

    /** Mean width. */
    private Double width;

    /**
     * Creates a new {@code BarColumn} object.
     *
     * @param system    the containing system
     * @param peakGraph the sheet graph of peaks
     */
    public BarColumn (SystemInfo system,
                      PeakGraph peakGraph)
    {
        this.peakGraph = peakGraph;
        this.system = system;
        peaks = new StaffPeak[system.getStaves().size()];
    }

    //----------//
    // addChain //
    //----------//
    /**
     * Include all the peaks of a chain into column.
     *
     * @param chain the provided chain of peaks
     */
    public void addChain (Chain chain)
    {
        for (StaffPeak peak : chain) {
            addPeak(peak);
        }
    }

    //---------//
    // addPeak //
    //---------//
    /**
     * Include a peak.
     *
     * @param peak the peak to include
     */
    public void addPeak (StaffPeak peak)
    {
        int idx = peak.getStaff().getId() - system.getFirstStaff().getId();
        peaks[idx] = peak;
        peak.setColumn(this);

        // Invalidate cached data
        xDsk = null;
        width = null;
    }

    //------------//
    // canInclude //
    //------------//
    /**
     * Report whether chain would be compatible with this column.
     *
     * @param chain the chain to check for compatibility
     * @return true if OK
     */
    public boolean canInclude (Chain chain)
    {
        // Make sure we have room for the provided chain candidate
        for (StaffPeak peak : chain) {
            int idx = peak.getStaff().getId() - system.getFirstStaff().getId();

            if (peaks[idx] != null) {
                logger.debug("{} cannot include {}", this, chain);

                return false;
            }
        }

        return true;
    }

    //----------//
    // getPeaks //
    //----------//
    /**
     * Report the array of peaks.
     *
     * @return the peaks
     */
    public StaffPeak[] getPeaks ()
    {
        return peaks;
    }

    //----------//
    // getWidth //
    //----------//
    /**
     * Report average barline width within the column.
     *
     * @return the mean width of column barlines
     */
    public double getWidth ()
    {
        if (width == null) {
            int nb = 0;
            double sum = 0;

            for (StaffPeak peak : peaks) {
                if (peak != null) {
                    sum += peak.getWidth();
                    nb++;
                }
            }

            width = sum / nb;
        }

        return width;
    }

    //---------//
    // getXDsk //
    //---------//
    /**
     * Report the average de-skewed abscissa.
     *
     * @return mean (de-skewed) abscissa on all column peaks.
     */
    public double getXDsk ()
    {
        if (xDsk == null) {
            int nb = 0;
            double sum = 0;

            for (StaffPeak peak : peaks) {
                if (peak != null) {
                    sum += peak.getDeskewedAbscissa();
                    nb++;
                }
            }

            xDsk = sum / nb;
        }

        return xDsk;
    }

    //--------//
    // isFull //
    //--------//
    /**
     * Tell whether the column has no void room.
     *
     * @return true if full
     */
    public boolean isFull ()
    {
        return computeStatus();
    }

    //------------------//
    // isFullyConnected //
    //------------------//
    /**
     * Report whether this column is full and all its peaks are connected.
     *
     * @return true if full and connected
     */
    public boolean isFullyConnected ()
    {
        if (!isFull()) {
            return false;
        }

        boolean[] connected = new boolean[peaks.length - 1];
        Arrays.fill(connected, false);

        for (int i = 0; i < (peaks.length - 1); i++) {
            StaffPeak top = peaks[i];
            StaffPeak bottom = peaks[i + 1];

            for (BarAlignment align : peakGraph.getAllEdges(top, bottom)) {
                if (align instanceof BarConnection) {
                    connected[i] = true;
                }
            }
        }

        for (boolean bool : connected) {
            if (!bool) {
                return false;
            }
        }

        return true;
    }

    //---------//
    // isStart //
    //---------//
    /**
     * Report whether this column is the "start column" of its system.
     *
     * @return true if this is the start column
     */
    public boolean isStart ()
    {
        final StaffPeak topPeak = peaks[0];

        return (topPeak != null) && topPeak.isStaffEnd(HorizontalSide.LEFT);
    }

    //----------//
    // toString //
    //----------//
    @Override
    public String toString ()
    {
        StringBuilder sb = new StringBuilder("Column ");

        for (int i = 0; i < peaks.length; i++) {
            StaffPeak peak = peaks[i];

            if (i > 0) {
                // Print link if any
                BarAlignment link = peakGraph.getEdge(peaks[i - 1], peak);

                if (link == null) {
                    sb.append(" X ");
                } else if (link instanceof BarConnection) {
                    sb.append(" | ");
                } else {
                    sb.append(" . ");
                }
            }

            sb.append((peak != null) ? peak : "...");
        }

        return sb.toString();
    }

    //---------------//
    // computeStatus //
    //---------------//
    private boolean computeStatus ()
    {
        int nb = 0;

        for (StaffPeak peak : peaks) {
            if ((peak != null) && !peak.isBrace()) {
                nb++;
            }
        }

        return nb == peaks.length;
    }

    //-------//
    // Chain //
    //-------//
    /**
     * A chain represents a vertical sequence of peaks linked by alignment or connection.
     */
    public static class Chain
            extends TreeSet<StaffPeak>
    {
<<<<<<< HEAD
        //~ Static fields/initializers -------------------------------------------------------------

        /** To sort by (de-skewed) abscissa. */
        public static final Comparator<Chain> byAbscissa = new Comparator<Chain>()
=======

        /** To sort by (de-skewed) abscissa. */
        public static final Comparator<Chain> byAbscissa = new Comparator<Chain>()
        {
            @Override
            public int compare (Chain c1,
                                Chain c2)
            {
                return Double.compare(
                        c1.first().getDeskewedAbscissa(),
                        c2.first().getDeskewedAbscissa());
            }
        };

        /**
         * Create a Chain out of peaks.
         *
         * @param peaks the peaks that compose a chain
         */
        public Chain (Collection<StaffPeak> peaks)
>>>>>>> 8e2b0fd5
        {
            @Override
            public int compare (Chain c1,
                                Chain c2)
            {
                return Double.compare(
                        c1.first().getDeskewedAbscissa(),
                        c2.first().getDeskewedAbscissa());
            }
        };

<<<<<<< HEAD
        //~ Constructors ---------------------------------------------------------------------------
        public Chain (Collection<StaffPeak> peaks)
        {
            addAll(peaks);
=======
        @Override
        public Object clone ()
        {
            return super.clone(); //To change body of generated methods, choose Tools | Templates.
>>>>>>> 8e2b0fd5
        }
    }
}
//    //-------------------//
//    // getTargetAbscissa //
//    //-------------------//
//    /**
//     * Report an estimate of abscissa for (missing) peak at provided index.
//     *
//     * @param index the provided index
//     * @return the target abscissa value
//     */
//    public double getTargetAbscissa (int index)
//    {
//        // First peak available above?
//        Integer i1 = null;
//
//        for (int i = index - 1; i >= 0; i--) {
//            if (peaks[i] != null) {
//                i1 = i;
//
//                break;
//            }
//        }
//
//        // First peak available below?
//        Integer i2 = null;
//
//        for (int i = index + 1; i < peaks.length; i++) {
//            if (peaks[i] != null) {
//                i2 = i;
//
//                break;
//            }
//        }
//
//        final Staff staff = system.getStaves().get(index);
//        final LineInfo firstLine = staff.getFirstLine();
//        final LineInfo lastLine = staff.getLastLine();
//
//        if (i1 != null) {
//            StaffPeak p1 = peaks[i1];
//            double p1x = (p1.getStart() + p1.getStop()) / 2.0;
//            double p1y = (p1.getTop() + p1.getBottom()) / 2.0;
//
//            if (i2 != null) {
//                StaffPeak p2 = peaks[i2];
//                double p2x = (p2.getStart() + p2.getStop()) / 2.0;
//
//                // Singular case
//                if (Math.abs(p2x - p1x) < 0.1) {
//                    return (p1x + p2x) / 2.0;
//                }
//
//                double p2y = (p2.getTop() + p2.getBottom()) / 2.0;
//                double y1 = (firstLine.yAt(p1x) + lastLine.yAt(p1x)) / 2.0;
//                double y2 = (firstLine.yAt(p2x) + lastLine.yAt(p2x)) / 2.0;
//                Point2D cross = LineUtil.intersection(p1x, y1, p2x, y2, p1x, p1y, p2x, p2y);
//
//                return cross.getX(); // interpolate
//            } else {
//                double y1 = (firstLine.yAt(p1x) + lastLine.yAt(p1x)) / 2.0;
//                Point2D dsk1 = p1.getDeskewedCenter();
//                Point2D dsk = new Point2D.Double(dsk1.getX(), dsk1.getY() + (y1 - p1y));
//
//                return system.getSheet().getSkew().skewed(dsk).getX(); // extrapolate
//            }
//        } else {
//            StaffPeak p2 = peaks[i2];
//            double p2x = (p2.getStart() + p2.getStop()) / 2.0;
//            double p2y = (p2.getTop() + p2.getBottom()) / 2.0;
//            double y2 = (firstLine.yAt(p2x) + lastLine.yAt(p2x)) / 2.0;
//            Point2D dsk2 = p2.getDeskewedCenter();
//            Point2D dsk = new Point2D.Double(dsk2.getX(), dsk2.getY() + (y2 - p2y));
//
//            return system.getSheet().getSkew().skewed(dsk).getX(); // extrapolate
//        }
//    }
//
<|MERGE_RESOLUTION|>--- conflicted
+++ resolved
@@ -1,461 +1,440 @@
-//------------------------------------------------------------------------------------------------//
-//                                                                                                //
-//                                        B a r C o l u m n                                       //
-//                                                                                                //
-//------------------------------------------------------------------------------------------------//
-// <editor-fold defaultstate="collapsed" desc="hdr">
-//
-//  Copyright © Audiveris 2018. All rights reserved.
-//
-//  This program is free software: you can redistribute it and/or modify it under the terms of the
-//  GNU Affero General Public License as published by the Free Software Foundation, either version
-//  3 of the License, or (at your option) any later version.
-//
-//  This program is distributed in the hope that it will be useful, but WITHOUT ANY WARRANTY;
-//  without even the implied warranty of MERCHANTABILITY or FITNESS FOR A PARTICULAR PURPOSE.
-//  See the GNU Affero General Public License for more details.
-//
-//  You should have received a copy of the GNU Affero General Public License along with this
-//  program.  If not, see <http://www.gnu.org/licenses/>.
-//------------------------------------------------------------------------------------------------//
-// </editor-fold>
-package org.audiveris.omr.sheet.grid;
-
-import org.audiveris.omr.sheet.SystemInfo;
-import org.audiveris.omr.util.HorizontalSide;
-
-import org.slf4j.Logger;
-import org.slf4j.LoggerFactory;
-
-import java.util.Arrays;
-import java.util.Collection;
-import java.util.Comparator;
-import java.util.TreeSet;
-
-/**
- * Class {@code BarColumn} handles a system-based column of aligned projection peaks,
- * since column consistency helps handle barline candidates.
- * <ul>
- * <li>By definition, all members (peaks) of a column are aligned.
- * <li>The <b>start column</b> is the column that really indicates the left side of a system, just
- * before the staff lines begin.
- * <li>A column is said to be <b>full</b> when it contains a peak for every staff in its
- * containing system.
- * On the left side of a system, before the start column, we can have partial (non-full) columns
- * made of square / bracket / brace segments.
- * The start column, as well as all the other columns on right side of the start column until the
- * system right end, must be full.
- * <li>A column is said to be <b>fully-connected</b> when it is full and all its peaks are linked
- * by concrete connections. The system start column must be a fully-connected column.
- * </ul>
- *
- * @author Hervé Bitteur
- */
-public class BarColumn
-{
-
-    private static final Logger logger = LoggerFactory.getLogger(BarColumn.class);
-
-    /** The sheet graph of peaks. */
-    private final PeakGraph peakGraph;
-
-    /** The containing system. */
-    private final SystemInfo system;
-
-    /** One peak item per staff. */
-    private final StaffPeak[] peaks;
-
-    /** De-skewed column abscissa. */
-    private Double xDsk;
-
-    /** Mean width. */
-    private Double width;
-
-    /**
-     * Creates a new {@code BarColumn} object.
-     *
-     * @param system    the containing system
-     * @param peakGraph the sheet graph of peaks
-     */
-    public BarColumn (SystemInfo system,
-                      PeakGraph peakGraph)
-    {
-        this.peakGraph = peakGraph;
-        this.system = system;
-        peaks = new StaffPeak[system.getStaves().size()];
-    }
-
-    //----------//
-    // addChain //
-    //----------//
-    /**
-     * Include all the peaks of a chain into column.
-     *
-     * @param chain the provided chain of peaks
-     */
-    public void addChain (Chain chain)
-    {
-        for (StaffPeak peak : chain) {
-            addPeak(peak);
-        }
-    }
-
-    //---------//
-    // addPeak //
-    //---------//
-    /**
-     * Include a peak.
-     *
-     * @param peak the peak to include
-     */
-    public void addPeak (StaffPeak peak)
-    {
-        int idx = peak.getStaff().getId() - system.getFirstStaff().getId();
-        peaks[idx] = peak;
-        peak.setColumn(this);
-
-        // Invalidate cached data
-        xDsk = null;
-        width = null;
-    }
-
-    //------------//
-    // canInclude //
-    //------------//
-    /**
-     * Report whether chain would be compatible with this column.
-     *
-     * @param chain the chain to check for compatibility
-     * @return true if OK
-     */
-    public boolean canInclude (Chain chain)
-    {
-        // Make sure we have room for the provided chain candidate
-        for (StaffPeak peak : chain) {
-            int idx = peak.getStaff().getId() - system.getFirstStaff().getId();
-
-            if (peaks[idx] != null) {
-                logger.debug("{} cannot include {}", this, chain);
-
-                return false;
-            }
-        }
-
-        return true;
-    }
-
-    //----------//
-    // getPeaks //
-    //----------//
-    /**
-     * Report the array of peaks.
-     *
-     * @return the peaks
-     */
-    public StaffPeak[] getPeaks ()
-    {
-        return peaks;
-    }
-
-    //----------//
-    // getWidth //
-    //----------//
-    /**
-     * Report average barline width within the column.
-     *
-     * @return the mean width of column barlines
-     */
-    public double getWidth ()
-    {
-        if (width == null) {
-            int nb = 0;
-            double sum = 0;
-
-            for (StaffPeak peak : peaks) {
-                if (peak != null) {
-                    sum += peak.getWidth();
-                    nb++;
-                }
-            }
-
-            width = sum / nb;
-        }
-
-        return width;
-    }
-
-    //---------//
-    // getXDsk //
-    //---------//
-    /**
-     * Report the average de-skewed abscissa.
-     *
-     * @return mean (de-skewed) abscissa on all column peaks.
-     */
-    public double getXDsk ()
-    {
-        if (xDsk == null) {
-            int nb = 0;
-            double sum = 0;
-
-            for (StaffPeak peak : peaks) {
-                if (peak != null) {
-                    sum += peak.getDeskewedAbscissa();
-                    nb++;
-                }
-            }
-
-            xDsk = sum / nb;
-        }
-
-        return xDsk;
-    }
-
-    //--------//
-    // isFull //
-    //--------//
-    /**
-     * Tell whether the column has no void room.
-     *
-     * @return true if full
-     */
-    public boolean isFull ()
-    {
-        return computeStatus();
-    }
-
-    //------------------//
-    // isFullyConnected //
-    //------------------//
-    /**
-     * Report whether this column is full and all its peaks are connected.
-     *
-     * @return true if full and connected
-     */
-    public boolean isFullyConnected ()
-    {
-        if (!isFull()) {
-            return false;
-        }
-
-        boolean[] connected = new boolean[peaks.length - 1];
-        Arrays.fill(connected, false);
-
-        for (int i = 0; i < (peaks.length - 1); i++) {
-            StaffPeak top = peaks[i];
-            StaffPeak bottom = peaks[i + 1];
-
-            for (BarAlignment align : peakGraph.getAllEdges(top, bottom)) {
-                if (align instanceof BarConnection) {
-                    connected[i] = true;
-                }
-            }
-        }
-
-        for (boolean bool : connected) {
-            if (!bool) {
-                return false;
-            }
-        }
-
-        return true;
-    }
-
-    //---------//
-    // isStart //
-    //---------//
-    /**
-     * Report whether this column is the "start column" of its system.
-     *
-     * @return true if this is the start column
-     */
-    public boolean isStart ()
-    {
-        final StaffPeak topPeak = peaks[0];
-
-        return (topPeak != null) && topPeak.isStaffEnd(HorizontalSide.LEFT);
-    }
-
-    //----------//
-    // toString //
-    //----------//
-    @Override
-    public String toString ()
-    {
-        StringBuilder sb = new StringBuilder("Column ");
-
-        for (int i = 0; i < peaks.length; i++) {
-            StaffPeak peak = peaks[i];
-
-            if (i > 0) {
-                // Print link if any
-                BarAlignment link = peakGraph.getEdge(peaks[i - 1], peak);
-
-                if (link == null) {
-                    sb.append(" X ");
-                } else if (link instanceof BarConnection) {
-                    sb.append(" | ");
-                } else {
-                    sb.append(" . ");
-                }
-            }
-
-            sb.append((peak != null) ? peak : "...");
-        }
-
-        return sb.toString();
-    }
-
-    //---------------//
-    // computeStatus //
-    //---------------//
-    private boolean computeStatus ()
-    {
-        int nb = 0;
-
-        for (StaffPeak peak : peaks) {
-            if ((peak != null) && !peak.isBrace()) {
-                nb++;
-            }
-        }
-
-        return nb == peaks.length;
-    }
-
-    //-------//
-    // Chain //
-    //-------//
-    /**
-     * A chain represents a vertical sequence of peaks linked by alignment or connection.
-     */
-    public static class Chain
-            extends TreeSet<StaffPeak>
-    {
-<<<<<<< HEAD
-        //~ Static fields/initializers -------------------------------------------------------------
-
-        /** To sort by (de-skewed) abscissa. */
-        public static final Comparator<Chain> byAbscissa = new Comparator<Chain>()
-=======
-
-        /** To sort by (de-skewed) abscissa. */
-        public static final Comparator<Chain> byAbscissa = new Comparator<Chain>()
-        {
-            @Override
-            public int compare (Chain c1,
-                                Chain c2)
-            {
-                return Double.compare(
-                        c1.first().getDeskewedAbscissa(),
-                        c2.first().getDeskewedAbscissa());
-            }
-        };
-
-        /**
-         * Create a Chain out of peaks.
-         *
-         * @param peaks the peaks that compose a chain
-         */
-        public Chain (Collection<StaffPeak> peaks)
->>>>>>> 8e2b0fd5
-        {
-            @Override
-            public int compare (Chain c1,
-                                Chain c2)
-            {
-                return Double.compare(
-                        c1.first().getDeskewedAbscissa(),
-                        c2.first().getDeskewedAbscissa());
-            }
-        };
-
-<<<<<<< HEAD
-        //~ Constructors ---------------------------------------------------------------------------
-        public Chain (Collection<StaffPeak> peaks)
-        {
-            addAll(peaks);
-=======
-        @Override
-        public Object clone ()
-        {
-            return super.clone(); //To change body of generated methods, choose Tools | Templates.
->>>>>>> 8e2b0fd5
-        }
-    }
-}
-//    //-------------------//
-//    // getTargetAbscissa //
-//    //-------------------//
-//    /**
-//     * Report an estimate of abscissa for (missing) peak at provided index.
-//     *
-//     * @param index the provided index
-//     * @return the target abscissa value
-//     */
-//    public double getTargetAbscissa (int index)
-//    {
-//        // First peak available above?
-//        Integer i1 = null;
-//
-//        for (int i = index - 1; i >= 0; i--) {
-//            if (peaks[i] != null) {
-//                i1 = i;
-//
-//                break;
-//            }
-//        }
-//
-//        // First peak available below?
-//        Integer i2 = null;
-//
-//        for (int i = index + 1; i < peaks.length; i++) {
-//            if (peaks[i] != null) {
-//                i2 = i;
-//
-//                break;
-//            }
-//        }
-//
-//        final Staff staff = system.getStaves().get(index);
-//        final LineInfo firstLine = staff.getFirstLine();
-//        final LineInfo lastLine = staff.getLastLine();
-//
-//        if (i1 != null) {
-//            StaffPeak p1 = peaks[i1];
-//            double p1x = (p1.getStart() + p1.getStop()) / 2.0;
-//            double p1y = (p1.getTop() + p1.getBottom()) / 2.0;
-//
-//            if (i2 != null) {
-//                StaffPeak p2 = peaks[i2];
-//                double p2x = (p2.getStart() + p2.getStop()) / 2.0;
-//
-//                // Singular case
-//                if (Math.abs(p2x - p1x) < 0.1) {
-//                    return (p1x + p2x) / 2.0;
-//                }
-//
-//                double p2y = (p2.getTop() + p2.getBottom()) / 2.0;
-//                double y1 = (firstLine.yAt(p1x) + lastLine.yAt(p1x)) / 2.0;
-//                double y2 = (firstLine.yAt(p2x) + lastLine.yAt(p2x)) / 2.0;
-//                Point2D cross = LineUtil.intersection(p1x, y1, p2x, y2, p1x, p1y, p2x, p2y);
-//
-//                return cross.getX(); // interpolate
-//            } else {
-//                double y1 = (firstLine.yAt(p1x) + lastLine.yAt(p1x)) / 2.0;
-//                Point2D dsk1 = p1.getDeskewedCenter();
-//                Point2D dsk = new Point2D.Double(dsk1.getX(), dsk1.getY() + (y1 - p1y));
-//
-//                return system.getSheet().getSkew().skewed(dsk).getX(); // extrapolate
-//            }
-//        } else {
-//            StaffPeak p2 = peaks[i2];
-//            double p2x = (p2.getStart() + p2.getStop()) / 2.0;
-//            double p2y = (p2.getTop() + p2.getBottom()) / 2.0;
-//            double y2 = (firstLine.yAt(p2x) + lastLine.yAt(p2x)) / 2.0;
-//            Point2D dsk2 = p2.getDeskewedCenter();
-//            Point2D dsk = new Point2D.Double(dsk2.getX(), dsk2.getY() + (y2 - p2y));
-//
-//            return system.getSheet().getSkew().skewed(dsk).getX(); // extrapolate
-//        }
-//    }
-//
+//------------------------------------------------------------------------------------------------//
+//                                                                                                //
+//                                        B a r C o l u m n                                       //
+//                                                                                                //
+//------------------------------------------------------------------------------------------------//
+// <editor-fold defaultstate="collapsed" desc="hdr">
+//
+//  Copyright © Audiveris 2018. All rights reserved.
+//
+//  This program is free software: you can redistribute it and/or modify it under the terms of the
+//  GNU Affero General Public License as published by the Free Software Foundation, either version
+//  3 of the License, or (at your option) any later version.
+//
+//  This program is distributed in the hope that it will be useful, but WITHOUT ANY WARRANTY;
+//  without even the implied warranty of MERCHANTABILITY or FITNESS FOR A PARTICULAR PURPOSE.
+//  See the GNU Affero General Public License for more details.
+//
+//  You should have received a copy of the GNU Affero General Public License along with this
+//  program.  If not, see <http://www.gnu.org/licenses/>.
+//------------------------------------------------------------------------------------------------//
+// </editor-fold>
+package org.audiveris.omr.sheet.grid;
+
+import org.audiveris.omr.sheet.SystemInfo;
+import org.audiveris.omr.util.HorizontalSide;
+
+import org.slf4j.Logger;
+import org.slf4j.LoggerFactory;
+
+import java.util.Arrays;
+import java.util.Collection;
+import java.util.Comparator;
+import java.util.TreeSet;
+
+/**
+ * Class {@code BarColumn} handles a system-based column of aligned projection peaks,
+ * since column consistency helps handle barline candidates.
+ * <ul>
+ * <li>By definition, all members (peaks) of a column are aligned.
+ * <li>The <b>start column</b> is the column that really indicates the left side of a system, just
+ * before the staff lines begin.
+ * <li>A column is said to be <b>full</b> when it contains a peak for every staff in its
+ * containing system.
+ * On the left side of a system, before the start column, we can have partial (non-full) columns
+ * made of square / bracket / brace segments.
+ * The start column, as well as all the other columns on right side of the start column until the
+ * system right end, must be full.
+ * <li>A column is said to be <b>fully-connected</b> when it is full and all its peaks are linked
+ * by concrete connections. The system start column must be a fully-connected column.
+ * </ul>
+ *
+ * @author Hervé Bitteur
+ */
+public class BarColumn
+{
+
+    private static final Logger logger = LoggerFactory.getLogger(BarColumn.class);
+
+    /** The sheet graph of peaks. */
+    private final PeakGraph peakGraph;
+
+    /** The containing system. */
+    private final SystemInfo system;
+
+    /** One peak item per staff. */
+    private final StaffPeak[] peaks;
+
+    /** De-skewed column abscissa. */
+    private Double xDsk;
+
+    /** Mean width. */
+    private Double width;
+
+    /**
+     * Creates a new {@code BarColumn} object.
+     *
+     * @param system    the containing system
+     * @param peakGraph the sheet graph of peaks
+     */
+    public BarColumn (SystemInfo system,
+                      PeakGraph peakGraph)
+    {
+        this.peakGraph = peakGraph;
+        this.system = system;
+        peaks = new StaffPeak[system.getStaves().size()];
+    }
+
+    //----------//
+    // addChain //
+    //----------//
+    /**
+     * Include all the peaks of a chain into column.
+     *
+     * @param chain the provided chain of peaks
+     */
+    public void addChain (Chain chain)
+    {
+        for (StaffPeak peak : chain) {
+            addPeak(peak);
+        }
+    }
+
+    //---------//
+    // addPeak //
+    //---------//
+    /**
+     * Include a peak.
+     *
+     * @param peak the peak to include
+     */
+    public void addPeak (StaffPeak peak)
+    {
+        int idx = peak.getStaff().getId() - system.getFirstStaff().getId();
+        peaks[idx] = peak;
+        peak.setColumn(this);
+
+        // Invalidate cached data
+        xDsk = null;
+        width = null;
+    }
+
+    //------------//
+    // canInclude //
+    //------------//
+    /**
+     * Report whether chain would be compatible with this column.
+     *
+     * @param chain the chain to check for compatibility
+     * @return true if OK
+     */
+    public boolean canInclude (Chain chain)
+    {
+        // Make sure we have room for the provided chain candidate
+        for (StaffPeak peak : chain) {
+            int idx = peak.getStaff().getId() - system.getFirstStaff().getId();
+
+            if (peaks[idx] != null) {
+                logger.debug("{} cannot include {}", this, chain);
+
+                return false;
+            }
+        }
+
+        return true;
+    }
+
+    //----------//
+    // getPeaks //
+    //----------//
+    /**
+     * Report the array of peaks.
+     *
+     * @return the peaks
+     */
+    public StaffPeak[] getPeaks ()
+    {
+        return peaks;
+    }
+
+    //----------//
+    // getWidth //
+    //----------//
+    /**
+     * Report average barline width within the column.
+     *
+     * @return the mean width of column barlines
+     */
+    public double getWidth ()
+    {
+        if (width == null) {
+            int nb = 0;
+            double sum = 0;
+
+            for (StaffPeak peak : peaks) {
+                if (peak != null) {
+                    sum += peak.getWidth();
+                    nb++;
+                }
+            }
+
+            width = sum / nb;
+        }
+
+        return width;
+    }
+
+    //---------//
+    // getXDsk //
+    //---------//
+    /**
+     * Report the average de-skewed abscissa.
+     *
+     * @return mean (de-skewed) abscissa on all column peaks.
+     */
+    public double getXDsk ()
+    {
+        if (xDsk == null) {
+            int nb = 0;
+            double sum = 0;
+
+            for (StaffPeak peak : peaks) {
+                if (peak != null) {
+                    sum += peak.getDeskewedAbscissa();
+                    nb++;
+                }
+            }
+
+            xDsk = sum / nb;
+        }
+
+        return xDsk;
+    }
+
+    //--------//
+    // isFull //
+    //--------//
+    /**
+     * Tell whether the column has no void room.
+     *
+     * @return true if full
+     */
+    public boolean isFull ()
+    {
+        return computeStatus();
+    }
+
+    //------------------//
+    // isFullyConnected //
+    //------------------//
+    /**
+     * Report whether this column is full and all its peaks are connected.
+     *
+     * @return true if full and connected
+     */
+    public boolean isFullyConnected ()
+    {
+        if (!isFull()) {
+            return false;
+        }
+
+        boolean[] connected = new boolean[peaks.length - 1];
+        Arrays.fill(connected, false);
+
+        for (int i = 0; i < (peaks.length - 1); i++) {
+            StaffPeak top = peaks[i];
+            StaffPeak bottom = peaks[i + 1];
+
+            for (BarAlignment align : peakGraph.getAllEdges(top, bottom)) {
+                if (align instanceof BarConnection) {
+                    connected[i] = true;
+                }
+            }
+        }
+
+        for (boolean bool : connected) {
+            if (!bool) {
+                return false;
+            }
+        }
+
+        return true;
+    }
+
+    //---------//
+    // isStart //
+    //---------//
+    /**
+     * Report whether this column is the "start column" of its system.
+     *
+     * @return true if this is the start column
+     */
+    public boolean isStart ()
+    {
+        final StaffPeak topPeak = peaks[0];
+
+        return (topPeak != null) && topPeak.isStaffEnd(HorizontalSide.LEFT);
+    }
+
+    //----------//
+    // toString //
+    //----------//
+    @Override
+    public String toString ()
+    {
+        StringBuilder sb = new StringBuilder("Column ");
+
+        for (int i = 0; i < peaks.length; i++) {
+            StaffPeak peak = peaks[i];
+
+            if (i > 0) {
+                // Print link if any
+                BarAlignment link = peakGraph.getEdge(peaks[i - 1], peak);
+
+                if (link == null) {
+                    sb.append(" X ");
+                } else if (link instanceof BarConnection) {
+                    sb.append(" | ");
+                } else {
+                    sb.append(" . ");
+                }
+            }
+
+            sb.append((peak != null) ? peak : "...");
+        }
+
+        return sb.toString();
+    }
+
+    //---------------//
+    // computeStatus //
+    //---------------//
+    private boolean computeStatus ()
+    {
+        int nb = 0;
+
+        for (StaffPeak peak : peaks) {
+            if ((peak != null) && !peak.isBrace()) {
+                nb++;
+            }
+        }
+
+        return nb == peaks.length;
+    }
+
+    //-------//
+    // Chain //
+    //-------//
+    /**
+     * A chain represents a vertical sequence of peaks linked by alignment or connection.
+     */
+    public static class Chain
+            extends TreeSet<StaffPeak>
+    {
+
+        /** To sort by (de-skewed) abscissa. */
+        public static final Comparator<Chain> byAbscissa = new Comparator<Chain>()
+        {
+            @Override
+            public int compare (Chain c1,
+                                Chain c2)
+            {
+                return Double.compare(
+                        c1.first().getDeskewedAbscissa(),
+                        c2.first().getDeskewedAbscissa());
+            }
+        };
+
+        /**
+         * Create a Chain out of peaks.
+         *
+         * @param peaks the peaks that compose a chain
+         */
+        public Chain (Collection<StaffPeak> peaks)
+        {
+            addAll(peaks);
+        }
+
+        @Override
+        public Object clone ()
+        {
+            return super.clone(); //To change body of generated methods, choose Tools | Templates.
+        }
+    }
+}
+//    //-------------------//
+//    // getTargetAbscissa //
+//    //-------------------//
+//    /**
+//     * Report an estimate of abscissa for (missing) peak at provided index.
+//     *
+//     * @param index the provided index
+//     * @return the target abscissa value
+//     */
+//    public double getTargetAbscissa (int index)
+//    {
+//        // First peak available above?
+//        Integer i1 = null;
+//
+//        for (int i = index - 1; i >= 0; i--) {
+//            if (peaks[i] != null) {
+//                i1 = i;
+//
+//                break;
+//            }
+//        }
+//
+//        // First peak available below?
+//        Integer i2 = null;
+//
+//        for (int i = index + 1; i < peaks.length; i++) {
+//            if (peaks[i] != null) {
+//                i2 = i;
+//
+//                break;
+//            }
+//        }
+//
+//        final Staff staff = system.getStaves().get(index);
+//        final LineInfo firstLine = staff.getFirstLine();
+//        final LineInfo lastLine = staff.getLastLine();
+//
+//        if (i1 != null) {
+//            StaffPeak p1 = peaks[i1];
+//            double p1x = (p1.getStart() + p1.getStop()) / 2.0;
+//            double p1y = (p1.getTop() + p1.getBottom()) / 2.0;
+//
+//            if (i2 != null) {
+//                StaffPeak p2 = peaks[i2];
+//                double p2x = (p2.getStart() + p2.getStop()) / 2.0;
+//
+//                // Singular case
+//                if (Math.abs(p2x - p1x) < 0.1) {
+//                    return (p1x + p2x) / 2.0;
+//                }
+//
+//                double p2y = (p2.getTop() + p2.getBottom()) / 2.0;
+//                double y1 = (firstLine.yAt(p1x) + lastLine.yAt(p1x)) / 2.0;
+//                double y2 = (firstLine.yAt(p2x) + lastLine.yAt(p2x)) / 2.0;
+//                Point2D cross = LineUtil.intersection(p1x, y1, p2x, y2, p1x, p1y, p2x, p2y);
+//
+//                return cross.getX(); // interpolate
+//            } else {
+//                double y1 = (firstLine.yAt(p1x) + lastLine.yAt(p1x)) / 2.0;
+//                Point2D dsk1 = p1.getDeskewedCenter();
+//                Point2D dsk = new Point2D.Double(dsk1.getX(), dsk1.getY() + (y1 - p1y));
+//
+//                return system.getSheet().getSkew().skewed(dsk).getX(); // extrapolate
+//            }
+//        } else {
+//            StaffPeak p2 = peaks[i2];
+//            double p2x = (p2.getStart() + p2.getStop()) / 2.0;
+//            double p2y = (p2.getTop() + p2.getBottom()) / 2.0;
+//            double y2 = (firstLine.yAt(p2x) + lastLine.yAt(p2x)) / 2.0;
+//            Point2D dsk2 = p2.getDeskewedCenter();
+//            Point2D dsk = new Point2D.Double(dsk2.getX(), dsk2.getY() + (y2 - p2y));
+//
+//            return system.getSheet().getSkew().skewed(dsk).getX(); // extrapolate
+//        }
+//    }
+//