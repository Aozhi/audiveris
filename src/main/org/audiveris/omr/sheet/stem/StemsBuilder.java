//------------------------------------------------------------------------------------------------//
//                                                                                                //
//                                     S t e m s B u i l d e r                                    //
//                                                                                                //
//------------------------------------------------------------------------------------------------//
// <editor-fold defaultstate="collapsed" desc="hdr">
//
//  Copyright © Audiveris 2018. All rights reserved.
//
//  This program is free software: you can redistribute it and/or modify it under the terms of the
//  GNU Affero General Public License as published by the Free Software Foundation, either version
//  3 of the License, or (at your option) any later version.
//
//  This program is distributed in the hope that it will be useful, but WITHOUT ANY WARRANTY;
//  without even the implied warranty of MERCHANTABILITY or FITNESS FOR A PARTICULAR PURPOSE.
//  See the GNU Affero General Public License for more details.
//
//  You should have received a copy of the GNU Affero General Public License along with this
//  program.  If not, see <http://www.gnu.org/licenses/>.
//------------------------------------------------------------------------------------------------//
// </editor-fold>
package org.audiveris.omr.sheet.stem;

import org.audiveris.omr.constant.Constant;
import org.audiveris.omr.constant.ConstantSet;
import org.audiveris.omr.glyph.Glyph;
import org.audiveris.omr.glyph.GlyphFactory;
import org.audiveris.omr.glyph.GlyphGroup;
import org.audiveris.omr.glyph.Glyphs;
import org.audiveris.omr.glyph.Shape;
import org.audiveris.omr.glyph.ShapeSet;
import org.audiveris.omr.glyph.dynamic.CompoundFactory;
import org.audiveris.omr.glyph.dynamic.SectionCompound;
import org.audiveris.omr.glyph.dynamic.StraightFilament;
import org.audiveris.omr.lag.Section;
import org.audiveris.omr.math.GeoOrder;
import org.audiveris.omr.math.GeoUtil;
import org.audiveris.omr.math.LineUtil;
import org.audiveris.omr.run.Orientation;

import static org.audiveris.omr.run.Orientation.*;

import org.audiveris.omr.run.Run;
import org.audiveris.omr.sheet.Scale;
import org.audiveris.omr.sheet.Scale.Fraction;
import org.audiveris.omr.sheet.Sheet;
import org.audiveris.omr.sheet.Skew;
import org.audiveris.omr.sheet.SystemInfo;
import org.audiveris.omr.sig.GradeImpacts;
import org.audiveris.omr.sig.SIGraph;
import org.audiveris.omr.sig.inter.AbstractBeamInter;
import org.audiveris.omr.sig.inter.BeamInter;
import org.audiveris.omr.sig.inter.HeadInter;
import org.audiveris.omr.sig.inter.Inter;
import org.audiveris.omr.sig.inter.Inters;
import org.audiveris.omr.sig.inter.StemInter;
import org.audiveris.omr.sig.relation.BeamPortion;
import org.audiveris.omr.sig.relation.BeamStemRelation;
import org.audiveris.omr.sig.relation.Exclusion.Cause;
import org.audiveris.omr.sig.relation.HeadStemRelation;
import org.audiveris.omr.sig.relation.Relation;
<<<<<<< HEAD
import org.audiveris.omr.sig.relation.StemPortion;

import static org.audiveris.omr.sig.relation.StemPortion.*;

=======
>>>>>>> 8e2b0fd5
import org.audiveris.omr.ui.symbol.MusicFont;
import org.audiveris.omr.ui.symbol.ShapeSymbol;
import org.audiveris.omr.util.Corner;
import org.audiveris.omr.util.Dumping;
import org.audiveris.omr.util.HorizontalSide;

import static org.audiveris.omr.util.HorizontalSide.*;

import org.audiveris.omr.util.Navigable;
import org.audiveris.omr.util.StopWatch;

import static org.audiveris.omr.util.VerticalSide.*;

import org.audiveris.omr.util.Wrapper;

import org.slf4j.Logger;
import org.slf4j.LoggerFactory;

import java.awt.Dimension;
import java.awt.Point;
import java.awt.Rectangle;
import java.awt.geom.Area;
import java.awt.geom.Line2D;
import java.awt.geom.Path2D;
import java.awt.geom.Point2D;
import java.util.ArrayList;
import java.util.Arrays;
import java.util.Collection;
import java.util.Collections;
import java.util.Comparator;
import java.util.Iterator;
import java.util.List;
import java.util.ListIterator;
import java.util.Set;

/**
 * Class {@code StemsBuilder} processes a system to build stems that connect to note
 * heads and perhaps beams.
 * <p>
 * At this point, beams have been identified as well as void and black heads, but no flags yet.
 * <p>
 * A stem is expected to be horizontally connected on the left or right side of a head and
 * vertically connected as well.
 * Such connections are looked up in the 4 corners of every head.
 * In poor-quality scores, stems can lack many pixels, resulting in vertical gaps between stem parts
 * and between head and nearest stem part, so we must accept such potential gaps (even if we lower
 * the resulting interpretation grade).
 * However we can be much more strict for the horizontal gap of the connection.
 * <p>
 * A stem can aggregate several items: stem seeds (built from long vertical sticks) and chunks
 * (built from suitable sections found in the corner), all being separated by vertical gaps.
 * Up to which point should we try to accept vertical gaps and increase a stem length starting from
 * a head?
 * <ol>
 * <li>If there is a beam in the corner, try a stem that at least reaches the beam.</li>
 * <li>Use a similar approach for the case of flag (if the flag is in the right direction), except
 * that we don't have identified flags yet!</li>
 * <li>If no obvious limit exists, accept all gaps in sequence while no too large gap is
 * encountered.</li>
 * </ol>
 * <p>
 * Stem-head connection uses criteria based on xGap and yGap at reference point.
 * Stem-beam connection uses yGap (and xGap in the case of beam side connection).
 * <p>
 * Every sequence of stem items built from the head is evaluated and potentially recorded as a
 * separate stem interpretation in the SIG.
 * <p>
 * TODO: We could analyze in the whole page the population of "good" stems to come up with most
 * common stem lengths according to stem configurations, and boost stem interpretations that match
 * these most common lengths.
 * More precisely, the length that goes from last head to end of stem (if this end is free from beam
 * or flag) should be rather constant between stems.
 * <p>
 * TODO: We could be more strict on verticality (modulo sheet slope) when retrieving stem seeds and
 * when building stems. We could thus expect a better split between the vertical runs that belong to
 * the stem and those that belong to the head.
 * This would imply a specific version of filament factory.
 * <p>
 * TODO: This class is getting too big, consider separate Head-Stem and Beam-Step linking topics.
 *
 * @author Hervé Bitteur
 */
public class StemsBuilder
{

    private static final Constants constants = new Constants();

    private static final Logger logger = LoggerFactory.getLogger(StemsBuilder.class);

    /** The dedicated system. */
    @Navigable(false)
    private final SystemInfo system;

    /** The related SIG. */
    @Navigable(false)
    private final SIGraph sig;

    /** Sheet scale. */
    @Navigable(false)
    private final Scale scale;

    /** Dimension for black head symbol. */
    private final Dimension headSymbolDim;

    /** Global skew. */
    private final Skew skew;

    /** Scale-dependent parameters. */
    private Parameters params;

    /** Vertical seeds for this system. */
    private List<Glyph> systemSeeds;

    /** Beams and beam hooks for this system. */
    private List<Inter> systemBeams;

    /** Stems interpretations for this system. */
<<<<<<< HEAD
    private final List<StemInter> systemStems = new ArrayList<StemInter>();
=======
    private final List<StemInter> systemStems = new ArrayList<>();
>>>>>>> 8e2b0fd5

    private VerticalsBuilder verticalsBuilder;

    /** Constructor for stem compound. */
    private final CompoundFactory.CompoundConstructor stemConstructor;

    /**
     * Creates a new StemsBuilder object.
     *
     * @param system the dedicated system
     */
    public StemsBuilder (SystemInfo system)
    {
        this.system = system;

        sig = system.getSig();

        Sheet sheet = system.getSheet();
        scale = sheet.getScale();
        skew = sheet.getSkew();

        ShapeSymbol symbol = Shape.NOTEHEAD_BLACK.getSymbol();
        headSymbolDim = symbol.getDimension(MusicFont.getHeadFont(scale, scale.getInterline()));

        stemConstructor = new StraightFilament.Constructor(scale.getInterline());
    }

<<<<<<< HEAD
    //~ Methods ------------------------------------------------------------------------------------
    //---------------------//
    // getMinStemExtension //
    //---------------------//
    /**
     * Report the minimum extension that goes from last head to end of stem.
     *
     * @return the defined constant
     */
    public static Fraction getMinStemExtension ()
    {
        return constants.minStemExtension;
    }

=======
>>>>>>> 8e2b0fd5
    //--------------//
    // linkCueBeams //
    //--------------//
    /**
     * We reuse this class to connect a stem to potential cue beams.
     * Logic is rather simple for cue configurations. To be refined with a stem reuse to support
     * multiple cue heads on one stem.
     *
     * @param head   cue head
     * @param corner head corner for connection
     * @param stem   cue stem
     * @param beams  cue beams candidates
     */
    public void linkCueBeams (Inter head,
                              Corner corner,
                              Inter stem,
                              List<Inter> beams)
    {
        if (params == null) {
            params = new Parameters(system, scale);
        }

        new HeadLinker(head).linkCueCorner(corner, beams, (StemInter) stem);
    }

    //-----------//
    // linkStems //
    //-----------//
    /**
     * Link stems to suitable heads and beams in the system.
     * Retrieval is driven by heads (since a stem always needs a head), and can use beams.
     *
     * <pre>
     * Synopsis:
     *
     * - retrieve systemSeeds, systemBeams, systemHeads
     *
     * FOREACH head in systemHeads:
     *      FOREACH stem corner of the head:
     *          - getReferencePoint()
     *          - getLookupArea()
     *          - link()
     *              - lookupBeams()
     *              - lookupSeeds()
     *              - lookupChunks()
     *              - includeItems()
     *                  - createStemInter() for each relevant item
     *                  - connectHeadStem() for each relevant item
     *              - connectBeamStem() for relevant beams
     *
     * - retrieve systemStems
     *
     * FOREACH head in systemHeads:
     *      FOREACH stem corner of the head:
     *          - reuse()
     *              - connectHeadStem() for relevant stems
     *
     * - performMutualExclusions
     * </pre>
     */
    public void linkStems ()
    {
        if (params == null) {
            params = new Parameters(system, scale);
        }

        verticalsBuilder = new VerticalsBuilder(system);

        StopWatch watch = new StopWatch("StemsBuilder S#" + system.getId());
        watch.start("collections");
        // The abscissa-sorted stem seeds for this system
        systemSeeds = system.getGroupedGlyphs(GlyphGroup.VERTICAL_SEED);

        // The abscissa-sorted beam (and beam hook) interpretations for this system
        systemBeams = sig.inters(AbstractBeamInter.class);
        Collections.sort(systemBeams, Inters.byAbscissa);

        // The abscissa-sorted head interpretations for this system
        final List<Inter> systemHeads = sig.inters(
                ShapeSet.getStemTemplateNotes(system.getSheet()));
        Collections.sort(systemHeads, Inters.byAbscissa);

        // First phase, look around heads for stems (and beams if any)
        watch.start("phase #1");

        for (Inter head : systemHeads) {
            new HeadLinker(head).linkStemCorners();
        }

        // Second phase, look for reuse of existing stems interpretations
        watch.start("phase #2");
        Collections.sort(systemStems, Inters.byAbscissa);

        for (Inter head : systemHeads) {
            new HeadLinker(head).reuseStemCorners();
        }

        // Handle stems mutual exclusions
        watch.start("stem exclusions");
        performMutualExclusions();

        // Check stems horizontal gap on each beam
        watch.start("checkBeamStems");

        for (Inter beam : sig.inters(BeamInter.class)) {
            checkBeamStems(beam);
            boostBeamSides(beam);
        }

        // Check carefully multiple stem links on same head
        watch.start("checkHeadStems");

        for (Inter head : systemHeads) {
            checkHeadStems((HeadInter) head);
        }

        // Discard heads with no stem link
        watch.start("checkNeededStems");
        checkNeededStems(systemHeads);

        if (constants.printWatch.isSet()) {
            watch.print();
        }
    }

    //----------------//
    // boostBeamSides //
    //----------------//
    private void boostBeamSides (Inter beam)
    {
        if (!beam.isGood()) {
            return;
        }

        List<BeamStemRelation> rels = new ArrayList<>();

        for (Relation rel : sig.edgesOf(beam)) {
            if (rel instanceof BeamStemRelation) {
                rels.add((BeamStemRelation) rel);
            }
        }

        for (BeamStemRelation rel : rels) {
            if (rel.getBeamPortion() != BeamPortion.CENTER) {
                StemInter stem = (StemInter) sig.getEdgeTarget(rel);
                stem.increase(constants.sideStemBoost.getValue());
            }
        }
    }

    //----------------//
    // checkBeamStems //
    //----------------//
    /**
     * Check whether the beam does not have a stem relation too close to another.
     * Too close stems are mutually exclusive.
     *
     * @param beam the beam to check
     */
    private void checkBeamStems (Inter beam)
    {
        if (beam.isVip()) {
            logger.info("VIP checkBeamStems? {}");
        }

        List<BeamStemRelation> rels = new ArrayList<>();

        for (Relation rel : sig.edgesOf(beam)) {
            if (rel instanceof BeamStemRelation) {
                rels.add((BeamStemRelation) rel);
            }
        }

        // Sort by abscissae
        Collections.sort(rels, new Comparator<BeamStemRelation>()
                 {
                     @Override
                     public int compare (BeamStemRelation o1,
                                         BeamStemRelation o2)
                     {
                         return Double.compare(o1.getExtensionPoint().getX(), o2.getExtensionPoint()
                                               .getX());
                     }
                 });

        final int size = rels.size();

        for (int i = 0; i < size; i++) {
            BeamStemRelation rel = rels.get(i);
            StemInter stem = (StemInter) sig.getEdgeTarget(rel);

            for (BeamStemRelation r : rels.subList(i + 1, size)) {
                double dx = r.getExtensionPoint().getX() - rel.getExtensionPoint().getX();

                if (dx < params.minBeamStemsGap) {
                    StemInter s = (StemInter) sig.getEdgeTarget(r);
                    sig.insertExclusion(stem, s, Cause.INCOMPATIBLE);
                } else {
                    break;
                }
            }
        }
    }

    //----------------//
    // checkHeadStems //
    //----------------//
    /**
     * A head can have links to two stems (non mutually exclusive) only when these stems
     * are compatible (head is on stem ends with one stem on bottom left and one stem on
     * top right).
     * <p>
     * Otherwise, we must clean up the configuration.
     * If there is a link with zero yGap, it has priority over non-zero yGap that are generally due
     * to stem extension. So cut the non-zero links.
     * If there are two zero yGaps, if they are opposed on normal sides, it's OK.
     * If not, cut the link to the one not on normal side.
     * If there are two non-zero yGaps, cut the one with larger yGap.
     *
     * @param head the note head to check
     */
    private void checkHeadStems (HeadInter head)
    {
        // Retrieve all stems connected to this head
        List<Inter> allStems = new ArrayList<>();

        for (Relation rel : sig.getRelations(head, HeadStemRelation.class)) {
            allStems.add(sig.getEdgeTarget(rel));
        }

        // List of non-conflicting stems ensembles
        List<List<Inter>> partners = sig.getPartitions(null, allStems);
        ShareChecker checker = null;

        for (List<Inter> ensemble : partners) {
            if (ensemble.size() <= 1) {
                continue;
            }

            if (checker == null) {
                checker = new ShareChecker(head);
            }

            checker.check(ensemble);
        }
    }

    //------------------//
    // checkNeededStems //
    //------------------//
    /**
     * For heads that need a stem, check there is at least one.
     *
     * @param systemHeads heads to check
     */
    private void checkNeededStems (List<Inter> systemHeads)
    {
        for (Inter head : systemHeads) {
            if (ShapeSet.StemHeads.contains(head.getShape())) {
                if (!sig.hasRelation(head, HeadStemRelation.class)) {
                    head.remove();
                }
            }
        }
    }

    //-------------------------//
    // performMutualExclusions //
    //-------------------------//
    /**
     * Browse the system interpretations to insert mutual exclusions wherever possible.
     * This is done for stems.
     */
    private void performMutualExclusions ()
    {
        final List<Inter> stems = sig.inters(Shape.STEM);
        final int size = stems.size();
        int count = 0;

        try {
            if (size < 2) {
                return;
            }

            Collections.sort(stems, Inters.byAbscissa);

            for (int i = 0; i < (size - 1); i++) {
                final Inter one = stems.get(i);
                final Rectangle oneBox = one.getGlyph().getBounds();
                final int xBreak = oneBox.x + oneBox.width;

                for (Inter two : stems.subList(i + 1, size)) {
                    Rectangle twoBox = two.getGlyph().getBounds();

                    // Is there an overlap between stems one & two?
                    if (oneBox.intersects(twoBox)) {
                        sig.insertExclusion(one, two, Cause.OVERLAP);
                        count++;
                    } else if (twoBox.x >= xBreak) {
                        break;
                    }
                }
            }
        } finally {
            logger.debug("S#{} stems: {} exclusions: {}", system.getId(), size, count);
        }
    }

    //---------------------//
    // getMinStemExtension //
    //---------------------//
    /**
     * Report the minimum extension that goes from last head to end of stem.
     *
     * @return the defined constant
     */
    public static Fraction getMinStemExtension ()
    {
        return constants.minStemExtension;
    }

    //------------//
    // HeadLinker //
    //------------//
    /**
     * A HeadLinker tries to establish links from a head to nearby stem interpretations,
     * processing stem corners (TOP_LEFT and BOTTOM_RIGHT).
     */
    private class HeadLinker
    {

        /** The head interpretation being processed. */
        private final Inter head;

        /** Head bounding box. */
        private final Rectangle headBox;

        /** All beams and hooks interpretations in head vicinity. */
        private List<Inter> neighborBeams;

        /** All stems seeds in head vicinity. */
        private Set<Glyph> neighborSeeds;

        /** All stems interpretations in head vicinity. */
        private List<Inter> neighborStems;

        HeadLinker (Inter head)
        {
            this.head = head;
            headBox = head.getBounds();
        }

        //---------------//
        // linkCueCorner //
        //---------------//
        public void linkCueCorner (Corner corner,
                                   List<Inter> beams,
                                   StemInter stem)
        {
            new CornerLinker(corner).linkCue(beams, stem);
        }

        //-----------------//
        // linkStemCorners //
        //-----------------//
        public void linkStemCorners ()
        {
            if (head.isVip()) {
                logger.info("VIP linkStemCorners? {}", head);
            }

            neighborBeams = getNeighboringInters(systemBeams);
            neighborSeeds = getNeighboringSeeds();

            for (Corner corner : Corner.values) {
                new CornerLinker(corner).link();
            }
        }

        //------------------//
        // reuseStemCorners //
        //------------------//
        public void reuseStemCorners ()
        {
            if (head.isVip()) {
                logger.info("VIP reuseStemCorners? {}", head);
            }

            neighborStems = getNeighboringInters(systemStems);

            for (Corner corner : Corner.values) {
                new CornerLinker(corner).reuse();
            }
        }

        //----------------------//
        // getNeighboringInters //
        //----------------------//
        /**
         * From the provided collection of interpretations, retrieve all those located
         * in the vicinity of the provided central interpretation.
         *
         * @param inters the collection of interpretations to search
         * @return the set of neighboring interpretations
         */
        private List<Inter> getNeighboringInters (List<? extends Inter> inters)
        {
            // Retrieve neighboring inters, using a box of system height and sufficiently wide,
            // just to play with a limited number of inters.
            Rectangle systemBox = system.getBounds();
            Rectangle fatBox = new Rectangle(
                    headBox.x,
                    systemBox.y,
                    headBox.width,
                    systemBox.height);
            fatBox.grow(params.vicinityMargin, 0);

            return Inters.intersectedInters(inters, GeoOrder.BY_ABSCISSA, fatBox);
        }

        //---------------------//
        // getNeighboringSeeds //
        //---------------------//
        /**
         * Retrieve all vertical seeds in the vicinity of the provided (head) inter.
         *
         * @return the set of neighboring seeds
         */
        private Set<Glyph> getNeighboringSeeds ()
        {
            // Retrieve neighboring stem seeds, using a box of system height and sufficiently wide,
            // just to play with a limited number of seeds.
            Rectangle systemBox = system.getBounds();
            Rectangle fatBox = new Rectangle(
                    headBox.x,
                    systemBox.y,
                    headBox.width,
                    systemBox.height);
            fatBox.grow(params.vicinityMargin, 0);

            return Glyphs.intersectedGlyphs(systemSeeds, fatBox);
        }

        //
        //--------------//
        // CornerLinker //
        //--------------//
        /**
         * A CornerLinker searches for all acceptable head -> stem links in a given corner.
         */
        protected class CornerLinker
        {

            /** The corner being processed. */
            private final Corner corner;

            /** Direction of abscissae when going away from head. */
            private final int xDir;

            /** Direction of ordinates when going away from head. */
            private final int yDir;

            /** The head reference point for the corner. */
            private final Point2D refPt;

            /** The distant target point for the stem. */
            private Point2D targetPt;

            /** The look up area for the corner. */
            private Area area;

            /** The stems seeds found in the corner. */
            private List<Glyph> seeds;

            /** The most probable stem target line. */
            private Line2D targetLine;

            /** Ordinate range between refPt & limit. */
            private Rectangle yRange;

            CornerLinker (Corner corner)
            {
                this.corner = corner;

                xDir = (corner.hSide == RIGHT) ? 1 : (-1);
                yDir = (corner.vSide == BOTTOM) ? 1 : (-1);
                refPt = getReferencePoint();
            }

            //------//
            // link //
            //------//
            /**
             * Look for all acceptable stems interpretations that can be connected to
             * the head in the desired corner.
             * Stop the search at the first good beam found or at the first non acceptable yGap,
             * whichever comes first.
             */
            public void link ()
            {
                if (head.isVip()) {
                    logger.info("VIP link? {} {}", head, corner);
                }

                area = getLuArea();

                // Compute target end of stem
                Rectangle systemBox = system.getBounds();
                int sysY = (yDir > 0) ? (systemBox.y + systemBox.height) : systemBox.y;
                targetPt = getTargetPt(new Line2D.Double(0, sysY, 100, sysY));

                // Look for beams and beam hooks in the corner
                List<Inter> beamCandidates = Inters.intersectedInters(
                        neighborBeams,
                        GeoOrder.BY_ABSCISSA,
                        area);

                // Look for suitable beam groups
                List<List<AbstractBeamInter>> beamGroups = lookupBeamGroups(beamCandidates);

                Line2D line = new Line2D.Double(refPt, targetPt);
                head.addAttachment("t" + corner.getId(), line);

                yRange = getYRange(targetPt.getY());

                // Define the best target line (and collect suitable seeds)
                targetLine = getTargetLine();

                // Look for additional chunks built out of sections found.
                // Assign special role to a fat section part of head (if any)
                Wrapper<Section> fatHeadSection = new Wrapper<>(null);
                List<Glyph> chunks = lookupChunks(fatHeadSection);

                // Aggregate seeds and chunks up to the limit
                List<Glyph> items = new ArrayList<>(seeds);

                if (!chunks.isEmpty()) {
                    items.addAll(chunks);
                    sortByDistance(items);
                }

                double refY = refPt.getY(); // Reference ordinate

                if (fatHeadSection.value != null) {
                    // Shift the reference ordinate accordingly
                    Rectangle runBox = getRunBox(fatHeadSection.value, corner.hSide);
                    int contrib = getContrib(runBox);

                    if (contrib > 0) {
                        refY += (yDir * contrib);
                    }
                }

                // Include each item (seed / chunk) until limit is reached
                List<StemInter> stems = includeItems(items, refY, fatHeadSection.value);

                // Beam - Stem connection(s)?
                if (!beamGroups.isEmpty() && !stems.isEmpty()) {
                    linkBeamsAndStems(beamGroups, stems);
                }
            }

            //---------//
            // linkCue //
            //---------//
            /**
             * Specific link for cue (head & beam).
             */
            public void linkCue (List<Inter> candidates,
                                 StemInter stem)
            {
                // Look for beams in the corner
                List<List<AbstractBeamInter>> beamGroups = lookupBeamGroups(candidates);
                linkBeamsAndStems(beamGroups, Collections.singletonList(stem));
            }

            //-------//
            // reuse //
            //-------//
            /**
             * Check the stems interpretations in the vicinity and try to connect the
             * head to them, if not already done.
             */
            public void reuse ()
            {
                area = getLuArea();

                // Look for stems inters that intersect the lookup area
                List<Inter> stems = Inters.intersectedInters(
                        neighborStems,
                        GeoOrder.BY_ABSCISSA,
                        area);

                for (Inter inter : stems) {
                    StemInter stemInter = (StemInter) inter;
                    // (try to) connect
                    connectHeadStem(null, stemInter);
                }
            }

            //--------------------//
            // areGroupCompatible //
            //--------------------//
            /**
             * Check whether the two beams can be consecutive beams in the same beam
             * group, using ordinate gap.
             *
             * @param one current beam
             * @param two following beam, in 'dir' direction
             * @return true if OK
             */
            private boolean areGroupCompatible (AbstractBeamInter one,
                                                AbstractBeamInter two)
            {
                // Vertical gap?
                Point2D onePt = getTargetPt(one.getMedian());
                Point2D twoPt = getTargetPt(two.getMedian());
                final double yDistance = Math.abs(onePt.getY() - twoPt.getY());

                if (yDistance > params.maxBeamDistance) {
                    logger.debug("{} & {} are too distant", one, two);

                    return false;
                }

                return true;
            }

            //-----------------//
            // connectBeamStem //
            //-----------------//
            /**
             * (Try to) connect beam and stem.
             *
             * @param beam the beam or hook interpretation
             * @param stem the stem interpretation
             * @return the beam stem relation if successful, null otherwise
             */
            private BeamStemRelation connectBeamStem (AbstractBeamInter beam,
                                                      StemInter stem)
            {
                if (beam.isVip() && stem.isVip()) {
                    logger.info("VIP connectBeamStem? {} & {}", beam, stem);
                }

                // Relation beam -> stem (if not yet present)
                BeamStemRelation bRel;
                bRel = (BeamStemRelation) sig.getRelation(beam, stem, BeamStemRelation.class);

                if (bRel == null) {
                    final Line2D beamLimit = getLimit(beam);
                    bRel = new BeamStemRelation();

                    // Precise cross point
                    Point2D start = stem.getTop();
                    Point2D stop = stem.getBottom();
                    Point2D crossPt = crossing(stem, beam);

                    // Extension point
                    bRel.setExtensionPoint(
                            new Point2D.Double(
                                    crossPt.getX(),
                                    crossPt.getY() + (yDir * (beam.getHeight() - 1))));

                    // Abscissa -> beamPortion
                    // toLeft & toRight are >0 if within beam, <0 otherwise
                    double toLeft = crossPt.getX() - beamLimit.getX1();
                    double toRight = beamLimit.getX2() - crossPt.getX();
                    final double xGap;

                    if (beam instanceof BeamInter && (Math.min(
                            toLeft,
                            toRight) > params.maxBeamInDx)) {
                        // It's a beam center connection
                        bRel.setBeamPortion(BeamPortion.CENTER);
                        xGap = 0;
                    } else if (toLeft < toRight) {
                        bRel.setBeamPortion(BeamPortion.LEFT);
                        xGap = Math.max(0, -toLeft);
                    } else {
                        bRel.setBeamPortion(BeamPortion.RIGHT);
                        xGap = Math.max(0, -toRight);
                    }

                    // Ordinate
                    final double yGap = (yDir > 0) ? Math.max(0, crossPt.getY() - stop.getY())
                            : Math.max(0, start.getY() - crossPt.getY());

                    bRel.setOutGaps(scale.pixelsToFrac(xGap), scale.pixelsToFrac(yGap), false);

                    if (bRel.getGrade() >= bRel.getMinGrade()) {
                        sig.addEdge(beam, stem, bRel);
                        logger.debug("{} {} {}", head, corner, bRel);
                    } else {
                        bRel = null;
                    }
                }

                return bRel;
            }

            //-----------------//
            // connectHeadStem //
            //-----------------//
            /**
             * (Try to) connect head and stem.
             *
             * @param headSection the head section found, if any
             * @param stemInter   the stem interpretation to connect
             * @return the head-stem relation or null
             */
            private HeadStemRelation connectHeadStem (Section headSection,
                                                      StemInter stemInter)
            {
                // New relation head -> stem (if not yet present)
                HeadStemRelation hRel = (HeadStemRelation) sig.getRelation(
                        head,
                        stemInter,
                        HeadStemRelation.class);

                if (hRel == null) {
                    hRel = new HeadStemRelation();
                    hRel.setHeadSide(corner.hSide);

                    if (head.isVip() && stemInter.isVip()) {
                        logger.info("VIP connectHeadStem? {} & {}", head, stemInter);
                    }

                    final Glyph stemGlyph = stemInter.getGlyph();
                    final Rectangle stemBox = stemGlyph.getBounds();
                    final double xGap;
                    final double yGap;
                    final double xAnchor;

                    if (headSection != null) {
                        // xGap computed on head section
                        // yGap measured between head section and stem glyph
                        Rectangle runBox = getRunBox(headSection, corner.hSide);
                        xGap = xDir * (runBox.x - refPt.getX());
                        xAnchor = runBox.x;

                        int overlap = GeoUtil.yOverlap(runBox, stemBox);
                        yGap = Math.abs(Math.min(overlap, 0));
                    } else {
                        // Use stem line to compute both xGap and yGap
                        Point2D start = stemGlyph.getStartPoint(VERTICAL);
                        Point2D stop = stemGlyph.getStopPoint(VERTICAL);
                        xAnchor = LineUtil.xAtY(start, stop, refPt.getY());
                        xGap = xDir * (xAnchor - refPt.getX());

                        if (refPt.getY() < start.getY()) {
                            yGap = start.getY() - refPt.getY();
                        } else if (refPt.getY() > stop.getY()) {
                            yGap = refPt.getY() - stop.getY();
                        } else {
                            yGap = 0;
                        }
                    }

                    hRel.setInOutGaps(scale.pixelsToFrac(xGap), scale.pixelsToFrac(yGap), false);

                    if (hRel.getGrade() >= hRel.getMinGrade()) {
                        hRel.setExtensionPoint(
                                new Point2D.Double(
                                        xAnchor,
                                        (yDir > 0) ? headBox.y
                                                : ((headBox.y + headBox.height) - 1)));
                        sig.addEdge(head, stemInter, hRel);

                        if (stemInter.isVip()) {
                            logger.info("VIP linked {} {} {} to {}", head, corner, hRel, stemInter);
                        }
                    } else {
                        if (stemInter.isVip()) {
                            logger.info(
                                    "VIP failed link {} to {} {} {}",
                                    stemInter,
                                    head,
                                    corner,
                                    hRel.getDetails());
                        }

                        hRel = null;
                    }
                }

                return hRel;
            }

            //-----------------//
            // createStemInter //
            //-----------------//
            /**
             * (Try to) create stem interpretation with proper grade.
             *
             * @param items the sequence of items (seeds / chunks) that compose the stem
             * @return the proper stem interpretation or null if too weak
             */
            private StemInter createStemInter (List<Glyph> items)
            {
                Glyph stem = (items.size() == 1) ? items.get(0) : GlyphFactory.buildGlyph(items);
                stem = system.getSheet().getGlyphIndex().registerOriginal(stem);

                if (stem.isVip()) {
                    logger.info("VIP createStemInter? {}", stem);
                }

                // Stem interpretation (if not yet present for this glyph)
                StemInter stemInter = getStemInter(stem);

                if (stemInter == null) {
                    GradeImpacts impacts = verticalsBuilder.checkStem(stem);
                    double grade = impacts.getGrade();

                    if (grade >= StemInter.getMinGrade()) {
                        stemInter = new StemInter(stem, impacts);
                        sig.addVertex(stemInter);
                        systemStems.add(stemInter);
                    }
                }

                return stemInter;
            }

            //----------//
            // crossing //
            //----------//
            /**
             * Compute the crossing point between a stem and a beam.
             *
             * @param stem the stem
             * @param beam the beam
             * @return the precise crossing point
             */
            private Point2D crossing (StemInter stem,
                                      AbstractBeamInter beam)
            {
                Point2D start = stem.getTop();
                Point2D stop = stem.getBottom();
                Line2D beamLimit = getLimit(beam);

                return LineUtil.intersection(start, stop, beamLimit.getP1(), beamLimit.getP2());
            }

            //------------//
            // getContrib //
            //------------//
            /**
             * Report the (vertical) contribution of a rectangle to the filling of white
             * space above or below the head.
             *
             * @param box the rectangle to check
             * @return the corresponding height within white space
             */
            private int getContrib (Rectangle box)
            {
                return Math.max(0, GeoUtil.yOverlap(yRange, box));
            }

            //------------//
            // getInPoint //
            //------------//
            /**
             * Report the reference point slightly translated to the interior of the head,
             * to catch stem candidates.
             *
             * @return the inner refPt
             */
            private Point2D getInPoint ()
            {
                return new Point2D.Double(refPt.getX() - (xDir * params.maxHeadInDx), refPt.getY());
            }

            //----------//
            // getLimit //
            //----------//
            /**
             * Report proper beam limit, according to corner direction
             *
             * @param beam the beam or hook of interest
             * @return the top or bottom beam limit, according to dir
             */
            private Line2D getLimit (AbstractBeamInter beam)
            {
                return beam.getBorder(corner.vSide.opposite());
            }

            //-----------//
            // getLuArea //
            //-----------//
            /**
             * Define the lookup area on given corner, knowing the reference point of the
             * entity (head).
             * Global slope is used (plus and minus slopeMargin).
             *
             * @return the lookup area
             */
            private Area getLuArea ()
            {
                final double slope = skew.getSlope();
                final double dSlope = -xDir * yDir * params.slopeMargin;

                final Point2D outPt = getOutPoint();
                final Point2D inPt = getInPoint();

                // Look Up path, start by head horizontal segment
                final Path2D lu = new Path2D.Double();
                lu.moveTo(outPt.getX(), outPt.getY());
                lu.lineTo(inPt.getX(), inPt.getY());

                // Then segment away from head (system limit)
                final Rectangle systemBox = system.getBounds();
                final double yLimit = (yDir > 0) ? systemBox.getMaxY() : systemBox.getMinY();
                final double dy = yLimit - outPt.getY();
                lu.lineTo(inPt.getX() + ((slope + dSlope) * dy), yLimit);
                lu.lineTo(outPt.getX() + ((slope - dSlope) * dy), yLimit);
                lu.closePath();

                // Attachment
                StringBuilder sb = new StringBuilder();
                sb.append((corner.vSide == TOP) ? "T" : "B");
                sb.append((corner.hSide == LEFT) ? "L" : "R");
                head.addAttachment(sb.toString(), lu);

                return new Area(lu);
            }

            //-------------//
            // getOutPoint //
            //-------------//
            /**
             * Report the reference point slightly translated to the exterior of the head,
             * to catch stem candidates.
             *
             * @return the outer refPt
             */
            private Point2D getOutPoint ()
            {
                return new Point2D.Double(
                        refPt.getX() + (xDir * params.maxHeadOutDx),
                        refPt.getY());
            }

            //-------------------//
            // getReferencePoint //
            //-------------------//
            /**
             * Compute head reference point for this corner (the point where a stem could
             * be connected).
             * For best precision, we use the related shape descriptor.
             *
             * @return the refPt
             */
            private Point2D getReferencePoint ()
            {
                HeadInter note = (HeadInter) head;

                return note.getStemReferencePoint(corner.stemAnchor(), scale.getInterline());
            }

            //-----------//
            // getRunBox //
            //-----------//
            /**
             * Report the run box of the first or last run of the provided section
             * according to the desired side.
             *
             * @param section the section for which the side run is retrieved
             * @param side    the desired side
             * @return the run bounding box
             */
            private Rectangle getRunBox (Section section,
                                         HorizontalSide side)
            {
                final Run run = (xDir < 0) ? section.getFirstRun() : section.getLastRun();
                final int pos = (xDir < 0) ? section.getFirstPos() : section.getLastPos();

                return new Rectangle(pos, run.getStart(), 1, run.getLength());
            }

            //----------//
            // getInter //
            //----------//
            /**
             * Report the first stem interpretation if any for the glyph at hand.
             *
             * @param glyph the underlying glyph
             * @return the existing stem interpretation if any, or null
             */
            private StemInter getStemInter (Glyph glyph)
            {
                for (ListIterator<StemInter> it = systemStems.listIterator(systemStems.size()); it
                        .hasPrevious();) {
                    StemInter inter = it.previous();

                    if (inter.getGlyph() == glyph) {
                        return inter;
                    }
                }

                return null;
            }

            //---------------//
            // getTargetLine //
            //---------------//
            /**
             * Build the best possible target line.
             * First, we use (head) refPt and (distant) targetPt to define a theoretical line.
             * Then, we look for suitable seeds if any to refine the line.
             * The non-suitable seeds are removed from the collection.
             *
             * @return the best target line for stem
             */
            private Line2D getTargetLine ()
            {
                // Theoretical line
                Line2D theory = new Line2D.Double(refPt, targetPt);

                // Look for stems seeds
                seeds = new ArrayList<>(Glyphs.intersectedGlyphs(neighborSeeds, area));

                if (!seeds.isEmpty()) {
                    // Purge seeds that do not contribute to ordinate range
                    // or that are too abscissa-distant from theoretical line
                    for (Iterator<Glyph> it = seeds.iterator(); it.hasNext();) {
                        Glyph seed = it.next();
                        int contrib = getContrib(seed.getBounds());

                        if (contrib == 0) {
                            it.remove();

                            continue;
                        }

                        Point2D seedCenter = seed.getCentroid();
                        double dist = theory.ptLineDist(seedCenter);

                        if (dist > params.maxSeedJitter) {
                            it.remove();
                        }
                    }

                    // In case of overlap, simply keep the most contributive
                    List<Glyph> kept = new ArrayList<>();
                    sortByContrib(seeds);

                    StemLoop:
                    for (Glyph seed : seeds) {
                        Rectangle stemBox = seed.getBounds();

                        for (Glyph k : kept) {
                            if (GeoUtil.yOverlap(stemBox, k.getBounds()) > 0) {
                                continue StemLoop;
                            }
                        }

                        // No overlap
                        kept.add(seed);
                    }

                    seeds.retainAll(kept);

                    // Finally, define line based on seed(s) kept if any
                    if (!seeds.isEmpty()) {
                        sortByDistance(seeds);

                        Point2D start = seeds.get(0).getStartPoint(VERTICAL);
                        Point2D stop = seeds.get(seeds.size() - 1).getStopPoint(VERTICAL);

                        return new Line2D.Double(start, stop);
                    }
                }

                return theory;
            }

            //-------------//
            // getTargetPt //
            //-------------//
            /**
             * Compute the point where the (skewed) vertical from head reference point
             * crosses the provided limit.
             *
             * @param limit the end of the white space
             * @return the crossing point
             */
            private Point2D getTargetPt (Line2D limit)
            {
                final Point2D refPt2 = new Point2D.Double(
                        refPt.getX() - (100 * skew.getSlope()),
                        refPt.getY() + 100);

                return LineUtil.intersection(refPt, refPt2, limit.getP1(), limit.getP2());
            }

            //-----------//
            // getYRange //
            //-----------//
            /**
             * Compute the range to be covered by stem items
             *
             * @param yLimit the limit farthest from head
             * @return a range rectangle
             */
            private Rectangle getYRange (double yLimit)
            {
                return new Rectangle(
                        0, // x is irrelevant
                        (int) Math.rint((yDir > 0) ? refPt.getY() : yLimit),
                        0, // width is irrelevant
                        (int) Math.rint(Math.abs(yLimit - refPt.getY())));
            }

            //--------------//
            // includeItems //
            //--------------//
            /**
             * Include the stem items, one after the other.
             * We may have insufficient clean value for first items (resulting in no intermediate
             * StemInter created) but we must go on.
             *
             * @param items          the sequence of stem items, sorted by distance from head
             * @param refY           the ordinate of head ref point
             * @param fatHeadSection the fat head section if any
             * @return the list of StemInter instances built
             */
            private List<StemInter> includeItems (List<Glyph> items,
                                                  double refY,
                                                  Section fatHeadSection)
            {
                double lastY = refY; // Current end of stem
                List<StemInter> allStemInters = new ArrayList<>();

                for (int i = 0; i < items.size(); i++) {
                    Glyph item = items.get(i);
                    Rectangle itemBox = item.getBounds();

                    // Are we past the beam limit (if any)?
                    if (getContrib(itemBox) == 0) {
                        break;
                    }

                    // Is gap with previous item acceptable?
                    final int itemY = (yDir > 0) ? itemBox.y : ((itemBox.y + itemBox.height) - 1);
                    final double itemStart = (yDir > 0) ? Math.max(itemY, refY)
                            : Math.min(itemY, refY);
                    final double yGap = yDir * (itemStart - lastY);

                    if (yGap > params.maxYGap) {
                        break; // Too large gap
                    }

                    if ((i == 0) && (yGap > params.maxStemHeadGapY)) {
                        break; // Initial item too far from head
                    }

                    // Check minimum stem extension from head
                    double itemStop = itemY + (yDir * (itemBox.height - 1));
                    lastY = (yDir > 0) ? Math.max(lastY, itemStop) : Math.min(lastY, itemStop);

                    final double extension = Math.abs(lastY - refY);

                    if (extension < params.minStemExtension) {
                        continue;
                    }

                    // OK, build a stem interpretation with all items so far
                    List<Glyph> stemItems = items.subList(0, i + 1);
                    StemInter stemInter = createStemInter(stemItems);

                    if (stemInter != null) {
                        if (null != connectHeadStem(fatHeadSection, stemInter)) {
                            allStemInters.add(stemInter);
                        }
                    }
                }

                return allStemInters;
            }

            //-------------------//
            // linkBeamsAndStems //
            //-------------------//
            /**
             * Try to build links between the provided beams and the provided stems.
             *
             * @param beamGroups groups of beam candidates
             * @param stems      stem candidates
             */
            private void linkBeamsAndStems (List<List<AbstractBeamInter>> beamGroups,
                                            List<StemInter> stems)
            {
                for (List<AbstractBeamInter> group : beamGroups) {
                    AbstractBeamInter firstBeam = group.get(0);

                    for (StemInter stem : stems) {
                        // Try to connect first beam & stem
                        BeamStemRelation rel = connectBeamStem(firstBeam, stem);

                        if (rel != null) {
                            // Extend stem connection till end of current beam group, if relevant
                            if (firstBeam.isGood() && (group.size() > 1)) {
                                for (AbstractBeamInter next : group.subList(1, group.size())) {
                                    if (sig.getRelation(
                                            next,
                                            stem,
                                            BeamStemRelation.class) == null) {
                                        BeamStemRelation r = new BeamStemRelation();
                                        r.setBeamPortion(rel.getBeamPortion());

                                        Point2D crossPt = crossing(stem, next);
                                        r.setExtensionPoint(
                                                new Point2D.Double(
                                                        crossPt.getX(),
                                                        crossPt.getY() + (yDir * (next.getHeight()
                                                                                          - 1))));
                                        r.setGrade(rel.getGrade());
                                        sig.addEdge(next, stem, r);
                                    }
                                }
                            }
                        }
                    }
                }
            }

            //------------------//
            // lookupBeamGroups //
            //------------------//
            /**
             * Look for (groups of) beam interpretations in the lookup area.
             *
             * @param candidates provided collection of candidate beams
             * @return the list of groups, ordered by distance from head
             */
            private List<List<AbstractBeamInter>> lookupBeamGroups (List<Inter> candidates)
            {
                // Reject beam candidates which are not in corner direction
                // (this can happen because of beam bounding rectangle)
                for (Iterator<Inter> it = candidates.iterator(); it.hasNext();) {
                    AbstractBeamInter b = (AbstractBeamInter) it.next();

                    if ((yDir * (getTargetPt(getLimit(b)).getY() - refPt.getY())) <= 0) {
                        it.remove();
                    }
                }

                // Sort candidates by distance from head
                Collections.sort(candidates, new Comparator<Inter>()
                         {
                             @Override
                             public int compare (Inter i1,
                                                 Inter i2)
                             {
                                 AbstractBeamInter b1 = (AbstractBeamInter) i1;
                                 AbstractBeamInter b2 = (AbstractBeamInter) i2;

                                 return Double.compare(
                                         yDir * (getTargetPt(getLimit(b1)).getY() - refPt.getY()),
                                         yDir * (getTargetPt(getLimit(b2)).getY() - refPt.getY()));
                             }
                         });

                // Build the list of (groups of) beams
                List<List<AbstractBeamInter>> groups = new ArrayList<>();
                List<AbstractBeamInter> group = null;
                AbstractBeamInter prevBeam = null;
                boolean groupIsGood = false;

                for (Inter inter : candidates) {
                    AbstractBeamInter beam = (AbstractBeamInter) inter;

                    if (groups.isEmpty()) {
                        // Check if beam is far enough from head
                        final Point2D beamPt = getTargetPt(getLimit(beam));
                        final double distToBeam = yDir * (beamPt.getY() - refPt.getY());

                        if (distToBeam < params.minHeadBeamDistance) {
                            continue;
                        }
                    }

                    if (groupIsGood && areGroupCompatible(prevBeam, beam)) {
                        // Grow the current good group
                        group.add(beam);
                    } else {
                        // Start a brand new group
                        groups.add(group = new ArrayList<>());
                        group.add(beam);
                        groupIsGood = beam.isGood();
                    }

                    prevBeam = beam;
                }

                return groups;
            }

            //--------------//
            // lookupChunks //
            //--------------//
            /**
             * Retrieve chunks of stems out of additional compatible sections (not part
             * of stem seeds) found in the corner.
             *
             * @param fatHeadSection (output) specific section, part of head rather than stem
             * @return the collection of chunks found
             */
            private List<Glyph> lookupChunks (Wrapper<Section> fatHeadSection)
            {
                // Look up suitable sections
                List<Section> sections = lookupSections(fatHeadSection);

                // Aggregate these sections into glyphs & check them
                List<SectionCompound> chunks = CompoundFactory.buildCompounds(
                        sections,
                        stemConstructor);

                // Remove useless glyphs and put wide glyphs apart
                List<SectionCompound> wides = new ArrayList<>();

                for (Iterator<SectionCompound> it = chunks.iterator(); it.hasNext();) {
                    SectionCompound chunk = it.next();
                    Rectangle chunkBox = chunk.getBounds();

                    if (getContrib(chunkBox) == 0) {
                        it.remove();
                    } else if (chunk.getWeight() < params.minChunkWeight) {
                        it.remove();
                    } else {
                        int meanWidth = (int) Math.rint(
                                chunk.getMeanThickness(Orientation.VERTICAL));

                        if (meanWidth > params.maxStemThickness) {
                            wides.add(chunk);
                            it.remove();
                        }
                    }
                }

                // For too wide chunks we just keep the biggest section
                if (!wides.isEmpty()) {
                    for (SectionCompound wide : wides) {
                        List<Section> members = new ArrayList<>(wide.getMembers());
                        Collections.sort(members, Section.reverseWeightComparator);

                        SectionCompound compound = CompoundFactory.buildCompound(
                                Arrays.asList(members.get(0)),
                                stemConstructor);
                        chunks.add(compound);
                    }
                }

                // Convert section compounds to glyphs
                List<Glyph> glyphs = new ArrayList<>(chunks.size());

                for (SectionCompound chunk : chunks) {
                    glyphs.add(chunk.toGlyph(null));
                }

                return glyphs;
            }

            //----------------//
            // lookupSections //
            //----------------//
            /**
             * To complement stem seeds, look up for relevant sections in the lookup area
             * that could be part of a global stem.
             *
             * @param fatHeadSection (potential output) a thick section, part of head, that accounts
             *                       for stem range
             * @return the collection of additional sections found
             */
            private List<Section> lookupSections (Wrapper<Section> fatHeadSection)
            {
                // Horizontal line around refPt
                final Point2D outPt = getOutPoint();
                final Point2D inPt = getInPoint();
                final Line2D hLine = (corner.hSide == LEFT) ? new Line2D.Double(outPt, inPt)
                        : new Line2D.Double(inPt, outPt);
                final int refY = (int) Math.rint(refPt.getY());
                final List<Section> sections = new ArrayList<>();
                final List<Section> headSections = new ArrayList<>();

                // Widen head box with max stem width
                final Rectangle wideHeadBox = head.getBounds();
                wideHeadBox.grow(system.getSheet().getScale().getMaxStem(), 0);

                // Browse both vertical and horizontal sections in the system
                for (Collection<Section> collection : Arrays.asList(
                        system.getVerticalSections(),
                        system.getHorizontalSections())) {
                    SectionLoop:
                    for (Section section : collection) {
                        Rectangle sectBox = section.getBounds();

                        if (section.isVip()) {
                            logger.info("VIP {}", section);
                        }

                        // Check intersection at least
                        if (!area.intersects(sectBox)) {
                            continue;
                        }

                        // Containment is mandatory except for a head section
                        // (a section that intersects head glyph)
                        if (!area.contains(sectBox)) {
                            if (!sectBox.intersects(wideHeadBox) || !GeoUtil.yEmbraces(
                                    sectBox,
                                    refY)) {
                                continue;
                            }

                            // Section is likely to be part of head itself.
                            // Even if too thick, use part of its length as stem
                            // portion (if it does not overlap stem seeds)
                            if (section.isVertical() && (sectBox.width > params.maxStemThickness)) {
                                // Consider the touching run
                                Rectangle runBox = getRunBox(section, corner.hSide);

                                for (Glyph seed : seeds) {
                                    if (GeoUtil.yOverlap(runBox, seed.getBounds()) > 0) {
                                        continue SectionLoop;
                                    }
                                }

                                // Make sure this run is within area width
                                if (GeoUtil.xEmbraces(hLine, runBox.x)) {
                                    // Use head section that brings best contribution
                                    if (fatHeadSection.value != null) {
                                        Rectangle otherBox = getRunBox(
                                                fatHeadSection.value,
                                                corner.hSide);

                                        if (getContrib(runBox) > getContrib(otherBox)) {
                                            fatHeadSection.value = section;
                                        }
                                    } else {
                                        fatHeadSection.value = section;
                                    }
                                }

                                continue;
                            }

                            // A headSection must provide significant contribution
                            // otherwise it belongs to the head, not to the stem.
                            int sectContrib = getContrib(sectBox);

                            if (sectContrib < params.minHeadSectionContribution) {
                                logger.debug("Discarding tiny headSection {}", section);

                                continue;
                            }

                            headSections.add(section);
                        }

                        // Contraint section width <= stem width
                        if (sectBox.width > params.maxStemThickness) {
                            continue;
                        }

                        // A section which intersects an existing seed is useless
                        for (Glyph seed : seeds) {
                            if (GeoUtil.yOverlap(sectBox, seed.getBounds()) > 0) {
                                continue SectionLoop;
                            }
                        }

                        // Check section distance to target line
                        Point center = section.getCentroid();
                        double dist = targetLine.ptLineDist(center);

                        if (dist <= params.maxSectionJitter) {
                            sections.add(section);
                        }
                    }
                }

                // Handle overlap between standard sections and fatHeadSection
                // if any, by keeping the most contributive one
                if (fatHeadSection.value != null) {
                    final Rectangle runBox = getRunBox(fatHeadSection.value, corner.hSide);
                    final int runContrib = getContrib(runBox);

                    for (Iterator<Section> it = sections.iterator(); it.hasNext();) {
                        final Section section = it.next();
                        final Rectangle sctBox = section.getBounds();

                        if (GeoUtil.yOverlap(runBox, sctBox) > 0) {
                            if (getContrib(sctBox) <= runContrib) {
                                it.remove();
                            } else {
                                logger.debug("Cancelling fatHeadSection {}", fatHeadSection);
                                fatHeadSection.value = null;

                                break;
                            }
                        }
                    }
                }

                // Handle the case of several head sections that might result in a too thick glyph
                headSections.retainAll(sections);

                if (headSections.size() > 1) {
                    // Keep only the most contributive section
                    Section bestSection = null;
                    int bestContrib = Integer.MIN_VALUE;

                    for (Section section : headSections) {
                        int contrib = getContrib(section.getBounds());

                        if (contrib > bestContrib) {
                            bestContrib = contrib;
                            bestSection = section;
                        }
                    }

                    sections.removeAll(headSections);
                    headSections.clear();
                    headSections.add(bestSection);
                    sections.addAll(headSections);
                }

                return sections;
            }

            //---------------//
            // sortByContrib //
            //---------------//
            /**
             * Sort stem items by their decreasing contribution.
             */
            private void sortByContrib (List<Glyph> glyphs)
            {
                Collections.sort(glyphs, new Comparator<Glyph>()
                         {
                             @Override
                             public int compare (Glyph o1,
                                                 Glyph o2)
                             {
                                 // Sort by decreasing contribution
                                 int c1 = getContrib(o1.getBounds());
                                 int c2 = getContrib(o2.getBounds());

                                 return Integer.signum(c2 - c1);
                             }
                         });
            }

            //----------------//
            // sortByDistance //
            //----------------//
            /**
             * Sort stem items by their increasing vertical distance from head.
             */
            private void sortByDistance (List<Glyph> glyphs)
            {
                Collections.sort(glyphs, (yDir > 0) ? Glyphs.byOrdinate : Glyphs.byReverseBottom);
            }
        }
    }

<<<<<<< HEAD
    //------------//
    // Parameters //
    //------------//
    /**
     * Class {@code Parameters} gathers all pre-scaled constants.
     */
    private static class Parameters
    {
        //~ Instance fields ------------------------------------------------------------------------

        final double slopeMargin;

        final int maxHeadOutDx;

        final int maxBeamInDx;

        final int maxHeadInDx;

        final int vicinityMargin;

        final int maxStemHeadGapY;

        final int maxYGap;

        final int maxStemThickness;

        final int minChunkWeight;

        final int minHeadSectionContribution;

        final int minStemExtension;

        final int minHeadBeamDistance;

        final int minBeamStemsGap;

        final double maxSeedJitter;

        final double maxSectionJitter;

        final int maxBeamDistance;

        //~ Constructors ---------------------------------------------------------------------------
        /**
         * Creates a new Parameters object.
         *
         * @param scale the scaling factor
         */
        public Parameters (SystemInfo system,
                           Scale scale)
        {
            slopeMargin = constants.slopeMargin.getValue();
            maxHeadOutDx = scale.toPixels(HeadStemRelation.getXOutGapMaximum(false));
            maxBeamInDx = scale.toPixels(BeamStemRelation.getXInGapMaximum(false));
            maxHeadInDx = scale.toPixels(HeadStemRelation.getXInGapMaximum(false));
            vicinityMargin = scale.toPixels(constants.vicinityMargin);
            maxStemHeadGapY = scale.toPixels(HeadStemRelation.getYGapMaximum(false));
            maxYGap = scale.toPixels(VerticalsBuilder.getMaxYGap());
            minHeadSectionContribution = scale.toPixels(constants.minHeadSectionContribution);
            minStemExtension = scale.toPixels(getMinStemExtension());
            minHeadBeamDistance = scale.toPixels(constants.minHeadBeamDistance);
            minBeamStemsGap = scale.toPixels(constants.minBeamStemsGap);

            final int stemThickness = scale.getMaxStem();
            maxStemThickness = stemThickness;
            maxSeedJitter = constants.maxSeedJitter.getValue() * stemThickness;
            maxSectionJitter = constants.maxSectionJitter.getValue() * stemThickness;

            minChunkWeight = scale.getStemThickness(); // TODO: check this

            Double beamDistance = scale.getBeamMeanDistance();

            if (beamDistance != null) {
                maxBeamDistance = (int) Math.ceil(
                        beamDistance + (2 * scale.getBeamSigmaDistance()));
            } else {
                maxBeamDistance = scale.toPixels(constants.maxBeamDistance);
            }

            if (logger.isDebugEnabled()) {
                new Dumping().dump(this);
            }
        }
    }

=======
>>>>>>> 8e2b0fd5
    //--------------//
    // ShareChecker //
    //--------------//
    /**
     * Checks and cleans up an ensemble of stems around a head.
     */
    private class ShareChecker
    {

        private final HeadInter head;

        private final List<HeadStemRelation> rels = new ArrayList<>();

        ShareChecker (HeadInter head)
        {
            this.head = head;
        }

        public void check (List<Inter> stems)
        {
            // Retrieve stem relations
            rels.clear();

            for (Inter stem : stems) {
                HeadStemRelation rel = (HeadStemRelation) sig.getRelation(
                        head,
                        stem,
                        HeadStemRelation.class);

                if (rel != null) {
                    rels.add(rel);
                }
            }

            if (head.isVip() && (rels.size() > 1)) {
                logger.info("VIP {} with multiple stems {}", head, stems);
            }

            // Get down to a maximum of 2 stems
            while (rels.size() > 2) {
                if (!discardLargeGap()) {
                    discardWeakerStem();
                }
            }

            // Do we still have a conflict to solve?
            if (rels.size() == 2) {
                // If not canonical, try to discard one of the stem link
                if (!isCanonicalShare()) {
                    if (!discardLargeGap()) {
                        ///discardWeakerStem(); // Weaker stem may not be the good criteria!!!
                        if (head.isVip()) {
                            logger.info("VIP {} could not decide on stems {}", head, stems);
                        }
                    }
                }
            }
        }

        /**
         * Discard the stem link with largest significant y gap, if any.
         *
         * @return true if such stem link was found
         */
        private boolean discardLargeGap ()
        {
            double worstGap = 0;
            HeadStemRelation worstRel = null;

            for (HeadStemRelation rel : rels) {
                double yGap = rel.getDy();

                if (worstGap < yGap) {
                    worstGap = yGap;
                    worstRel = rel;
                }
            }

            if (worstGap > constants.yGapTiny.getValue()) {
                if (head.isVip()) {
                    logger.info("VIP {} discarding gap {}", head, sig.getEdgeTarget(worstRel));
                }

                rels.remove(worstRel);
                sig.removeEdge(worstRel);

                return true;
            } else {
                return false;
            }
        }

        /**
         * Discard the link to the stem with lower intrinsic grade.
         */
        private void discardWeakerStem ()
        {
            double worstGrade = Double.MAX_VALUE;
            HeadStemRelation worstRel = null;
            StemInter worstStem = null;

            for (HeadStemRelation rel : rels) {
                StemInter stem = (StemInter) sig.getEdgeTarget(rel);
                double grade = stem.getGrade();

                if (grade < worstGrade) {
                    worstGrade = grade;
                    worstStem = stem;
                    worstRel = rel;
                }
            }

            if (worstRel != null) {
                if (head.isVip()) {
                    logger.info("VIP {} discarding weaker {}", head, sig.getEdgeTarget(worstRel));
                }

                rels.remove(worstRel);
                sig.removeEdge(worstRel);

                // If this false relation is really invading, use exclusion
                if (worstRel.isInvading()) {
                    if (worstStem.isVip() || head.isVip()) {
                        logger.info("VIP invasion between {} & {}", head, worstStem);
                    }

                    sig.insertExclusion(head, worstStem, Cause.OVERLAP);
                }
            }
        }

        /**
         * Check whether this is the canonical "shared" configuration.
         * <p>
         * For this test, we cannot trust stem extensions and must stay with physical stem limits.
         *
         * @return true if canonical
         */
        private boolean isCanonicalShare ()
        {
            StemInter leftStem = null;
            StemInter rightStem = null;

            for (HeadStemRelation rel : rels) {
                if (rel.getDy() > constants.yGapTiny.getValue()) {
                    return false;
                }

                if (rel.getHeadSide() == LEFT) {
                    leftStem = (StemInter) sig.getOppositeInter(head, rel);
                } else {
                    rightStem = (StemInter) sig.getOppositeInter(head, rel);
                }
            }

            if (leftStem == null || rightStem == null) {
                return false;
            }

            return HeadStemRelation.isCanonicalShare(leftStem, head, rightStem);
        }
    }

    //-----------//
    // Constants //
    //-----------//
    private static class Constants
            extends ConstantSet
    {

        private final Constant.Boolean printWatch = new Constant.Boolean(
                false,
                "Should we print out the stop watch?");

        private final Scale.Fraction vicinityMargin = new Scale.Fraction(
                1.0,
                "Rough abscissa margin when looking for neighbors");

        private final Constant.Double slopeMargin = new Constant.Double(
                "tangent",
                0.02,
                "Margin around slope to define corner lookup area");

        private final Scale.Fraction minHeadSectionContribution = new Scale.Fraction(
                0.2,
                "Minimum stem contribution for a section near head");

        private final Scale.Fraction minStemExtension = new Scale.Fraction(
                0.8,
                "Minimum vertical distance from head to end of stem");

        private final Scale.Fraction minHeadBeamDistance = new Scale.Fraction(
                0.125,
                "Minimum vertical distance between head and beam");

        private final Scale.Fraction maxBeamDistance = new Scale.Fraction(
                1.5,
                "Default maximum vertical distance between two consecutive grouped beams");

        private final Scale.Fraction minBeamStemsGap = new Scale.Fraction(
                1.0,
                "Minimum x gap between two stems on the same beam");

        private final Constant.Ratio maxSeedJitter = new Constant.Ratio(
                2.0,
                "Maximum distance from stem seed to theoretical line,"
                        + " as ratio of typical stem width");

        private final Constant.Ratio maxSectionJitter = new Constant.Ratio(
                1.0,
                "Maximum distance from section center to target line,"
                        + " as ratio of typical stem width");

        private final Scale.Fraction yGapTiny = new Scale.Fraction(
                0.1,
                "Maximum vertical tiny gap between stem & head");

        private final Constant.Ratio sideStemBoost = new Constant.Ratio(
                0.5,
                "How much do we boost beam side stems");
    }

    //------------//
    // Parameters //
    //------------//
    /**
     * Class {@code Parameters} gathers all pre-scaled constants.
     */
    private static class Parameters
    {

        final double slopeMargin;

        final int maxHeadOutDx;

        final int maxBeamInDx;

        final int maxHeadInDx;

        final int vicinityMargin;

        final int maxStemHeadGapY;

        final int maxYGap;

        final int maxStemThickness;

        final int minChunkWeight;

        final int minHeadSectionContribution;

        final int minStemExtension;

        final int minHeadBeamDistance;

        final int minBeamStemsGap;

        final double maxSeedJitter;

        final double maxSectionJitter;

        final int maxBeamDistance;

        /**
         * Creates a new Parameters object.
         *
         * @param scale the scaling factor
         */
        Parameters (SystemInfo system,
                    Scale scale)
        {
            slopeMargin = constants.slopeMargin.getValue();
            maxHeadOutDx = scale.toPixels(HeadStemRelation.getXOutGapMaximum(false));
            maxBeamInDx = scale.toPixels(BeamStemRelation.getXInGapMaximum(false));
            maxHeadInDx = scale.toPixels(HeadStemRelation.getXInGapMaximum(false));
            vicinityMargin = scale.toPixels(constants.vicinityMargin);
            maxStemHeadGapY = scale.toPixels(HeadStemRelation.getYGapMaximum(false));
            maxYGap = scale.toPixels(VerticalsBuilder.getMaxYGap());
            minHeadSectionContribution = scale.toPixels(constants.minHeadSectionContribution);
            minStemExtension = scale.toPixels(getMinStemExtension());
            minHeadBeamDistance = scale.toPixels(constants.minHeadBeamDistance);
            minBeamStemsGap = scale.toPixels(constants.minBeamStemsGap);

            final int stemThickness = scale.getMaxStem();
            maxStemThickness = stemThickness;
            maxSeedJitter = constants.maxSeedJitter.getValue() * stemThickness;
            maxSectionJitter = constants.maxSectionJitter.getValue() * stemThickness;

            minChunkWeight = scale.getStemThickness(); // TODO: check this

            Double beamDistance = scale.getBeamMeanDistance();

            if (beamDistance != null) {
                maxBeamDistance = (int) Math.ceil(
                        beamDistance + (2 * scale.getBeamSigmaDistance()));
            } else {
                maxBeamDistance = scale.toPixels(constants.maxBeamDistance);
            }

            if (logger.isDebugEnabled()) {
                new Dumping().dump(this);
            }
        }
    }
}
<|MERGE_RESOLUTION|>--- conflicted
+++ resolved
@@ -1,2195 +1,2073 @@
-//------------------------------------------------------------------------------------------------//
-//                                                                                                //
-//                                     S t e m s B u i l d e r                                    //
-//                                                                                                //
-//------------------------------------------------------------------------------------------------//
-// <editor-fold defaultstate="collapsed" desc="hdr">
-//
-//  Copyright © Audiveris 2018. All rights reserved.
-//
-//  This program is free software: you can redistribute it and/or modify it under the terms of the
-//  GNU Affero General Public License as published by the Free Software Foundation, either version
-//  3 of the License, or (at your option) any later version.
-//
-//  This program is distributed in the hope that it will be useful, but WITHOUT ANY WARRANTY;
-//  without even the implied warranty of MERCHANTABILITY or FITNESS FOR A PARTICULAR PURPOSE.
-//  See the GNU Affero General Public License for more details.
-//
-//  You should have received a copy of the GNU Affero General Public License along with this
-//  program.  If not, see <http://www.gnu.org/licenses/>.
-//------------------------------------------------------------------------------------------------//
-// </editor-fold>
-package org.audiveris.omr.sheet.stem;
-
-import org.audiveris.omr.constant.Constant;
-import org.audiveris.omr.constant.ConstantSet;
-import org.audiveris.omr.glyph.Glyph;
-import org.audiveris.omr.glyph.GlyphFactory;
-import org.audiveris.omr.glyph.GlyphGroup;
-import org.audiveris.omr.glyph.Glyphs;
-import org.audiveris.omr.glyph.Shape;
-import org.audiveris.omr.glyph.ShapeSet;
-import org.audiveris.omr.glyph.dynamic.CompoundFactory;
-import org.audiveris.omr.glyph.dynamic.SectionCompound;
-import org.audiveris.omr.glyph.dynamic.StraightFilament;
-import org.audiveris.omr.lag.Section;
-import org.audiveris.omr.math.GeoOrder;
-import org.audiveris.omr.math.GeoUtil;
-import org.audiveris.omr.math.LineUtil;
-import org.audiveris.omr.run.Orientation;
-
-import static org.audiveris.omr.run.Orientation.*;
-
-import org.audiveris.omr.run.Run;
-import org.audiveris.omr.sheet.Scale;
-import org.audiveris.omr.sheet.Scale.Fraction;
-import org.audiveris.omr.sheet.Sheet;
-import org.audiveris.omr.sheet.Skew;
-import org.audiveris.omr.sheet.SystemInfo;
-import org.audiveris.omr.sig.GradeImpacts;
-import org.audiveris.omr.sig.SIGraph;
-import org.audiveris.omr.sig.inter.AbstractBeamInter;
-import org.audiveris.omr.sig.inter.BeamInter;
-import org.audiveris.omr.sig.inter.HeadInter;
-import org.audiveris.omr.sig.inter.Inter;
-import org.audiveris.omr.sig.inter.Inters;
-import org.audiveris.omr.sig.inter.StemInter;
-import org.audiveris.omr.sig.relation.BeamPortion;
-import org.audiveris.omr.sig.relation.BeamStemRelation;
-import org.audiveris.omr.sig.relation.Exclusion.Cause;
-import org.audiveris.omr.sig.relation.HeadStemRelation;
-import org.audiveris.omr.sig.relation.Relation;
-<<<<<<< HEAD
-import org.audiveris.omr.sig.relation.StemPortion;
-
-import static org.audiveris.omr.sig.relation.StemPortion.*;
-
-=======
->>>>>>> 8e2b0fd5
-import org.audiveris.omr.ui.symbol.MusicFont;
-import org.audiveris.omr.ui.symbol.ShapeSymbol;
-import org.audiveris.omr.util.Corner;
-import org.audiveris.omr.util.Dumping;
-import org.audiveris.omr.util.HorizontalSide;
-
-import static org.audiveris.omr.util.HorizontalSide.*;
-
-import org.audiveris.omr.util.Navigable;
-import org.audiveris.omr.util.StopWatch;
-
-import static org.audiveris.omr.util.VerticalSide.*;
-
-import org.audiveris.omr.util.Wrapper;
-
-import org.slf4j.Logger;
-import org.slf4j.LoggerFactory;
-
-import java.awt.Dimension;
-import java.awt.Point;
-import java.awt.Rectangle;
-import java.awt.geom.Area;
-import java.awt.geom.Line2D;
-import java.awt.geom.Path2D;
-import java.awt.geom.Point2D;
-import java.util.ArrayList;
-import java.util.Arrays;
-import java.util.Collection;
-import java.util.Collections;
-import java.util.Comparator;
-import java.util.Iterator;
-import java.util.List;
-import java.util.ListIterator;
-import java.util.Set;
-
-/**
- * Class {@code StemsBuilder} processes a system to build stems that connect to note
- * heads and perhaps beams.
- * <p>
- * At this point, beams have been identified as well as void and black heads, but no flags yet.
- * <p>
- * A stem is expected to be horizontally connected on the left or right side of a head and
- * vertically connected as well.
- * Such connections are looked up in the 4 corners of every head.
- * In poor-quality scores, stems can lack many pixels, resulting in vertical gaps between stem parts
- * and between head and nearest stem part, so we must accept such potential gaps (even if we lower
- * the resulting interpretation grade).
- * However we can be much more strict for the horizontal gap of the connection.
- * <p>
- * A stem can aggregate several items: stem seeds (built from long vertical sticks) and chunks
- * (built from suitable sections found in the corner), all being separated by vertical gaps.
- * Up to which point should we try to accept vertical gaps and increase a stem length starting from
- * a head?
- * <ol>
- * <li>If there is a beam in the corner, try a stem that at least reaches the beam.</li>
- * <li>Use a similar approach for the case of flag (if the flag is in the right direction), except
- * that we don't have identified flags yet!</li>
- * <li>If no obvious limit exists, accept all gaps in sequence while no too large gap is
- * encountered.</li>
- * </ol>
- * <p>
- * Stem-head connection uses criteria based on xGap and yGap at reference point.
- * Stem-beam connection uses yGap (and xGap in the case of beam side connection).
- * <p>
- * Every sequence of stem items built from the head is evaluated and potentially recorded as a
- * separate stem interpretation in the SIG.
- * <p>
- * TODO: We could analyze in the whole page the population of "good" stems to come up with most
- * common stem lengths according to stem configurations, and boost stem interpretations that match
- * these most common lengths.
- * More precisely, the length that goes from last head to end of stem (if this end is free from beam
- * or flag) should be rather constant between stems.
- * <p>
- * TODO: We could be more strict on verticality (modulo sheet slope) when retrieving stem seeds and
- * when building stems. We could thus expect a better split between the vertical runs that belong to
- * the stem and those that belong to the head.
- * This would imply a specific version of filament factory.
- * <p>
- * TODO: This class is getting too big, consider separate Head-Stem and Beam-Step linking topics.
- *
- * @author Hervé Bitteur
- */
-public class StemsBuilder
-{
-
-    private static final Constants constants = new Constants();
-
-    private static final Logger logger = LoggerFactory.getLogger(StemsBuilder.class);
-
-    /** The dedicated system. */
-    @Navigable(false)
-    private final SystemInfo system;
-
-    /** The related SIG. */
-    @Navigable(false)
-    private final SIGraph sig;
-
-    /** Sheet scale. */
-    @Navigable(false)
-    private final Scale scale;
-
-    /** Dimension for black head symbol. */
-    private final Dimension headSymbolDim;
-
-    /** Global skew. */
-    private final Skew skew;
-
-    /** Scale-dependent parameters. */
-    private Parameters params;
-
-    /** Vertical seeds for this system. */
-    private List<Glyph> systemSeeds;
-
-    /** Beams and beam hooks for this system. */
-    private List<Inter> systemBeams;
-
-    /** Stems interpretations for this system. */
-<<<<<<< HEAD
-    private final List<StemInter> systemStems = new ArrayList<StemInter>();
-=======
-    private final List<StemInter> systemStems = new ArrayList<>();
->>>>>>> 8e2b0fd5
-
-    private VerticalsBuilder verticalsBuilder;
-
-    /** Constructor for stem compound. */
-    private final CompoundFactory.CompoundConstructor stemConstructor;
-
-    /**
-     * Creates a new StemsBuilder object.
-     *
-     * @param system the dedicated system
-     */
-    public StemsBuilder (SystemInfo system)
-    {
-        this.system = system;
-
-        sig = system.getSig();
-
-        Sheet sheet = system.getSheet();
-        scale = sheet.getScale();
-        skew = sheet.getSkew();
-
-        ShapeSymbol symbol = Shape.NOTEHEAD_BLACK.getSymbol();
-        headSymbolDim = symbol.getDimension(MusicFont.getHeadFont(scale, scale.getInterline()));
-
-        stemConstructor = new StraightFilament.Constructor(scale.getInterline());
-    }
-
-<<<<<<< HEAD
-    //~ Methods ------------------------------------------------------------------------------------
-    //---------------------//
-    // getMinStemExtension //
-    //---------------------//
-    /**
-     * Report the minimum extension that goes from last head to end of stem.
-     *
-     * @return the defined constant
-     */
-    public static Fraction getMinStemExtension ()
-    {
-        return constants.minStemExtension;
-    }
-
-=======
->>>>>>> 8e2b0fd5
-    //--------------//
-    // linkCueBeams //
-    //--------------//
-    /**
-     * We reuse this class to connect a stem to potential cue beams.
-     * Logic is rather simple for cue configurations. To be refined with a stem reuse to support
-     * multiple cue heads on one stem.
-     *
-     * @param head   cue head
-     * @param corner head corner for connection
-     * @param stem   cue stem
-     * @param beams  cue beams candidates
-     */
-    public void linkCueBeams (Inter head,
-                              Corner corner,
-                              Inter stem,
-                              List<Inter> beams)
-    {
-        if (params == null) {
-            params = new Parameters(system, scale);
-        }
-
-        new HeadLinker(head).linkCueCorner(corner, beams, (StemInter) stem);
-    }
-
-    //-----------//
-    // linkStems //
-    //-----------//
-    /**
-     * Link stems to suitable heads and beams in the system.
-     * Retrieval is driven by heads (since a stem always needs a head), and can use beams.
-     *
-     * <pre>
-     * Synopsis:
-     *
-     * - retrieve systemSeeds, systemBeams, systemHeads
-     *
-     * FOREACH head in systemHeads:
-     *      FOREACH stem corner of the head:
-     *          - getReferencePoint()
-     *          - getLookupArea()
-     *          - link()
-     *              - lookupBeams()
-     *              - lookupSeeds()
-     *              - lookupChunks()
-     *              - includeItems()
-     *                  - createStemInter() for each relevant item
-     *                  - connectHeadStem() for each relevant item
-     *              - connectBeamStem() for relevant beams
-     *
-     * - retrieve systemStems
-     *
-     * FOREACH head in systemHeads:
-     *      FOREACH stem corner of the head:
-     *          - reuse()
-     *              - connectHeadStem() for relevant stems
-     *
-     * - performMutualExclusions
-     * </pre>
-     */
-    public void linkStems ()
-    {
-        if (params == null) {
-            params = new Parameters(system, scale);
-        }
-
-        verticalsBuilder = new VerticalsBuilder(system);
-
-        StopWatch watch = new StopWatch("StemsBuilder S#" + system.getId());
-        watch.start("collections");
-        // The abscissa-sorted stem seeds for this system
-        systemSeeds = system.getGroupedGlyphs(GlyphGroup.VERTICAL_SEED);
-
-        // The abscissa-sorted beam (and beam hook) interpretations for this system
-        systemBeams = sig.inters(AbstractBeamInter.class);
-        Collections.sort(systemBeams, Inters.byAbscissa);
-
-        // The abscissa-sorted head interpretations for this system
-        final List<Inter> systemHeads = sig.inters(
-                ShapeSet.getStemTemplateNotes(system.getSheet()));
-        Collections.sort(systemHeads, Inters.byAbscissa);
-
-        // First phase, look around heads for stems (and beams if any)
-        watch.start("phase #1");
-
-        for (Inter head : systemHeads) {
-            new HeadLinker(head).linkStemCorners();
-        }
-
-        // Second phase, look for reuse of existing stems interpretations
-        watch.start("phase #2");
-        Collections.sort(systemStems, Inters.byAbscissa);
-
-        for (Inter head : systemHeads) {
-            new HeadLinker(head).reuseStemCorners();
-        }
-
-        // Handle stems mutual exclusions
-        watch.start("stem exclusions");
-        performMutualExclusions();
-
-        // Check stems horizontal gap on each beam
-        watch.start("checkBeamStems");
-
-        for (Inter beam : sig.inters(BeamInter.class)) {
-            checkBeamStems(beam);
-            boostBeamSides(beam);
-        }
-
-        // Check carefully multiple stem links on same head
-        watch.start("checkHeadStems");
-
-        for (Inter head : systemHeads) {
-            checkHeadStems((HeadInter) head);
-        }
-
-        // Discard heads with no stem link
-        watch.start("checkNeededStems");
-        checkNeededStems(systemHeads);
-
-        if (constants.printWatch.isSet()) {
-            watch.print();
-        }
-    }
-
-    //----------------//
-    // boostBeamSides //
-    //----------------//
-    private void boostBeamSides (Inter beam)
-    {
-        if (!beam.isGood()) {
-            return;
-        }
-
-        List<BeamStemRelation> rels = new ArrayList<>();
-
-        for (Relation rel : sig.edgesOf(beam)) {
-            if (rel instanceof BeamStemRelation) {
-                rels.add((BeamStemRelation) rel);
-            }
-        }
-
-        for (BeamStemRelation rel : rels) {
-            if (rel.getBeamPortion() != BeamPortion.CENTER) {
-                StemInter stem = (StemInter) sig.getEdgeTarget(rel);
-                stem.increase(constants.sideStemBoost.getValue());
-            }
-        }
-    }
-
-    //----------------//
-    // checkBeamStems //
-    //----------------//
-    /**
-     * Check whether the beam does not have a stem relation too close to another.
-     * Too close stems are mutually exclusive.
-     *
-     * @param beam the beam to check
-     */
-    private void checkBeamStems (Inter beam)
-    {
-        if (beam.isVip()) {
-            logger.info("VIP checkBeamStems? {}");
-        }
-
-        List<BeamStemRelation> rels = new ArrayList<>();
-
-        for (Relation rel : sig.edgesOf(beam)) {
-            if (rel instanceof BeamStemRelation) {
-                rels.add((BeamStemRelation) rel);
-            }
-        }
-
-        // Sort by abscissae
-        Collections.sort(rels, new Comparator<BeamStemRelation>()
-                 {
-                     @Override
-                     public int compare (BeamStemRelation o1,
-                                         BeamStemRelation o2)
-                     {
-                         return Double.compare(o1.getExtensionPoint().getX(), o2.getExtensionPoint()
-                                               .getX());
-                     }
-                 });
-
-        final int size = rels.size();
-
-        for (int i = 0; i < size; i++) {
-            BeamStemRelation rel = rels.get(i);
-            StemInter stem = (StemInter) sig.getEdgeTarget(rel);
-
-            for (BeamStemRelation r : rels.subList(i + 1, size)) {
-                double dx = r.getExtensionPoint().getX() - rel.getExtensionPoint().getX();
-
-                if (dx < params.minBeamStemsGap) {
-                    StemInter s = (StemInter) sig.getEdgeTarget(r);
-                    sig.insertExclusion(stem, s, Cause.INCOMPATIBLE);
-                } else {
-                    break;
-                }
-            }
-        }
-    }
-
-    //----------------//
-    // checkHeadStems //
-    //----------------//
-    /**
-     * A head can have links to two stems (non mutually exclusive) only when these stems
-     * are compatible (head is on stem ends with one stem on bottom left and one stem on
-     * top right).
-     * <p>
-     * Otherwise, we must clean up the configuration.
-     * If there is a link with zero yGap, it has priority over non-zero yGap that are generally due
-     * to stem extension. So cut the non-zero links.
-     * If there are two zero yGaps, if they are opposed on normal sides, it's OK.
-     * If not, cut the link to the one not on normal side.
-     * If there are two non-zero yGaps, cut the one with larger yGap.
-     *
-     * @param head the note head to check
-     */
-    private void checkHeadStems (HeadInter head)
-    {
-        // Retrieve all stems connected to this head
-        List<Inter> allStems = new ArrayList<>();
-
-        for (Relation rel : sig.getRelations(head, HeadStemRelation.class)) {
-            allStems.add(sig.getEdgeTarget(rel));
-        }
-
-        // List of non-conflicting stems ensembles
-        List<List<Inter>> partners = sig.getPartitions(null, allStems);
-        ShareChecker checker = null;
-
-        for (List<Inter> ensemble : partners) {
-            if (ensemble.size() <= 1) {
-                continue;
-            }
-
-            if (checker == null) {
-                checker = new ShareChecker(head);
-            }
-
-            checker.check(ensemble);
-        }
-    }
-
-    //------------------//
-    // checkNeededStems //
-    //------------------//
-    /**
-     * For heads that need a stem, check there is at least one.
-     *
-     * @param systemHeads heads to check
-     */
-    private void checkNeededStems (List<Inter> systemHeads)
-    {
-        for (Inter head : systemHeads) {
-            if (ShapeSet.StemHeads.contains(head.getShape())) {
-                if (!sig.hasRelation(head, HeadStemRelation.class)) {
-                    head.remove();
-                }
-            }
-        }
-    }
-
-    //-------------------------//
-    // performMutualExclusions //
-    //-------------------------//
-    /**
-     * Browse the system interpretations to insert mutual exclusions wherever possible.
-     * This is done for stems.
-     */
-    private void performMutualExclusions ()
-    {
-        final List<Inter> stems = sig.inters(Shape.STEM);
-        final int size = stems.size();
-        int count = 0;
-
-        try {
-            if (size < 2) {
-                return;
-            }
-
-            Collections.sort(stems, Inters.byAbscissa);
-
-            for (int i = 0; i < (size - 1); i++) {
-                final Inter one = stems.get(i);
-                final Rectangle oneBox = one.getGlyph().getBounds();
-                final int xBreak = oneBox.x + oneBox.width;
-
-                for (Inter two : stems.subList(i + 1, size)) {
-                    Rectangle twoBox = two.getGlyph().getBounds();
-
-                    // Is there an overlap between stems one & two?
-                    if (oneBox.intersects(twoBox)) {
-                        sig.insertExclusion(one, two, Cause.OVERLAP);
-                        count++;
-                    } else if (twoBox.x >= xBreak) {
-                        break;
-                    }
-                }
-            }
-        } finally {
-            logger.debug("S#{} stems: {} exclusions: {}", system.getId(), size, count);
-        }
-    }
-
-    //---------------------//
-    // getMinStemExtension //
-    //---------------------//
-    /**
-     * Report the minimum extension that goes from last head to end of stem.
-     *
-     * @return the defined constant
-     */
-    public static Fraction getMinStemExtension ()
-    {
-        return constants.minStemExtension;
-    }
-
-    //------------//
-    // HeadLinker //
-    //------------//
-    /**
-     * A HeadLinker tries to establish links from a head to nearby stem interpretations,
-     * processing stem corners (TOP_LEFT and BOTTOM_RIGHT).
-     */
-    private class HeadLinker
-    {
-
-        /** The head interpretation being processed. */
-        private final Inter head;
-
-        /** Head bounding box. */
-        private final Rectangle headBox;
-
-        /** All beams and hooks interpretations in head vicinity. */
-        private List<Inter> neighborBeams;
-
-        /** All stems seeds in head vicinity. */
-        private Set<Glyph> neighborSeeds;
-
-        /** All stems interpretations in head vicinity. */
-        private List<Inter> neighborStems;
-
-        HeadLinker (Inter head)
-        {
-            this.head = head;
-            headBox = head.getBounds();
-        }
-
-        //---------------//
-        // linkCueCorner //
-        //---------------//
-        public void linkCueCorner (Corner corner,
-                                   List<Inter> beams,
-                                   StemInter stem)
-        {
-            new CornerLinker(corner).linkCue(beams, stem);
-        }
-
-        //-----------------//
-        // linkStemCorners //
-        //-----------------//
-        public void linkStemCorners ()
-        {
-            if (head.isVip()) {
-                logger.info("VIP linkStemCorners? {}", head);
-            }
-
-            neighborBeams = getNeighboringInters(systemBeams);
-            neighborSeeds = getNeighboringSeeds();
-
-            for (Corner corner : Corner.values) {
-                new CornerLinker(corner).link();
-            }
-        }
-
-        //------------------//
-        // reuseStemCorners //
-        //------------------//
-        public void reuseStemCorners ()
-        {
-            if (head.isVip()) {
-                logger.info("VIP reuseStemCorners? {}", head);
-            }
-
-            neighborStems = getNeighboringInters(systemStems);
-
-            for (Corner corner : Corner.values) {
-                new CornerLinker(corner).reuse();
-            }
-        }
-
-        //----------------------//
-        // getNeighboringInters //
-        //----------------------//
-        /**
-         * From the provided collection of interpretations, retrieve all those located
-         * in the vicinity of the provided central interpretation.
-         *
-         * @param inters the collection of interpretations to search
-         * @return the set of neighboring interpretations
-         */
-        private List<Inter> getNeighboringInters (List<? extends Inter> inters)
-        {
-            // Retrieve neighboring inters, using a box of system height and sufficiently wide,
-            // just to play with a limited number of inters.
-            Rectangle systemBox = system.getBounds();
-            Rectangle fatBox = new Rectangle(
-                    headBox.x,
-                    systemBox.y,
-                    headBox.width,
-                    systemBox.height);
-            fatBox.grow(params.vicinityMargin, 0);
-
-            return Inters.intersectedInters(inters, GeoOrder.BY_ABSCISSA, fatBox);
-        }
-
-        //---------------------//
-        // getNeighboringSeeds //
-        //---------------------//
-        /**
-         * Retrieve all vertical seeds in the vicinity of the provided (head) inter.
-         *
-         * @return the set of neighboring seeds
-         */
-        private Set<Glyph> getNeighboringSeeds ()
-        {
-            // Retrieve neighboring stem seeds, using a box of system height and sufficiently wide,
-            // just to play with a limited number of seeds.
-            Rectangle systemBox = system.getBounds();
-            Rectangle fatBox = new Rectangle(
-                    headBox.x,
-                    systemBox.y,
-                    headBox.width,
-                    systemBox.height);
-            fatBox.grow(params.vicinityMargin, 0);
-
-            return Glyphs.intersectedGlyphs(systemSeeds, fatBox);
-        }
-
-        //
-        //--------------//
-        // CornerLinker //
-        //--------------//
-        /**
-         * A CornerLinker searches for all acceptable head -> stem links in a given corner.
-         */
-        protected class CornerLinker
-        {
-
-            /** The corner being processed. */
-            private final Corner corner;
-
-            /** Direction of abscissae when going away from head. */
-            private final int xDir;
-
-            /** Direction of ordinates when going away from head. */
-            private final int yDir;
-
-            /** The head reference point for the corner. */
-            private final Point2D refPt;
-
-            /** The distant target point for the stem. */
-            private Point2D targetPt;
-
-            /** The look up area for the corner. */
-            private Area area;
-
-            /** The stems seeds found in the corner. */
-            private List<Glyph> seeds;
-
-            /** The most probable stem target line. */
-            private Line2D targetLine;
-
-            /** Ordinate range between refPt & limit. */
-            private Rectangle yRange;
-
-            CornerLinker (Corner corner)
-            {
-                this.corner = corner;
-
-                xDir = (corner.hSide == RIGHT) ? 1 : (-1);
-                yDir = (corner.vSide == BOTTOM) ? 1 : (-1);
-                refPt = getReferencePoint();
-            }
-
-            //------//
-            // link //
-            //------//
-            /**
-             * Look for all acceptable stems interpretations that can be connected to
-             * the head in the desired corner.
-             * Stop the search at the first good beam found or at the first non acceptable yGap,
-             * whichever comes first.
-             */
-            public void link ()
-            {
-                if (head.isVip()) {
-                    logger.info("VIP link? {} {}", head, corner);
-                }
-
-                area = getLuArea();
-
-                // Compute target end of stem
-                Rectangle systemBox = system.getBounds();
-                int sysY = (yDir > 0) ? (systemBox.y + systemBox.height) : systemBox.y;
-                targetPt = getTargetPt(new Line2D.Double(0, sysY, 100, sysY));
-
-                // Look for beams and beam hooks in the corner
-                List<Inter> beamCandidates = Inters.intersectedInters(
-                        neighborBeams,
-                        GeoOrder.BY_ABSCISSA,
-                        area);
-
-                // Look for suitable beam groups
-                List<List<AbstractBeamInter>> beamGroups = lookupBeamGroups(beamCandidates);
-
-                Line2D line = new Line2D.Double(refPt, targetPt);
-                head.addAttachment("t" + corner.getId(), line);
-
-                yRange = getYRange(targetPt.getY());
-
-                // Define the best target line (and collect suitable seeds)
-                targetLine = getTargetLine();
-
-                // Look for additional chunks built out of sections found.
-                // Assign special role to a fat section part of head (if any)
-                Wrapper<Section> fatHeadSection = new Wrapper<>(null);
-                List<Glyph> chunks = lookupChunks(fatHeadSection);
-
-                // Aggregate seeds and chunks up to the limit
-                List<Glyph> items = new ArrayList<>(seeds);
-
-                if (!chunks.isEmpty()) {
-                    items.addAll(chunks);
-                    sortByDistance(items);
-                }
-
-                double refY = refPt.getY(); // Reference ordinate
-
-                if (fatHeadSection.value != null) {
-                    // Shift the reference ordinate accordingly
-                    Rectangle runBox = getRunBox(fatHeadSection.value, corner.hSide);
-                    int contrib = getContrib(runBox);
-
-                    if (contrib > 0) {
-                        refY += (yDir * contrib);
-                    }
-                }
-
-                // Include each item (seed / chunk) until limit is reached
-                List<StemInter> stems = includeItems(items, refY, fatHeadSection.value);
-
-                // Beam - Stem connection(s)?
-                if (!beamGroups.isEmpty() && !stems.isEmpty()) {
-                    linkBeamsAndStems(beamGroups, stems);
-                }
-            }
-
-            //---------//
-            // linkCue //
-            //---------//
-            /**
-             * Specific link for cue (head & beam).
-             */
-            public void linkCue (List<Inter> candidates,
-                                 StemInter stem)
-            {
-                // Look for beams in the corner
-                List<List<AbstractBeamInter>> beamGroups = lookupBeamGroups(candidates);
-                linkBeamsAndStems(beamGroups, Collections.singletonList(stem));
-            }
-
-            //-------//
-            // reuse //
-            //-------//
-            /**
-             * Check the stems interpretations in the vicinity and try to connect the
-             * head to them, if not already done.
-             */
-            public void reuse ()
-            {
-                area = getLuArea();
-
-                // Look for stems inters that intersect the lookup area
-                List<Inter> stems = Inters.intersectedInters(
-                        neighborStems,
-                        GeoOrder.BY_ABSCISSA,
-                        area);
-
-                for (Inter inter : stems) {
-                    StemInter stemInter = (StemInter) inter;
-                    // (try to) connect
-                    connectHeadStem(null, stemInter);
-                }
-            }
-
-            //--------------------//
-            // areGroupCompatible //
-            //--------------------//
-            /**
-             * Check whether the two beams can be consecutive beams in the same beam
-             * group, using ordinate gap.
-             *
-             * @param one current beam
-             * @param two following beam, in 'dir' direction
-             * @return true if OK
-             */
-            private boolean areGroupCompatible (AbstractBeamInter one,
-                                                AbstractBeamInter two)
-            {
-                // Vertical gap?
-                Point2D onePt = getTargetPt(one.getMedian());
-                Point2D twoPt = getTargetPt(two.getMedian());
-                final double yDistance = Math.abs(onePt.getY() - twoPt.getY());
-
-                if (yDistance > params.maxBeamDistance) {
-                    logger.debug("{} & {} are too distant", one, two);
-
-                    return false;
-                }
-
-                return true;
-            }
-
-            //-----------------//
-            // connectBeamStem //
-            //-----------------//
-            /**
-             * (Try to) connect beam and stem.
-             *
-             * @param beam the beam or hook interpretation
-             * @param stem the stem interpretation
-             * @return the beam stem relation if successful, null otherwise
-             */
-            private BeamStemRelation connectBeamStem (AbstractBeamInter beam,
-                                                      StemInter stem)
-            {
-                if (beam.isVip() && stem.isVip()) {
-                    logger.info("VIP connectBeamStem? {} & {}", beam, stem);
-                }
-
-                // Relation beam -> stem (if not yet present)
-                BeamStemRelation bRel;
-                bRel = (BeamStemRelation) sig.getRelation(beam, stem, BeamStemRelation.class);
-
-                if (bRel == null) {
-                    final Line2D beamLimit = getLimit(beam);
-                    bRel = new BeamStemRelation();
-
-                    // Precise cross point
-                    Point2D start = stem.getTop();
-                    Point2D stop = stem.getBottom();
-                    Point2D crossPt = crossing(stem, beam);
-
-                    // Extension point
-                    bRel.setExtensionPoint(
-                            new Point2D.Double(
-                                    crossPt.getX(),
-                                    crossPt.getY() + (yDir * (beam.getHeight() - 1))));
-
-                    // Abscissa -> beamPortion
-                    // toLeft & toRight are >0 if within beam, <0 otherwise
-                    double toLeft = crossPt.getX() - beamLimit.getX1();
-                    double toRight = beamLimit.getX2() - crossPt.getX();
-                    final double xGap;
-
-                    if (beam instanceof BeamInter && (Math.min(
-                            toLeft,
-                            toRight) > params.maxBeamInDx)) {
-                        // It's a beam center connection
-                        bRel.setBeamPortion(BeamPortion.CENTER);
-                        xGap = 0;
-                    } else if (toLeft < toRight) {
-                        bRel.setBeamPortion(BeamPortion.LEFT);
-                        xGap = Math.max(0, -toLeft);
-                    } else {
-                        bRel.setBeamPortion(BeamPortion.RIGHT);
-                        xGap = Math.max(0, -toRight);
-                    }
-
-                    // Ordinate
-                    final double yGap = (yDir > 0) ? Math.max(0, crossPt.getY() - stop.getY())
-                            : Math.max(0, start.getY() - crossPt.getY());
-
-                    bRel.setOutGaps(scale.pixelsToFrac(xGap), scale.pixelsToFrac(yGap), false);
-
-                    if (bRel.getGrade() >= bRel.getMinGrade()) {
-                        sig.addEdge(beam, stem, bRel);
-                        logger.debug("{} {} {}", head, corner, bRel);
-                    } else {
-                        bRel = null;
-                    }
-                }
-
-                return bRel;
-            }
-
-            //-----------------//
-            // connectHeadStem //
-            //-----------------//
-            /**
-             * (Try to) connect head and stem.
-             *
-             * @param headSection the head section found, if any
-             * @param stemInter   the stem interpretation to connect
-             * @return the head-stem relation or null
-             */
-            private HeadStemRelation connectHeadStem (Section headSection,
-                                                      StemInter stemInter)
-            {
-                // New relation head -> stem (if not yet present)
-                HeadStemRelation hRel = (HeadStemRelation) sig.getRelation(
-                        head,
-                        stemInter,
-                        HeadStemRelation.class);
-
-                if (hRel == null) {
-                    hRel = new HeadStemRelation();
-                    hRel.setHeadSide(corner.hSide);
-
-                    if (head.isVip() && stemInter.isVip()) {
-                        logger.info("VIP connectHeadStem? {} & {}", head, stemInter);
-                    }
-
-                    final Glyph stemGlyph = stemInter.getGlyph();
-                    final Rectangle stemBox = stemGlyph.getBounds();
-                    final double xGap;
-                    final double yGap;
-                    final double xAnchor;
-
-                    if (headSection != null) {
-                        // xGap computed on head section
-                        // yGap measured between head section and stem glyph
-                        Rectangle runBox = getRunBox(headSection, corner.hSide);
-                        xGap = xDir * (runBox.x - refPt.getX());
-                        xAnchor = runBox.x;
-
-                        int overlap = GeoUtil.yOverlap(runBox, stemBox);
-                        yGap = Math.abs(Math.min(overlap, 0));
-                    } else {
-                        // Use stem line to compute both xGap and yGap
-                        Point2D start = stemGlyph.getStartPoint(VERTICAL);
-                        Point2D stop = stemGlyph.getStopPoint(VERTICAL);
-                        xAnchor = LineUtil.xAtY(start, stop, refPt.getY());
-                        xGap = xDir * (xAnchor - refPt.getX());
-
-                        if (refPt.getY() < start.getY()) {
-                            yGap = start.getY() - refPt.getY();
-                        } else if (refPt.getY() > stop.getY()) {
-                            yGap = refPt.getY() - stop.getY();
-                        } else {
-                            yGap = 0;
-                        }
-                    }
-
-                    hRel.setInOutGaps(scale.pixelsToFrac(xGap), scale.pixelsToFrac(yGap), false);
-
-                    if (hRel.getGrade() >= hRel.getMinGrade()) {
-                        hRel.setExtensionPoint(
-                                new Point2D.Double(
-                                        xAnchor,
-                                        (yDir > 0) ? headBox.y
-                                                : ((headBox.y + headBox.height) - 1)));
-                        sig.addEdge(head, stemInter, hRel);
-
-                        if (stemInter.isVip()) {
-                            logger.info("VIP linked {} {} {} to {}", head, corner, hRel, stemInter);
-                        }
-                    } else {
-                        if (stemInter.isVip()) {
-                            logger.info(
-                                    "VIP failed link {} to {} {} {}",
-                                    stemInter,
-                                    head,
-                                    corner,
-                                    hRel.getDetails());
-                        }
-
-                        hRel = null;
-                    }
-                }
-
-                return hRel;
-            }
-
-            //-----------------//
-            // createStemInter //
-            //-----------------//
-            /**
-             * (Try to) create stem interpretation with proper grade.
-             *
-             * @param items the sequence of items (seeds / chunks) that compose the stem
-             * @return the proper stem interpretation or null if too weak
-             */
-            private StemInter createStemInter (List<Glyph> items)
-            {
-                Glyph stem = (items.size() == 1) ? items.get(0) : GlyphFactory.buildGlyph(items);
-                stem = system.getSheet().getGlyphIndex().registerOriginal(stem);
-
-                if (stem.isVip()) {
-                    logger.info("VIP createStemInter? {}", stem);
-                }
-
-                // Stem interpretation (if not yet present for this glyph)
-                StemInter stemInter = getStemInter(stem);
-
-                if (stemInter == null) {
-                    GradeImpacts impacts = verticalsBuilder.checkStem(stem);
-                    double grade = impacts.getGrade();
-
-                    if (grade >= StemInter.getMinGrade()) {
-                        stemInter = new StemInter(stem, impacts);
-                        sig.addVertex(stemInter);
-                        systemStems.add(stemInter);
-                    }
-                }
-
-                return stemInter;
-            }
-
-            //----------//
-            // crossing //
-            //----------//
-            /**
-             * Compute the crossing point between a stem and a beam.
-             *
-             * @param stem the stem
-             * @param beam the beam
-             * @return the precise crossing point
-             */
-            private Point2D crossing (StemInter stem,
-                                      AbstractBeamInter beam)
-            {
-                Point2D start = stem.getTop();
-                Point2D stop = stem.getBottom();
-                Line2D beamLimit = getLimit(beam);
-
-                return LineUtil.intersection(start, stop, beamLimit.getP1(), beamLimit.getP2());
-            }
-
-            //------------//
-            // getContrib //
-            //------------//
-            /**
-             * Report the (vertical) contribution of a rectangle to the filling of white
-             * space above or below the head.
-             *
-             * @param box the rectangle to check
-             * @return the corresponding height within white space
-             */
-            private int getContrib (Rectangle box)
-            {
-                return Math.max(0, GeoUtil.yOverlap(yRange, box));
-            }
-
-            //------------//
-            // getInPoint //
-            //------------//
-            /**
-             * Report the reference point slightly translated to the interior of the head,
-             * to catch stem candidates.
-             *
-             * @return the inner refPt
-             */
-            private Point2D getInPoint ()
-            {
-                return new Point2D.Double(refPt.getX() - (xDir * params.maxHeadInDx), refPt.getY());
-            }
-
-            //----------//
-            // getLimit //
-            //----------//
-            /**
-             * Report proper beam limit, according to corner direction
-             *
-             * @param beam the beam or hook of interest
-             * @return the top or bottom beam limit, according to dir
-             */
-            private Line2D getLimit (AbstractBeamInter beam)
-            {
-                return beam.getBorder(corner.vSide.opposite());
-            }
-
-            //-----------//
-            // getLuArea //
-            //-----------//
-            /**
-             * Define the lookup area on given corner, knowing the reference point of the
-             * entity (head).
-             * Global slope is used (plus and minus slopeMargin).
-             *
-             * @return the lookup area
-             */
-            private Area getLuArea ()
-            {
-                final double slope = skew.getSlope();
-                final double dSlope = -xDir * yDir * params.slopeMargin;
-
-                final Point2D outPt = getOutPoint();
-                final Point2D inPt = getInPoint();
-
-                // Look Up path, start by head horizontal segment
-                final Path2D lu = new Path2D.Double();
-                lu.moveTo(outPt.getX(), outPt.getY());
-                lu.lineTo(inPt.getX(), inPt.getY());
-
-                // Then segment away from head (system limit)
-                final Rectangle systemBox = system.getBounds();
-                final double yLimit = (yDir > 0) ? systemBox.getMaxY() : systemBox.getMinY();
-                final double dy = yLimit - outPt.getY();
-                lu.lineTo(inPt.getX() + ((slope + dSlope) * dy), yLimit);
-                lu.lineTo(outPt.getX() + ((slope - dSlope) * dy), yLimit);
-                lu.closePath();
-
-                // Attachment
-                StringBuilder sb = new StringBuilder();
-                sb.append((corner.vSide == TOP) ? "T" : "B");
-                sb.append((corner.hSide == LEFT) ? "L" : "R");
-                head.addAttachment(sb.toString(), lu);
-
-                return new Area(lu);
-            }
-
-            //-------------//
-            // getOutPoint //
-            //-------------//
-            /**
-             * Report the reference point slightly translated to the exterior of the head,
-             * to catch stem candidates.
-             *
-             * @return the outer refPt
-             */
-            private Point2D getOutPoint ()
-            {
-                return new Point2D.Double(
-                        refPt.getX() + (xDir * params.maxHeadOutDx),
-                        refPt.getY());
-            }
-
-            //-------------------//
-            // getReferencePoint //
-            //-------------------//
-            /**
-             * Compute head reference point for this corner (the point where a stem could
-             * be connected).
-             * For best precision, we use the related shape descriptor.
-             *
-             * @return the refPt
-             */
-            private Point2D getReferencePoint ()
-            {
-                HeadInter note = (HeadInter) head;
-
-                return note.getStemReferencePoint(corner.stemAnchor(), scale.getInterline());
-            }
-
-            //-----------//
-            // getRunBox //
-            //-----------//
-            /**
-             * Report the run box of the first or last run of the provided section
-             * according to the desired side.
-             *
-             * @param section the section for which the side run is retrieved
-             * @param side    the desired side
-             * @return the run bounding box
-             */
-            private Rectangle getRunBox (Section section,
-                                         HorizontalSide side)
-            {
-                final Run run = (xDir < 0) ? section.getFirstRun() : section.getLastRun();
-                final int pos = (xDir < 0) ? section.getFirstPos() : section.getLastPos();
-
-                return new Rectangle(pos, run.getStart(), 1, run.getLength());
-            }
-
-            //----------//
-            // getInter //
-            //----------//
-            /**
-             * Report the first stem interpretation if any for the glyph at hand.
-             *
-             * @param glyph the underlying glyph
-             * @return the existing stem interpretation if any, or null
-             */
-            private StemInter getStemInter (Glyph glyph)
-            {
-                for (ListIterator<StemInter> it = systemStems.listIterator(systemStems.size()); it
-                        .hasPrevious();) {
-                    StemInter inter = it.previous();
-
-                    if (inter.getGlyph() == glyph) {
-                        return inter;
-                    }
-                }
-
-                return null;
-            }
-
-            //---------------//
-            // getTargetLine //
-            //---------------//
-            /**
-             * Build the best possible target line.
-             * First, we use (head) refPt and (distant) targetPt to define a theoretical line.
-             * Then, we look for suitable seeds if any to refine the line.
-             * The non-suitable seeds are removed from the collection.
-             *
-             * @return the best target line for stem
-             */
-            private Line2D getTargetLine ()
-            {
-                // Theoretical line
-                Line2D theory = new Line2D.Double(refPt, targetPt);
-
-                // Look for stems seeds
-                seeds = new ArrayList<>(Glyphs.intersectedGlyphs(neighborSeeds, area));
-
-                if (!seeds.isEmpty()) {
-                    // Purge seeds that do not contribute to ordinate range
-                    // or that are too abscissa-distant from theoretical line
-                    for (Iterator<Glyph> it = seeds.iterator(); it.hasNext();) {
-                        Glyph seed = it.next();
-                        int contrib = getContrib(seed.getBounds());
-
-                        if (contrib == 0) {
-                            it.remove();
-
-                            continue;
-                        }
-
-                        Point2D seedCenter = seed.getCentroid();
-                        double dist = theory.ptLineDist(seedCenter);
-
-                        if (dist > params.maxSeedJitter) {
-                            it.remove();
-                        }
-                    }
-
-                    // In case of overlap, simply keep the most contributive
-                    List<Glyph> kept = new ArrayList<>();
-                    sortByContrib(seeds);
-
-                    StemLoop:
-                    for (Glyph seed : seeds) {
-                        Rectangle stemBox = seed.getBounds();
-
-                        for (Glyph k : kept) {
-                            if (GeoUtil.yOverlap(stemBox, k.getBounds()) > 0) {
-                                continue StemLoop;
-                            }
-                        }
-
-                        // No overlap
-                        kept.add(seed);
-                    }
-
-                    seeds.retainAll(kept);
-
-                    // Finally, define line based on seed(s) kept if any
-                    if (!seeds.isEmpty()) {
-                        sortByDistance(seeds);
-
-                        Point2D start = seeds.get(0).getStartPoint(VERTICAL);
-                        Point2D stop = seeds.get(seeds.size() - 1).getStopPoint(VERTICAL);
-
-                        return new Line2D.Double(start, stop);
-                    }
-                }
-
-                return theory;
-            }
-
-            //-------------//
-            // getTargetPt //
-            //-------------//
-            /**
-             * Compute the point where the (skewed) vertical from head reference point
-             * crosses the provided limit.
-             *
-             * @param limit the end of the white space
-             * @return the crossing point
-             */
-            private Point2D getTargetPt (Line2D limit)
-            {
-                final Point2D refPt2 = new Point2D.Double(
-                        refPt.getX() - (100 * skew.getSlope()),
-                        refPt.getY() + 100);
-
-                return LineUtil.intersection(refPt, refPt2, limit.getP1(), limit.getP2());
-            }
-
-            //-----------//
-            // getYRange //
-            //-----------//
-            /**
-             * Compute the range to be covered by stem items
-             *
-             * @param yLimit the limit farthest from head
-             * @return a range rectangle
-             */
-            private Rectangle getYRange (double yLimit)
-            {
-                return new Rectangle(
-                        0, // x is irrelevant
-                        (int) Math.rint((yDir > 0) ? refPt.getY() : yLimit),
-                        0, // width is irrelevant
-                        (int) Math.rint(Math.abs(yLimit - refPt.getY())));
-            }
-
-            //--------------//
-            // includeItems //
-            //--------------//
-            /**
-             * Include the stem items, one after the other.
-             * We may have insufficient clean value for first items (resulting in no intermediate
-             * StemInter created) but we must go on.
-             *
-             * @param items          the sequence of stem items, sorted by distance from head
-             * @param refY           the ordinate of head ref point
-             * @param fatHeadSection the fat head section if any
-             * @return the list of StemInter instances built
-             */
-            private List<StemInter> includeItems (List<Glyph> items,
-                                                  double refY,
-                                                  Section fatHeadSection)
-            {
-                double lastY = refY; // Current end of stem
-                List<StemInter> allStemInters = new ArrayList<>();
-
-                for (int i = 0; i < items.size(); i++) {
-                    Glyph item = items.get(i);
-                    Rectangle itemBox = item.getBounds();
-
-                    // Are we past the beam limit (if any)?
-                    if (getContrib(itemBox) == 0) {
-                        break;
-                    }
-
-                    // Is gap with previous item acceptable?
-                    final int itemY = (yDir > 0) ? itemBox.y : ((itemBox.y + itemBox.height) - 1);
-                    final double itemStart = (yDir > 0) ? Math.max(itemY, refY)
-                            : Math.min(itemY, refY);
-                    final double yGap = yDir * (itemStart - lastY);
-
-                    if (yGap > params.maxYGap) {
-                        break; // Too large gap
-                    }
-
-                    if ((i == 0) && (yGap > params.maxStemHeadGapY)) {
-                        break; // Initial item too far from head
-                    }
-
-                    // Check minimum stem extension from head
-                    double itemStop = itemY + (yDir * (itemBox.height - 1));
-                    lastY = (yDir > 0) ? Math.max(lastY, itemStop) : Math.min(lastY, itemStop);
-
-                    final double extension = Math.abs(lastY - refY);
-
-                    if (extension < params.minStemExtension) {
-                        continue;
-                    }
-
-                    // OK, build a stem interpretation with all items so far
-                    List<Glyph> stemItems = items.subList(0, i + 1);
-                    StemInter stemInter = createStemInter(stemItems);
-
-                    if (stemInter != null) {
-                        if (null != connectHeadStem(fatHeadSection, stemInter)) {
-                            allStemInters.add(stemInter);
-                        }
-                    }
-                }
-
-                return allStemInters;
-            }
-
-            //-------------------//
-            // linkBeamsAndStems //
-            //-------------------//
-            /**
-             * Try to build links between the provided beams and the provided stems.
-             *
-             * @param beamGroups groups of beam candidates
-             * @param stems      stem candidates
-             */
-            private void linkBeamsAndStems (List<List<AbstractBeamInter>> beamGroups,
-                                            List<StemInter> stems)
-            {
-                for (List<AbstractBeamInter> group : beamGroups) {
-                    AbstractBeamInter firstBeam = group.get(0);
-
-                    for (StemInter stem : stems) {
-                        // Try to connect first beam & stem
-                        BeamStemRelation rel = connectBeamStem(firstBeam, stem);
-
-                        if (rel != null) {
-                            // Extend stem connection till end of current beam group, if relevant
-                            if (firstBeam.isGood() && (group.size() > 1)) {
-                                for (AbstractBeamInter next : group.subList(1, group.size())) {
-                                    if (sig.getRelation(
-                                            next,
-                                            stem,
-                                            BeamStemRelation.class) == null) {
-                                        BeamStemRelation r = new BeamStemRelation();
-                                        r.setBeamPortion(rel.getBeamPortion());
-
-                                        Point2D crossPt = crossing(stem, next);
-                                        r.setExtensionPoint(
-                                                new Point2D.Double(
-                                                        crossPt.getX(),
-                                                        crossPt.getY() + (yDir * (next.getHeight()
-                                                                                          - 1))));
-                                        r.setGrade(rel.getGrade());
-                                        sig.addEdge(next, stem, r);
-                                    }
-                                }
-                            }
-                        }
-                    }
-                }
-            }
-
-            //------------------//
-            // lookupBeamGroups //
-            //------------------//
-            /**
-             * Look for (groups of) beam interpretations in the lookup area.
-             *
-             * @param candidates provided collection of candidate beams
-             * @return the list of groups, ordered by distance from head
-             */
-            private List<List<AbstractBeamInter>> lookupBeamGroups (List<Inter> candidates)
-            {
-                // Reject beam candidates which are not in corner direction
-                // (this can happen because of beam bounding rectangle)
-                for (Iterator<Inter> it = candidates.iterator(); it.hasNext();) {
-                    AbstractBeamInter b = (AbstractBeamInter) it.next();
-
-                    if ((yDir * (getTargetPt(getLimit(b)).getY() - refPt.getY())) <= 0) {
-                        it.remove();
-                    }
-                }
-
-                // Sort candidates by distance from head
-                Collections.sort(candidates, new Comparator<Inter>()
-                         {
-                             @Override
-                             public int compare (Inter i1,
-                                                 Inter i2)
-                             {
-                                 AbstractBeamInter b1 = (AbstractBeamInter) i1;
-                                 AbstractBeamInter b2 = (AbstractBeamInter) i2;
-
-                                 return Double.compare(
-                                         yDir * (getTargetPt(getLimit(b1)).getY() - refPt.getY()),
-                                         yDir * (getTargetPt(getLimit(b2)).getY() - refPt.getY()));
-                             }
-                         });
-
-                // Build the list of (groups of) beams
-                List<List<AbstractBeamInter>> groups = new ArrayList<>();
-                List<AbstractBeamInter> group = null;
-                AbstractBeamInter prevBeam = null;
-                boolean groupIsGood = false;
-
-                for (Inter inter : candidates) {
-                    AbstractBeamInter beam = (AbstractBeamInter) inter;
-
-                    if (groups.isEmpty()) {
-                        // Check if beam is far enough from head
-                        final Point2D beamPt = getTargetPt(getLimit(beam));
-                        final double distToBeam = yDir * (beamPt.getY() - refPt.getY());
-
-                        if (distToBeam < params.minHeadBeamDistance) {
-                            continue;
-                        }
-                    }
-
-                    if (groupIsGood && areGroupCompatible(prevBeam, beam)) {
-                        // Grow the current good group
-                        group.add(beam);
-                    } else {
-                        // Start a brand new group
-                        groups.add(group = new ArrayList<>());
-                        group.add(beam);
-                        groupIsGood = beam.isGood();
-                    }
-
-                    prevBeam = beam;
-                }
-
-                return groups;
-            }
-
-            //--------------//
-            // lookupChunks //
-            //--------------//
-            /**
-             * Retrieve chunks of stems out of additional compatible sections (not part
-             * of stem seeds) found in the corner.
-             *
-             * @param fatHeadSection (output) specific section, part of head rather than stem
-             * @return the collection of chunks found
-             */
-            private List<Glyph> lookupChunks (Wrapper<Section> fatHeadSection)
-            {
-                // Look up suitable sections
-                List<Section> sections = lookupSections(fatHeadSection);
-
-                // Aggregate these sections into glyphs & check them
-                List<SectionCompound> chunks = CompoundFactory.buildCompounds(
-                        sections,
-                        stemConstructor);
-
-                // Remove useless glyphs and put wide glyphs apart
-                List<SectionCompound> wides = new ArrayList<>();
-
-                for (Iterator<SectionCompound> it = chunks.iterator(); it.hasNext();) {
-                    SectionCompound chunk = it.next();
-                    Rectangle chunkBox = chunk.getBounds();
-
-                    if (getContrib(chunkBox) == 0) {
-                        it.remove();
-                    } else if (chunk.getWeight() < params.minChunkWeight) {
-                        it.remove();
-                    } else {
-                        int meanWidth = (int) Math.rint(
-                                chunk.getMeanThickness(Orientation.VERTICAL));
-
-                        if (meanWidth > params.maxStemThickness) {
-                            wides.add(chunk);
-                            it.remove();
-                        }
-                    }
-                }
-
-                // For too wide chunks we just keep the biggest section
-                if (!wides.isEmpty()) {
-                    for (SectionCompound wide : wides) {
-                        List<Section> members = new ArrayList<>(wide.getMembers());
-                        Collections.sort(members, Section.reverseWeightComparator);
-
-                        SectionCompound compound = CompoundFactory.buildCompound(
-                                Arrays.asList(members.get(0)),
-                                stemConstructor);
-                        chunks.add(compound);
-                    }
-                }
-
-                // Convert section compounds to glyphs
-                List<Glyph> glyphs = new ArrayList<>(chunks.size());
-
-                for (SectionCompound chunk : chunks) {
-                    glyphs.add(chunk.toGlyph(null));
-                }
-
-                return glyphs;
-            }
-
-            //----------------//
-            // lookupSections //
-            //----------------//
-            /**
-             * To complement stem seeds, look up for relevant sections in the lookup area
-             * that could be part of a global stem.
-             *
-             * @param fatHeadSection (potential output) a thick section, part of head, that accounts
-             *                       for stem range
-             * @return the collection of additional sections found
-             */
-            private List<Section> lookupSections (Wrapper<Section> fatHeadSection)
-            {
-                // Horizontal line around refPt
-                final Point2D outPt = getOutPoint();
-                final Point2D inPt = getInPoint();
-                final Line2D hLine = (corner.hSide == LEFT) ? new Line2D.Double(outPt, inPt)
-                        : new Line2D.Double(inPt, outPt);
-                final int refY = (int) Math.rint(refPt.getY());
-                final List<Section> sections = new ArrayList<>();
-                final List<Section> headSections = new ArrayList<>();
-
-                // Widen head box with max stem width
-                final Rectangle wideHeadBox = head.getBounds();
-                wideHeadBox.grow(system.getSheet().getScale().getMaxStem(), 0);
-
-                // Browse both vertical and horizontal sections in the system
-                for (Collection<Section> collection : Arrays.asList(
-                        system.getVerticalSections(),
-                        system.getHorizontalSections())) {
-                    SectionLoop:
-                    for (Section section : collection) {
-                        Rectangle sectBox = section.getBounds();
-
-                        if (section.isVip()) {
-                            logger.info("VIP {}", section);
-                        }
-
-                        // Check intersection at least
-                        if (!area.intersects(sectBox)) {
-                            continue;
-                        }
-
-                        // Containment is mandatory except for a head section
-                        // (a section that intersects head glyph)
-                        if (!area.contains(sectBox)) {
-                            if (!sectBox.intersects(wideHeadBox) || !GeoUtil.yEmbraces(
-                                    sectBox,
-                                    refY)) {
-                                continue;
-                            }
-
-                            // Section is likely to be part of head itself.
-                            // Even if too thick, use part of its length as stem
-                            // portion (if it does not overlap stem seeds)
-                            if (section.isVertical() && (sectBox.width > params.maxStemThickness)) {
-                                // Consider the touching run
-                                Rectangle runBox = getRunBox(section, corner.hSide);
-
-                                for (Glyph seed : seeds) {
-                                    if (GeoUtil.yOverlap(runBox, seed.getBounds()) > 0) {
-                                        continue SectionLoop;
-                                    }
-                                }
-
-                                // Make sure this run is within area width
-                                if (GeoUtil.xEmbraces(hLine, runBox.x)) {
-                                    // Use head section that brings best contribution
-                                    if (fatHeadSection.value != null) {
-                                        Rectangle otherBox = getRunBox(
-                                                fatHeadSection.value,
-                                                corner.hSide);
-
-                                        if (getContrib(runBox) > getContrib(otherBox)) {
-                                            fatHeadSection.value = section;
-                                        }
-                                    } else {
-                                        fatHeadSection.value = section;
-                                    }
-                                }
-
-                                continue;
-                            }
-
-                            // A headSection must provide significant contribution
-                            // otherwise it belongs to the head, not to the stem.
-                            int sectContrib = getContrib(sectBox);
-
-                            if (sectContrib < params.minHeadSectionContribution) {
-                                logger.debug("Discarding tiny headSection {}", section);
-
-                                continue;
-                            }
-
-                            headSections.add(section);
-                        }
-
-                        // Contraint section width <= stem width
-                        if (sectBox.width > params.maxStemThickness) {
-                            continue;
-                        }
-
-                        // A section which intersects an existing seed is useless
-                        for (Glyph seed : seeds) {
-                            if (GeoUtil.yOverlap(sectBox, seed.getBounds()) > 0) {
-                                continue SectionLoop;
-                            }
-                        }
-
-                        // Check section distance to target line
-                        Point center = section.getCentroid();
-                        double dist = targetLine.ptLineDist(center);
-
-                        if (dist <= params.maxSectionJitter) {
-                            sections.add(section);
-                        }
-                    }
-                }
-
-                // Handle overlap between standard sections and fatHeadSection
-                // if any, by keeping the most contributive one
-                if (fatHeadSection.value != null) {
-                    final Rectangle runBox = getRunBox(fatHeadSection.value, corner.hSide);
-                    final int runContrib = getContrib(runBox);
-
-                    for (Iterator<Section> it = sections.iterator(); it.hasNext();) {
-                        final Section section = it.next();
-                        final Rectangle sctBox = section.getBounds();
-
-                        if (GeoUtil.yOverlap(runBox, sctBox) > 0) {
-                            if (getContrib(sctBox) <= runContrib) {
-                                it.remove();
-                            } else {
-                                logger.debug("Cancelling fatHeadSection {}", fatHeadSection);
-                                fatHeadSection.value = null;
-
-                                break;
-                            }
-                        }
-                    }
-                }
-
-                // Handle the case of several head sections that might result in a too thick glyph
-                headSections.retainAll(sections);
-
-                if (headSections.size() > 1) {
-                    // Keep only the most contributive section
-                    Section bestSection = null;
-                    int bestContrib = Integer.MIN_VALUE;
-
-                    for (Section section : headSections) {
-                        int contrib = getContrib(section.getBounds());
-
-                        if (contrib > bestContrib) {
-                            bestContrib = contrib;
-                            bestSection = section;
-                        }
-                    }
-
-                    sections.removeAll(headSections);
-                    headSections.clear();
-                    headSections.add(bestSection);
-                    sections.addAll(headSections);
-                }
-
-                return sections;
-            }
-
-            //---------------//
-            // sortByContrib //
-            //---------------//
-            /**
-             * Sort stem items by their decreasing contribution.
-             */
-            private void sortByContrib (List<Glyph> glyphs)
-            {
-                Collections.sort(glyphs, new Comparator<Glyph>()
-                         {
-                             @Override
-                             public int compare (Glyph o1,
-                                                 Glyph o2)
-                             {
-                                 // Sort by decreasing contribution
-                                 int c1 = getContrib(o1.getBounds());
-                                 int c2 = getContrib(o2.getBounds());
-
-                                 return Integer.signum(c2 - c1);
-                             }
-                         });
-            }
-
-            //----------------//
-            // sortByDistance //
-            //----------------//
-            /**
-             * Sort stem items by their increasing vertical distance from head.
-             */
-            private void sortByDistance (List<Glyph> glyphs)
-            {
-                Collections.sort(glyphs, (yDir > 0) ? Glyphs.byOrdinate : Glyphs.byReverseBottom);
-            }
-        }
-    }
-
-<<<<<<< HEAD
-    //------------//
-    // Parameters //
-    //------------//
-    /**
-     * Class {@code Parameters} gathers all pre-scaled constants.
-     */
-    private static class Parameters
-    {
-        //~ Instance fields ------------------------------------------------------------------------
-
-        final double slopeMargin;
-
-        final int maxHeadOutDx;
-
-        final int maxBeamInDx;
-
-        final int maxHeadInDx;
-
-        final int vicinityMargin;
-
-        final int maxStemHeadGapY;
-
-        final int maxYGap;
-
-        final int maxStemThickness;
-
-        final int minChunkWeight;
-
-        final int minHeadSectionContribution;
-
-        final int minStemExtension;
-
-        final int minHeadBeamDistance;
-
-        final int minBeamStemsGap;
-
-        final double maxSeedJitter;
-
-        final double maxSectionJitter;
-
-        final int maxBeamDistance;
-
-        //~ Constructors ---------------------------------------------------------------------------
-        /**
-         * Creates a new Parameters object.
-         *
-         * @param scale the scaling factor
-         */
-        public Parameters (SystemInfo system,
-                           Scale scale)
-        {
-            slopeMargin = constants.slopeMargin.getValue();
-            maxHeadOutDx = scale.toPixels(HeadStemRelation.getXOutGapMaximum(false));
-            maxBeamInDx = scale.toPixels(BeamStemRelation.getXInGapMaximum(false));
-            maxHeadInDx = scale.toPixels(HeadStemRelation.getXInGapMaximum(false));
-            vicinityMargin = scale.toPixels(constants.vicinityMargin);
-            maxStemHeadGapY = scale.toPixels(HeadStemRelation.getYGapMaximum(false));
-            maxYGap = scale.toPixels(VerticalsBuilder.getMaxYGap());
-            minHeadSectionContribution = scale.toPixels(constants.minHeadSectionContribution);
-            minStemExtension = scale.toPixels(getMinStemExtension());
-            minHeadBeamDistance = scale.toPixels(constants.minHeadBeamDistance);
-            minBeamStemsGap = scale.toPixels(constants.minBeamStemsGap);
-
-            final int stemThickness = scale.getMaxStem();
-            maxStemThickness = stemThickness;
-            maxSeedJitter = constants.maxSeedJitter.getValue() * stemThickness;
-            maxSectionJitter = constants.maxSectionJitter.getValue() * stemThickness;
-
-            minChunkWeight = scale.getStemThickness(); // TODO: check this
-
-            Double beamDistance = scale.getBeamMeanDistance();
-
-            if (beamDistance != null) {
-                maxBeamDistance = (int) Math.ceil(
-                        beamDistance + (2 * scale.getBeamSigmaDistance()));
-            } else {
-                maxBeamDistance = scale.toPixels(constants.maxBeamDistance);
-            }
-
-            if (logger.isDebugEnabled()) {
-                new Dumping().dump(this);
-            }
-        }
-    }
-
-=======
->>>>>>> 8e2b0fd5
-    //--------------//
-    // ShareChecker //
-    //--------------//
-    /**
-     * Checks and cleans up an ensemble of stems around a head.
-     */
-    private class ShareChecker
-    {
-
-        private final HeadInter head;
-
-        private final List<HeadStemRelation> rels = new ArrayList<>();
-
-        ShareChecker (HeadInter head)
-        {
-            this.head = head;
-        }
-
-        public void check (List<Inter> stems)
-        {
-            // Retrieve stem relations
-            rels.clear();
-
-            for (Inter stem : stems) {
-                HeadStemRelation rel = (HeadStemRelation) sig.getRelation(
-                        head,
-                        stem,
-                        HeadStemRelation.class);
-
-                if (rel != null) {
-                    rels.add(rel);
-                }
-            }
-
-            if (head.isVip() && (rels.size() > 1)) {
-                logger.info("VIP {} with multiple stems {}", head, stems);
-            }
-
-            // Get down to a maximum of 2 stems
-            while (rels.size() > 2) {
-                if (!discardLargeGap()) {
-                    discardWeakerStem();
-                }
-            }
-
-            // Do we still have a conflict to solve?
-            if (rels.size() == 2) {
-                // If not canonical, try to discard one of the stem link
-                if (!isCanonicalShare()) {
-                    if (!discardLargeGap()) {
-                        ///discardWeakerStem(); // Weaker stem may not be the good criteria!!!
-                        if (head.isVip()) {
-                            logger.info("VIP {} could not decide on stems {}", head, stems);
-                        }
-                    }
-                }
-            }
-        }
-
-        /**
-         * Discard the stem link with largest significant y gap, if any.
-         *
-         * @return true if such stem link was found
-         */
-        private boolean discardLargeGap ()
-        {
-            double worstGap = 0;
-            HeadStemRelation worstRel = null;
-
-            for (HeadStemRelation rel : rels) {
-                double yGap = rel.getDy();
-
-                if (worstGap < yGap) {
-                    worstGap = yGap;
-                    worstRel = rel;
-                }
-            }
-
-            if (worstGap > constants.yGapTiny.getValue()) {
-                if (head.isVip()) {
-                    logger.info("VIP {} discarding gap {}", head, sig.getEdgeTarget(worstRel));
-                }
-
-                rels.remove(worstRel);
-                sig.removeEdge(worstRel);
-
-                return true;
-            } else {
-                return false;
-            }
-        }
-
-        /**
-         * Discard the link to the stem with lower intrinsic grade.
-         */
-        private void discardWeakerStem ()
-        {
-            double worstGrade = Double.MAX_VALUE;
-            HeadStemRelation worstRel = null;
-            StemInter worstStem = null;
-
-            for (HeadStemRelation rel : rels) {
-                StemInter stem = (StemInter) sig.getEdgeTarget(rel);
-                double grade = stem.getGrade();
-
-                if (grade < worstGrade) {
-                    worstGrade = grade;
-                    worstStem = stem;
-                    worstRel = rel;
-                }
-            }
-
-            if (worstRel != null) {
-                if (head.isVip()) {
-                    logger.info("VIP {} discarding weaker {}", head, sig.getEdgeTarget(worstRel));
-                }
-
-                rels.remove(worstRel);
-                sig.removeEdge(worstRel);
-
-                // If this false relation is really invading, use exclusion
-                if (worstRel.isInvading()) {
-                    if (worstStem.isVip() || head.isVip()) {
-                        logger.info("VIP invasion between {} & {}", head, worstStem);
-                    }
-
-                    sig.insertExclusion(head, worstStem, Cause.OVERLAP);
-                }
-            }
-        }
-
-        /**
-         * Check whether this is the canonical "shared" configuration.
-         * <p>
-         * For this test, we cannot trust stem extensions and must stay with physical stem limits.
-         *
-         * @return true if canonical
-         */
-        private boolean isCanonicalShare ()
-        {
-            StemInter leftStem = null;
-            StemInter rightStem = null;
-
-            for (HeadStemRelation rel : rels) {
-                if (rel.getDy() > constants.yGapTiny.getValue()) {
-                    return false;
-                }
-
-                if (rel.getHeadSide() == LEFT) {
-                    leftStem = (StemInter) sig.getOppositeInter(head, rel);
-                } else {
-                    rightStem = (StemInter) sig.getOppositeInter(head, rel);
-                }
-            }
-
-            if (leftStem == null || rightStem == null) {
-                return false;
-            }
-
-            return HeadStemRelation.isCanonicalShare(leftStem, head, rightStem);
-        }
-    }
-
-    //-----------//
-    // Constants //
-    //-----------//
-    private static class Constants
-            extends ConstantSet
-    {
-
-        private final Constant.Boolean printWatch = new Constant.Boolean(
-                false,
-                "Should we print out the stop watch?");
-
-        private final Scale.Fraction vicinityMargin = new Scale.Fraction(
-                1.0,
-                "Rough abscissa margin when looking for neighbors");
-
-        private final Constant.Double slopeMargin = new Constant.Double(
-                "tangent",
-                0.02,
-                "Margin around slope to define corner lookup area");
-
-        private final Scale.Fraction minHeadSectionContribution = new Scale.Fraction(
-                0.2,
-                "Minimum stem contribution for a section near head");
-
-        private final Scale.Fraction minStemExtension = new Scale.Fraction(
-                0.8,
-                "Minimum vertical distance from head to end of stem");
-
-        private final Scale.Fraction minHeadBeamDistance = new Scale.Fraction(
-                0.125,
-                "Minimum vertical distance between head and beam");
-
-        private final Scale.Fraction maxBeamDistance = new Scale.Fraction(
-                1.5,
-                "Default maximum vertical distance between two consecutive grouped beams");
-
-        private final Scale.Fraction minBeamStemsGap = new Scale.Fraction(
-                1.0,
-                "Minimum x gap between two stems on the same beam");
-
-        private final Constant.Ratio maxSeedJitter = new Constant.Ratio(
-                2.0,
-                "Maximum distance from stem seed to theoretical line,"
-                        + " as ratio of typical stem width");
-
-        private final Constant.Ratio maxSectionJitter = new Constant.Ratio(
-                1.0,
-                "Maximum distance from section center to target line,"
-                        + " as ratio of typical stem width");
-
-        private final Scale.Fraction yGapTiny = new Scale.Fraction(
-                0.1,
-                "Maximum vertical tiny gap between stem & head");
-
-        private final Constant.Ratio sideStemBoost = new Constant.Ratio(
-                0.5,
-                "How much do we boost beam side stems");
-    }
-
-    //------------//
-    // Parameters //
-    //------------//
-    /**
-     * Class {@code Parameters} gathers all pre-scaled constants.
-     */
-    private static class Parameters
-    {
-
-        final double slopeMargin;
-
-        final int maxHeadOutDx;
-
-        final int maxBeamInDx;
-
-        final int maxHeadInDx;
-
-        final int vicinityMargin;
-
-        final int maxStemHeadGapY;
-
-        final int maxYGap;
-
-        final int maxStemThickness;
-
-        final int minChunkWeight;
-
-        final int minHeadSectionContribution;
-
-        final int minStemExtension;
-
-        final int minHeadBeamDistance;
-
-        final int minBeamStemsGap;
-
-        final double maxSeedJitter;
-
-        final double maxSectionJitter;
-
-        final int maxBeamDistance;
-
-        /**
-         * Creates a new Parameters object.
-         *
-         * @param scale the scaling factor
-         */
-        Parameters (SystemInfo system,
-                    Scale scale)
-        {
-            slopeMargin = constants.slopeMargin.getValue();
-            maxHeadOutDx = scale.toPixels(HeadStemRelation.getXOutGapMaximum(false));
-            maxBeamInDx = scale.toPixels(BeamStemRelation.getXInGapMaximum(false));
-            maxHeadInDx = scale.toPixels(HeadStemRelation.getXInGapMaximum(false));
-            vicinityMargin = scale.toPixels(constants.vicinityMargin);
-            maxStemHeadGapY = scale.toPixels(HeadStemRelation.getYGapMaximum(false));
-            maxYGap = scale.toPixels(VerticalsBuilder.getMaxYGap());
-            minHeadSectionContribution = scale.toPixels(constants.minHeadSectionContribution);
-            minStemExtension = scale.toPixels(getMinStemExtension());
-            minHeadBeamDistance = scale.toPixels(constants.minHeadBeamDistance);
-            minBeamStemsGap = scale.toPixels(constants.minBeamStemsGap);
-
-            final int stemThickness = scale.getMaxStem();
-            maxStemThickness = stemThickness;
-            maxSeedJitter = constants.maxSeedJitter.getValue() * stemThickness;
-            maxSectionJitter = constants.maxSectionJitter.getValue() * stemThickness;
-
-            minChunkWeight = scale.getStemThickness(); // TODO: check this
-
-            Double beamDistance = scale.getBeamMeanDistance();
-
-            if (beamDistance != null) {
-                maxBeamDistance = (int) Math.ceil(
-                        beamDistance + (2 * scale.getBeamSigmaDistance()));
-            } else {
-                maxBeamDistance = scale.toPixels(constants.maxBeamDistance);
-            }
-
-            if (logger.isDebugEnabled()) {
-                new Dumping().dump(this);
-            }
-        }
-    }
-}
+//------------------------------------------------------------------------------------------------//
+//                                                                                                //
+//                                     S t e m s B u i l d e r                                    //
+//                                                                                                //
+//------------------------------------------------------------------------------------------------//
+// <editor-fold defaultstate="collapsed" desc="hdr">
+//
+//  Copyright © Audiveris 2018. All rights reserved.
+//
+//  This program is free software: you can redistribute it and/or modify it under the terms of the
+//  GNU Affero General Public License as published by the Free Software Foundation, either version
+//  3 of the License, or (at your option) any later version.
+//
+//  This program is distributed in the hope that it will be useful, but WITHOUT ANY WARRANTY;
+//  without even the implied warranty of MERCHANTABILITY or FITNESS FOR A PARTICULAR PURPOSE.
+//  See the GNU Affero General Public License for more details.
+//
+//  You should have received a copy of the GNU Affero General Public License along with this
+//  program.  If not, see <http://www.gnu.org/licenses/>.
+//------------------------------------------------------------------------------------------------//
+// </editor-fold>
+package org.audiveris.omr.sheet.stem;
+
+import org.audiveris.omr.constant.Constant;
+import org.audiveris.omr.constant.ConstantSet;
+import org.audiveris.omr.glyph.Glyph;
+import org.audiveris.omr.glyph.GlyphFactory;
+import org.audiveris.omr.glyph.GlyphGroup;
+import org.audiveris.omr.glyph.Glyphs;
+import org.audiveris.omr.glyph.Shape;
+import org.audiveris.omr.glyph.ShapeSet;
+import org.audiveris.omr.glyph.dynamic.CompoundFactory;
+import org.audiveris.omr.glyph.dynamic.SectionCompound;
+import org.audiveris.omr.glyph.dynamic.StraightFilament;
+import org.audiveris.omr.lag.Section;
+import org.audiveris.omr.math.GeoOrder;
+import org.audiveris.omr.math.GeoUtil;
+import org.audiveris.omr.math.LineUtil;
+import org.audiveris.omr.run.Orientation;
+import static org.audiveris.omr.run.Orientation.*;
+import org.audiveris.omr.run.Run;
+import org.audiveris.omr.sheet.Scale;
+import org.audiveris.omr.sheet.Scale.Fraction;
+import org.audiveris.omr.sheet.Sheet;
+import org.audiveris.omr.sheet.Skew;
+import org.audiveris.omr.sheet.SystemInfo;
+import org.audiveris.omr.sig.GradeImpacts;
+import org.audiveris.omr.sig.SIGraph;
+import org.audiveris.omr.sig.inter.AbstractBeamInter;
+import org.audiveris.omr.sig.inter.BeamInter;
+import org.audiveris.omr.sig.inter.HeadInter;
+import org.audiveris.omr.sig.inter.Inter;
+import org.audiveris.omr.sig.inter.Inters;
+import org.audiveris.omr.sig.inter.StemInter;
+import org.audiveris.omr.sig.relation.BeamPortion;
+import org.audiveris.omr.sig.relation.BeamStemRelation;
+import org.audiveris.omr.sig.relation.Exclusion.Cause;
+import org.audiveris.omr.sig.relation.HeadStemRelation;
+import org.audiveris.omr.sig.relation.Relation;
+import org.audiveris.omr.ui.symbol.MusicFont;
+import org.audiveris.omr.ui.symbol.ShapeSymbol;
+import org.audiveris.omr.util.Corner;
+import org.audiveris.omr.util.Dumping;
+import org.audiveris.omr.util.HorizontalSide;
+import static org.audiveris.omr.util.HorizontalSide.*;
+import org.audiveris.omr.util.Navigable;
+import org.audiveris.omr.util.StopWatch;
+import static org.audiveris.omr.util.VerticalSide.*;
+import org.audiveris.omr.util.Wrapper;
+
+import org.slf4j.Logger;
+import org.slf4j.LoggerFactory;
+
+import java.awt.Dimension;
+import java.awt.Point;
+import java.awt.Rectangle;
+import java.awt.geom.Area;
+import java.awt.geom.Line2D;
+import java.awt.geom.Path2D;
+import java.awt.geom.Point2D;
+import java.util.ArrayList;
+import java.util.Arrays;
+import java.util.Collection;
+import java.util.Collections;
+import java.util.Comparator;
+import java.util.Iterator;
+import java.util.List;
+import java.util.ListIterator;
+import java.util.Set;
+
+/**
+ * Class {@code StemsBuilder} processes a system to build stems that connect to note
+ * heads and perhaps beams.
+ * <p>
+ * At this point, beams have been identified as well as void and black heads, but no flags yet.
+ * <p>
+ * A stem is expected to be horizontally connected on the left or right side of a head and
+ * vertically connected as well.
+ * Such connections are looked up in the 4 corners of every head.
+ * In poor-quality scores, stems can lack many pixels, resulting in vertical gaps between stem parts
+ * and between head and nearest stem part, so we must accept such potential gaps (even if we lower
+ * the resulting interpretation grade).
+ * However we can be much more strict for the horizontal gap of the connection.
+ * <p>
+ * A stem can aggregate several items: stem seeds (built from long vertical sticks) and chunks
+ * (built from suitable sections found in the corner), all being separated by vertical gaps.
+ * Up to which point should we try to accept vertical gaps and increase a stem length starting from
+ * a head?
+ * <ol>
+ * <li>If there is a beam in the corner, try a stem that at least reaches the beam.</li>
+ * <li>Use a similar approach for the case of flag (if the flag is in the right direction), except
+ * that we don't have identified flags yet!</li>
+ * <li>If no obvious limit exists, accept all gaps in sequence while no too large gap is
+ * encountered.</li>
+ * </ol>
+ * <p>
+ * Stem-head connection uses criteria based on xGap and yGap at reference point.
+ * Stem-beam connection uses yGap (and xGap in the case of beam side connection).
+ * <p>
+ * Every sequence of stem items built from the head is evaluated and potentially recorded as a
+ * separate stem interpretation in the SIG.
+ * <p>
+ * TODO: We could analyze in the whole page the population of "good" stems to come up with most
+ * common stem lengths according to stem configurations, and boost stem interpretations that match
+ * these most common lengths.
+ * More precisely, the length that goes from last head to end of stem (if this end is free from beam
+ * or flag) should be rather constant between stems.
+ * <p>
+ * TODO: We could be more strict on verticality (modulo sheet slope) when retrieving stem seeds and
+ * when building stems. We could thus expect a better split between the vertical runs that belong to
+ * the stem and those that belong to the head.
+ * This would imply a specific version of filament factory.
+ * <p>
+ * TODO: This class is getting too big, consider separate Head-Stem and Beam-Step linking topics.
+ *
+ * @author Hervé Bitteur
+ */
+public class StemsBuilder
+{
+
+    private static final Constants constants = new Constants();
+
+    private static final Logger logger = LoggerFactory.getLogger(StemsBuilder.class);
+
+    /** The dedicated system. */
+    @Navigable(false)
+    private final SystemInfo system;
+
+    /** The related SIG. */
+    @Navigable(false)
+    private final SIGraph sig;
+
+    /** Sheet scale. */
+    @Navigable(false)
+    private final Scale scale;
+
+    /** Dimension for black head symbol. */
+    private final Dimension headSymbolDim;
+
+    /** Global skew. */
+    private final Skew skew;
+
+    /** Scale-dependent parameters. */
+    private Parameters params;
+
+    /** Vertical seeds for this system. */
+    private List<Glyph> systemSeeds;
+
+    /** Beams and beam hooks for this system. */
+    private List<Inter> systemBeams;
+
+    /** Stems interpretations for this system. */
+    private final List<StemInter> systemStems = new ArrayList<>();
+
+    private VerticalsBuilder verticalsBuilder;
+
+    /** Constructor for stem compound. */
+    private final CompoundFactory.CompoundConstructor stemConstructor;
+
+    /**
+     * Creates a new StemsBuilder object.
+     *
+     * @param system the dedicated system
+     */
+    public StemsBuilder (SystemInfo system)
+    {
+        this.system = system;
+
+        sig = system.getSig();
+
+        Sheet sheet = system.getSheet();
+        scale = sheet.getScale();
+        skew = sheet.getSkew();
+
+        ShapeSymbol symbol = Shape.NOTEHEAD_BLACK.getSymbol();
+        headSymbolDim = symbol.getDimension(MusicFont.getHeadFont(scale, scale.getInterline()));
+
+        stemConstructor = new StraightFilament.Constructor(scale.getInterline());
+    }
+
+    //--------------//
+    // linkCueBeams //
+    //--------------//
+    /**
+     * We reuse this class to connect a stem to potential cue beams.
+     * Logic is rather simple for cue configurations. To be refined with a stem reuse to support
+     * multiple cue heads on one stem.
+     *
+     * @param head   cue head
+     * @param corner head corner for connection
+     * @param stem   cue stem
+     * @param beams  cue beams candidates
+     */
+    public void linkCueBeams (Inter head,
+                              Corner corner,
+                              Inter stem,
+                              List<Inter> beams)
+    {
+        if (params == null) {
+            params = new Parameters(system, scale);
+        }
+
+        new HeadLinker(head).linkCueCorner(corner, beams, (StemInter) stem);
+    }
+
+    //-----------//
+    // linkStems //
+    //-----------//
+    /**
+     * Link stems to suitable heads and beams in the system.
+     * Retrieval is driven by heads (since a stem always needs a head), and can use beams.
+     *
+     * <pre>
+     * Synopsis:
+     *
+     * - retrieve systemSeeds, systemBeams, systemHeads
+     *
+     * FOREACH head in systemHeads:
+     *      FOREACH stem corner of the head:
+     *          - getReferencePoint()
+     *          - getLookupArea()
+     *          - link()
+     *              - lookupBeams()
+     *              - lookupSeeds()
+     *              - lookupChunks()
+     *              - includeItems()
+     *                  - createStemInter() for each relevant item
+     *                  - connectHeadStem() for each relevant item
+     *              - connectBeamStem() for relevant beams
+     *
+     * - retrieve systemStems
+     *
+     * FOREACH head in systemHeads:
+     *      FOREACH stem corner of the head:
+     *          - reuse()
+     *              - connectHeadStem() for relevant stems
+     *
+     * - performMutualExclusions
+     * </pre>
+     */
+    public void linkStems ()
+    {
+        if (params == null) {
+            params = new Parameters(system, scale);
+        }
+
+        verticalsBuilder = new VerticalsBuilder(system);
+
+        StopWatch watch = new StopWatch("StemsBuilder S#" + system.getId());
+        watch.start("collections");
+        // The abscissa-sorted stem seeds for this system
+        systemSeeds = system.getGroupedGlyphs(GlyphGroup.VERTICAL_SEED);
+
+        // The abscissa-sorted beam (and beam hook) interpretations for this system
+        systemBeams = sig.inters(AbstractBeamInter.class);
+        Collections.sort(systemBeams, Inters.byAbscissa);
+
+        // The abscissa-sorted head interpretations for this system
+        final List<Inter> systemHeads = sig.inters(
+                ShapeSet.getStemTemplateNotes(system.getSheet()));
+        Collections.sort(systemHeads, Inters.byAbscissa);
+
+        // First phase, look around heads for stems (and beams if any)
+        watch.start("phase #1");
+
+        for (Inter head : systemHeads) {
+            new HeadLinker(head).linkStemCorners();
+        }
+
+        // Second phase, look for reuse of existing stems interpretations
+        watch.start("phase #2");
+        Collections.sort(systemStems, Inters.byAbscissa);
+
+        for (Inter head : systemHeads) {
+            new HeadLinker(head).reuseStemCorners();
+        }
+
+        // Handle stems mutual exclusions
+        watch.start("stem exclusions");
+        performMutualExclusions();
+
+        // Check stems horizontal gap on each beam
+        watch.start("checkBeamStems");
+
+        for (Inter beam : sig.inters(BeamInter.class)) {
+            checkBeamStems(beam);
+            boostBeamSides(beam);
+        }
+
+        // Check carefully multiple stem links on same head
+        watch.start("checkHeadStems");
+
+        for (Inter head : systemHeads) {
+            checkHeadStems((HeadInter) head);
+        }
+
+        // Discard heads with no stem link
+        watch.start("checkNeededStems");
+        checkNeededStems(systemHeads);
+
+        if (constants.printWatch.isSet()) {
+            watch.print();
+        }
+    }
+
+    //----------------//
+    // boostBeamSides //
+    //----------------//
+    private void boostBeamSides (Inter beam)
+    {
+        if (!beam.isGood()) {
+            return;
+        }
+
+        List<BeamStemRelation> rels = new ArrayList<>();
+
+        for (Relation rel : sig.edgesOf(beam)) {
+            if (rel instanceof BeamStemRelation) {
+                rels.add((BeamStemRelation) rel);
+            }
+        }
+
+        for (BeamStemRelation rel : rels) {
+            if (rel.getBeamPortion() != BeamPortion.CENTER) {
+                StemInter stem = (StemInter) sig.getEdgeTarget(rel);
+                stem.increase(constants.sideStemBoost.getValue());
+            }
+        }
+    }
+
+    //----------------//
+    // checkBeamStems //
+    //----------------//
+    /**
+     * Check whether the beam does not have a stem relation too close to another.
+     * Too close stems are mutually exclusive.
+     *
+     * @param beam the beam to check
+     */
+    private void checkBeamStems (Inter beam)
+    {
+        if (beam.isVip()) {
+            logger.info("VIP checkBeamStems? {}");
+        }
+
+        List<BeamStemRelation> rels = new ArrayList<>();
+
+        for (Relation rel : sig.edgesOf(beam)) {
+            if (rel instanceof BeamStemRelation) {
+                rels.add((BeamStemRelation) rel);
+            }
+        }
+
+        // Sort by abscissae
+        Collections.sort(rels, new Comparator<BeamStemRelation>()
+                 {
+                     @Override
+                     public int compare (BeamStemRelation o1,
+                                         BeamStemRelation o2)
+                     {
+                         return Double.compare(o1.getExtensionPoint().getX(), o2.getExtensionPoint()
+                                               .getX());
+                     }
+                 });
+
+        final int size = rels.size();
+
+        for (int i = 0; i < size; i++) {
+            BeamStemRelation rel = rels.get(i);
+            StemInter stem = (StemInter) sig.getEdgeTarget(rel);
+
+            for (BeamStemRelation r : rels.subList(i + 1, size)) {
+                double dx = r.getExtensionPoint().getX() - rel.getExtensionPoint().getX();
+
+                if (dx < params.minBeamStemsGap) {
+                    StemInter s = (StemInter) sig.getEdgeTarget(r);
+                    sig.insertExclusion(stem, s, Cause.INCOMPATIBLE);
+                } else {
+                    break;
+                }
+            }
+        }
+    }
+
+    //----------------//
+    // checkHeadStems //
+    //----------------//
+    /**
+     * A head can have links to two stems (non mutually exclusive) only when these stems
+     * are compatible (head is on stem ends with one stem on bottom left and one stem on
+     * top right).
+     * <p>
+     * Otherwise, we must clean up the configuration.
+     * If there is a link with zero yGap, it has priority over non-zero yGap that are generally due
+     * to stem extension. So cut the non-zero links.
+     * If there are two zero yGaps, if they are opposed on normal sides, it's OK.
+     * If not, cut the link to the one not on normal side.
+     * If there are two non-zero yGaps, cut the one with larger yGap.
+     *
+     * @param head the note head to check
+     */
+    private void checkHeadStems (HeadInter head)
+    {
+        // Retrieve all stems connected to this head
+        List<Inter> allStems = new ArrayList<>();
+
+        for (Relation rel : sig.getRelations(head, HeadStemRelation.class)) {
+            allStems.add(sig.getEdgeTarget(rel));
+        }
+
+        // List of non-conflicting stems ensembles
+        List<List<Inter>> partners = sig.getPartitions(null, allStems);
+        ShareChecker checker = null;
+
+        for (List<Inter> ensemble : partners) {
+            if (ensemble.size() <= 1) {
+                continue;
+            }
+
+            if (checker == null) {
+                checker = new ShareChecker(head);
+            }
+
+            checker.check(ensemble);
+        }
+    }
+
+    //------------------//
+    // checkNeededStems //
+    //------------------//
+    /**
+     * For heads that need a stem, check there is at least one.
+     *
+     * @param systemHeads heads to check
+     */
+    private void checkNeededStems (List<Inter> systemHeads)
+    {
+        for (Inter head : systemHeads) {
+            if (ShapeSet.StemHeads.contains(head.getShape())) {
+                if (!sig.hasRelation(head, HeadStemRelation.class)) {
+                    head.remove();
+                }
+            }
+        }
+    }
+
+    //-------------------------//
+    // performMutualExclusions //
+    //-------------------------//
+    /**
+     * Browse the system interpretations to insert mutual exclusions wherever possible.
+     * This is done for stems.
+     */
+    private void performMutualExclusions ()
+    {
+        final List<Inter> stems = sig.inters(Shape.STEM);
+        final int size = stems.size();
+        int count = 0;
+
+        try {
+            if (size < 2) {
+                return;
+            }
+
+            Collections.sort(stems, Inters.byAbscissa);
+
+            for (int i = 0; i < (size - 1); i++) {
+                final Inter one = stems.get(i);
+                final Rectangle oneBox = one.getGlyph().getBounds();
+                final int xBreak = oneBox.x + oneBox.width;
+
+                for (Inter two : stems.subList(i + 1, size)) {
+                    Rectangle twoBox = two.getGlyph().getBounds();
+
+                    // Is there an overlap between stems one & two?
+                    if (oneBox.intersects(twoBox)) {
+                        sig.insertExclusion(one, two, Cause.OVERLAP);
+                        count++;
+                    } else if (twoBox.x >= xBreak) {
+                        break;
+                    }
+                }
+            }
+        } finally {
+            logger.debug("S#{} stems: {} exclusions: {}", system.getId(), size, count);
+        }
+    }
+
+    //---------------------//
+    // getMinStemExtension //
+    //---------------------//
+    /**
+     * Report the minimum extension that goes from last head to end of stem.
+     *
+     * @return the defined constant
+     */
+    public static Fraction getMinStemExtension ()
+    {
+        return constants.minStemExtension;
+    }
+
+    //------------//
+    // HeadLinker //
+    //------------//
+    /**
+     * A HeadLinker tries to establish links from a head to nearby stem interpretations,
+     * processing stem corners (TOP_LEFT and BOTTOM_RIGHT).
+     */
+    private class HeadLinker
+    {
+
+        /** The head interpretation being processed. */
+        private final Inter head;
+
+        /** Head bounding box. */
+        private final Rectangle headBox;
+
+        /** All beams and hooks interpretations in head vicinity. */
+        private List<Inter> neighborBeams;
+
+        /** All stems seeds in head vicinity. */
+        private Set<Glyph> neighborSeeds;
+
+        /** All stems interpretations in head vicinity. */
+        private List<Inter> neighborStems;
+
+        HeadLinker (Inter head)
+        {
+            this.head = head;
+            headBox = head.getBounds();
+        }
+
+        //---------------//
+        // linkCueCorner //
+        //---------------//
+        public void linkCueCorner (Corner corner,
+                                   List<Inter> beams,
+                                   StemInter stem)
+        {
+            new CornerLinker(corner).linkCue(beams, stem);
+        }
+
+        //-----------------//
+        // linkStemCorners //
+        //-----------------//
+        public void linkStemCorners ()
+        {
+            if (head.isVip()) {
+                logger.info("VIP linkStemCorners? {}", head);
+            }
+
+            neighborBeams = getNeighboringInters(systemBeams);
+            neighborSeeds = getNeighboringSeeds();
+
+            for (Corner corner : Corner.values) {
+                new CornerLinker(corner).link();
+            }
+        }
+
+        //------------------//
+        // reuseStemCorners //
+        //------------------//
+        public void reuseStemCorners ()
+        {
+            if (head.isVip()) {
+                logger.info("VIP reuseStemCorners? {}", head);
+            }
+
+            neighborStems = getNeighboringInters(systemStems);
+
+            for (Corner corner : Corner.values) {
+                new CornerLinker(corner).reuse();
+            }
+        }
+
+        //----------------------//
+        // getNeighboringInters //
+        //----------------------//
+        /**
+         * From the provided collection of interpretations, retrieve all those located
+         * in the vicinity of the provided central interpretation.
+         *
+         * @param inters the collection of interpretations to search
+         * @return the set of neighboring interpretations
+         */
+        private List<Inter> getNeighboringInters (List<? extends Inter> inters)
+        {
+            // Retrieve neighboring inters, using a box of system height and sufficiently wide,
+            // just to play with a limited number of inters.
+            Rectangle systemBox = system.getBounds();
+            Rectangle fatBox = new Rectangle(
+                    headBox.x,
+                    systemBox.y,
+                    headBox.width,
+                    systemBox.height);
+            fatBox.grow(params.vicinityMargin, 0);
+
+            return Inters.intersectedInters(inters, GeoOrder.BY_ABSCISSA, fatBox);
+        }
+
+        //---------------------//
+        // getNeighboringSeeds //
+        //---------------------//
+        /**
+         * Retrieve all vertical seeds in the vicinity of the provided (head) inter.
+         *
+         * @return the set of neighboring seeds
+         */
+        private Set<Glyph> getNeighboringSeeds ()
+        {
+            // Retrieve neighboring stem seeds, using a box of system height and sufficiently wide,
+            // just to play with a limited number of seeds.
+            Rectangle systemBox = system.getBounds();
+            Rectangle fatBox = new Rectangle(
+                    headBox.x,
+                    systemBox.y,
+                    headBox.width,
+                    systemBox.height);
+            fatBox.grow(params.vicinityMargin, 0);
+
+            return Glyphs.intersectedGlyphs(systemSeeds, fatBox);
+        }
+
+        //
+        //--------------//
+        // CornerLinker //
+        //--------------//
+        /**
+         * A CornerLinker searches for all acceptable head -> stem links in a given corner.
+         */
+        protected class CornerLinker
+        {
+
+            /** The corner being processed. */
+            private final Corner corner;
+
+            /** Direction of abscissae when going away from head. */
+            private final int xDir;
+
+            /** Direction of ordinates when going away from head. */
+            private final int yDir;
+
+            /** The head reference point for the corner. */
+            private final Point2D refPt;
+
+            /** The distant target point for the stem. */
+            private Point2D targetPt;
+
+            /** The look up area for the corner. */
+            private Area area;
+
+            /** The stems seeds found in the corner. */
+            private List<Glyph> seeds;
+
+            /** The most probable stem target line. */
+            private Line2D targetLine;
+
+            /** Ordinate range between refPt & limit. */
+            private Rectangle yRange;
+
+            CornerLinker (Corner corner)
+            {
+                this.corner = corner;
+
+                xDir = (corner.hSide == RIGHT) ? 1 : (-1);
+                yDir = (corner.vSide == BOTTOM) ? 1 : (-1);
+                refPt = getReferencePoint();
+            }
+
+            //------//
+            // link //
+            //------//
+            /**
+             * Look for all acceptable stems interpretations that can be connected to
+             * the head in the desired corner.
+             * Stop the search at the first good beam found or at the first non acceptable yGap,
+             * whichever comes first.
+             */
+            public void link ()
+            {
+                if (head.isVip()) {
+                    logger.info("VIP link? {} {}", head, corner);
+                }
+
+                area = getLuArea();
+
+                // Compute target end of stem
+                Rectangle systemBox = system.getBounds();
+                int sysY = (yDir > 0) ? (systemBox.y + systemBox.height) : systemBox.y;
+                targetPt = getTargetPt(new Line2D.Double(0, sysY, 100, sysY));
+
+                // Look for beams and beam hooks in the corner
+                List<Inter> beamCandidates = Inters.intersectedInters(
+                        neighborBeams,
+                        GeoOrder.BY_ABSCISSA,
+                        area);
+
+                // Look for suitable beam groups
+                List<List<AbstractBeamInter>> beamGroups = lookupBeamGroups(beamCandidates);
+
+                Line2D line = new Line2D.Double(refPt, targetPt);
+                head.addAttachment("t" + corner.getId(), line);
+
+                yRange = getYRange(targetPt.getY());
+
+                // Define the best target line (and collect suitable seeds)
+                targetLine = getTargetLine();
+
+                // Look for additional chunks built out of sections found.
+                // Assign special role to a fat section part of head (if any)
+                Wrapper<Section> fatHeadSection = new Wrapper<>(null);
+                List<Glyph> chunks = lookupChunks(fatHeadSection);
+
+                // Aggregate seeds and chunks up to the limit
+                List<Glyph> items = new ArrayList<>(seeds);
+
+                if (!chunks.isEmpty()) {
+                    items.addAll(chunks);
+                    sortByDistance(items);
+                }
+
+                double refY = refPt.getY(); // Reference ordinate
+
+                if (fatHeadSection.value != null) {
+                    // Shift the reference ordinate accordingly
+                    Rectangle runBox = getRunBox(fatHeadSection.value, corner.hSide);
+                    int contrib = getContrib(runBox);
+
+                    if (contrib > 0) {
+                        refY += (yDir * contrib);
+                    }
+                }
+
+                // Include each item (seed / chunk) until limit is reached
+                List<StemInter> stems = includeItems(items, refY, fatHeadSection.value);
+
+                // Beam - Stem connection(s)?
+                if (!beamGroups.isEmpty() && !stems.isEmpty()) {
+                    linkBeamsAndStems(beamGroups, stems);
+                }
+            }
+
+            //---------//
+            // linkCue //
+            //---------//
+            /**
+             * Specific link for cue (head & beam).
+             */
+            public void linkCue (List<Inter> candidates,
+                                 StemInter stem)
+            {
+                // Look for beams in the corner
+                List<List<AbstractBeamInter>> beamGroups = lookupBeamGroups(candidates);
+                linkBeamsAndStems(beamGroups, Collections.singletonList(stem));
+            }
+
+            //-------//
+            // reuse //
+            //-------//
+            /**
+             * Check the stems interpretations in the vicinity and try to connect the
+             * head to them, if not already done.
+             */
+            public void reuse ()
+            {
+                area = getLuArea();
+
+                // Look for stems inters that intersect the lookup area
+                List<Inter> stems = Inters.intersectedInters(
+                        neighborStems,
+                        GeoOrder.BY_ABSCISSA,
+                        area);
+
+                for (Inter inter : stems) {
+                    StemInter stemInter = (StemInter) inter;
+                    // (try to) connect
+                    connectHeadStem(null, stemInter);
+                }
+            }
+
+            //--------------------//
+            // areGroupCompatible //
+            //--------------------//
+            /**
+             * Check whether the two beams can be consecutive beams in the same beam
+             * group, using ordinate gap.
+             *
+             * @param one current beam
+             * @param two following beam, in 'dir' direction
+             * @return true if OK
+             */
+            private boolean areGroupCompatible (AbstractBeamInter one,
+                                                AbstractBeamInter two)
+            {
+                // Vertical gap?
+                Point2D onePt = getTargetPt(one.getMedian());
+                Point2D twoPt = getTargetPt(two.getMedian());
+                final double yDistance = Math.abs(onePt.getY() - twoPt.getY());
+
+                if (yDistance > params.maxBeamDistance) {
+                    logger.debug("{} & {} are too distant", one, two);
+
+                    return false;
+                }
+
+                return true;
+            }
+
+            //-----------------//
+            // connectBeamStem //
+            //-----------------//
+            /**
+             * (Try to) connect beam and stem.
+             *
+             * @param beam the beam or hook interpretation
+             * @param stem the stem interpretation
+             * @return the beam stem relation if successful, null otherwise
+             */
+            private BeamStemRelation connectBeamStem (AbstractBeamInter beam,
+                                                      StemInter stem)
+            {
+                if (beam.isVip() && stem.isVip()) {
+                    logger.info("VIP connectBeamStem? {} & {}", beam, stem);
+                }
+
+                // Relation beam -> stem (if not yet present)
+                BeamStemRelation bRel;
+                bRel = (BeamStemRelation) sig.getRelation(beam, stem, BeamStemRelation.class);
+
+                if (bRel == null) {
+                    final Line2D beamLimit = getLimit(beam);
+                    bRel = new BeamStemRelation();
+
+                    // Precise cross point
+                    Point2D start = stem.getTop();
+                    Point2D stop = stem.getBottom();
+                    Point2D crossPt = crossing(stem, beam);
+
+                    // Extension point
+                    bRel.setExtensionPoint(
+                            new Point2D.Double(
+                                    crossPt.getX(),
+                                    crossPt.getY() + (yDir * (beam.getHeight() - 1))));
+
+                    // Abscissa -> beamPortion
+                    // toLeft & toRight are >0 if within beam, <0 otherwise
+                    double toLeft = crossPt.getX() - beamLimit.getX1();
+                    double toRight = beamLimit.getX2() - crossPt.getX();
+                    final double xGap;
+
+                    if (beam instanceof BeamInter && (Math.min(
+                            toLeft,
+                            toRight) > params.maxBeamInDx)) {
+                        // It's a beam center connection
+                        bRel.setBeamPortion(BeamPortion.CENTER);
+                        xGap = 0;
+                    } else if (toLeft < toRight) {
+                        bRel.setBeamPortion(BeamPortion.LEFT);
+                        xGap = Math.max(0, -toLeft);
+                    } else {
+                        bRel.setBeamPortion(BeamPortion.RIGHT);
+                        xGap = Math.max(0, -toRight);
+                    }
+
+                    // Ordinate
+                    final double yGap = (yDir > 0) ? Math.max(0, crossPt.getY() - stop.getY())
+                            : Math.max(0, start.getY() - crossPt.getY());
+
+                    bRel.setOutGaps(scale.pixelsToFrac(xGap), scale.pixelsToFrac(yGap), false);
+
+                    if (bRel.getGrade() >= bRel.getMinGrade()) {
+                        sig.addEdge(beam, stem, bRel);
+                        logger.debug("{} {} {}", head, corner, bRel);
+                    } else {
+                        bRel = null;
+                    }
+                }
+
+                return bRel;
+            }
+
+            //-----------------//
+            // connectHeadStem //
+            //-----------------//
+            /**
+             * (Try to) connect head and stem.
+             *
+             * @param headSection the head section found, if any
+             * @param stemInter   the stem interpretation to connect
+             * @return the head-stem relation or null
+             */
+            private HeadStemRelation connectHeadStem (Section headSection,
+                                                      StemInter stemInter)
+            {
+                // New relation head -> stem (if not yet present)
+                HeadStemRelation hRel = (HeadStemRelation) sig.getRelation(
+                        head,
+                        stemInter,
+                        HeadStemRelation.class);
+
+                if (hRel == null) {
+                    hRel = new HeadStemRelation();
+                    hRel.setHeadSide(corner.hSide);
+
+                    if (head.isVip() && stemInter.isVip()) {
+                        logger.info("VIP connectHeadStem? {} & {}", head, stemInter);
+                    }
+
+                    final Glyph stemGlyph = stemInter.getGlyph();
+                    final Rectangle stemBox = stemGlyph.getBounds();
+                    final double xGap;
+                    final double yGap;
+                    final double xAnchor;
+
+                    if (headSection != null) {
+                        // xGap computed on head section
+                        // yGap measured between head section and stem glyph
+                        Rectangle runBox = getRunBox(headSection, corner.hSide);
+                        xGap = xDir * (runBox.x - refPt.getX());
+                        xAnchor = runBox.x;
+
+                        int overlap = GeoUtil.yOverlap(runBox, stemBox);
+                        yGap = Math.abs(Math.min(overlap, 0));
+                    } else {
+                        // Use stem line to compute both xGap and yGap
+                        Point2D start = stemGlyph.getStartPoint(VERTICAL);
+                        Point2D stop = stemGlyph.getStopPoint(VERTICAL);
+                        xAnchor = LineUtil.xAtY(start, stop, refPt.getY());
+                        xGap = xDir * (xAnchor - refPt.getX());
+
+                        if (refPt.getY() < start.getY()) {
+                            yGap = start.getY() - refPt.getY();
+                        } else if (refPt.getY() > stop.getY()) {
+                            yGap = refPt.getY() - stop.getY();
+                        } else {
+                            yGap = 0;
+                        }
+                    }
+
+                    hRel.setInOutGaps(scale.pixelsToFrac(xGap), scale.pixelsToFrac(yGap), false);
+
+                    if (hRel.getGrade() >= hRel.getMinGrade()) {
+                        hRel.setExtensionPoint(
+                                new Point2D.Double(
+                                        xAnchor,
+                                        (yDir > 0) ? headBox.y
+                                                : ((headBox.y + headBox.height) - 1)));
+                        sig.addEdge(head, stemInter, hRel);
+
+                        if (stemInter.isVip()) {
+                            logger.info("VIP linked {} {} {} to {}", head, corner, hRel, stemInter);
+                        }
+                    } else {
+                        if (stemInter.isVip()) {
+                            logger.info(
+                                    "VIP failed link {} to {} {} {}",
+                                    stemInter,
+                                    head,
+                                    corner,
+                                    hRel.getDetails());
+                        }
+
+                        hRel = null;
+                    }
+                }
+
+                return hRel;
+            }
+
+            //-----------------//
+            // createStemInter //
+            //-----------------//
+            /**
+             * (Try to) create stem interpretation with proper grade.
+             *
+             * @param items the sequence of items (seeds / chunks) that compose the stem
+             * @return the proper stem interpretation or null if too weak
+             */
+            private StemInter createStemInter (List<Glyph> items)
+            {
+                Glyph stem = (items.size() == 1) ? items.get(0) : GlyphFactory.buildGlyph(items);
+                stem = system.getSheet().getGlyphIndex().registerOriginal(stem);
+
+                if (stem.isVip()) {
+                    logger.info("VIP createStemInter? {}", stem);
+                }
+
+                // Stem interpretation (if not yet present for this glyph)
+                StemInter stemInter = getStemInter(stem);
+
+                if (stemInter == null) {
+                    GradeImpacts impacts = verticalsBuilder.checkStem(stem);
+                    double grade = impacts.getGrade();
+
+                    if (grade >= StemInter.getMinGrade()) {
+                        stemInter = new StemInter(stem, impacts);
+                        sig.addVertex(stemInter);
+                        systemStems.add(stemInter);
+                    }
+                }
+
+                return stemInter;
+            }
+
+            //----------//
+            // crossing //
+            //----------//
+            /**
+             * Compute the crossing point between a stem and a beam.
+             *
+             * @param stem the stem
+             * @param beam the beam
+             * @return the precise crossing point
+             */
+            private Point2D crossing (StemInter stem,
+                                      AbstractBeamInter beam)
+            {
+                Point2D start = stem.getTop();
+                Point2D stop = stem.getBottom();
+                Line2D beamLimit = getLimit(beam);
+
+                return LineUtil.intersection(start, stop, beamLimit.getP1(), beamLimit.getP2());
+            }
+
+            //------------//
+            // getContrib //
+            //------------//
+            /**
+             * Report the (vertical) contribution of a rectangle to the filling of white
+             * space above or below the head.
+             *
+             * @param box the rectangle to check
+             * @return the corresponding height within white space
+             */
+            private int getContrib (Rectangle box)
+            {
+                return Math.max(0, GeoUtil.yOverlap(yRange, box));
+            }
+
+            //------------//
+            // getInPoint //
+            //------------//
+            /**
+             * Report the reference point slightly translated to the interior of the head,
+             * to catch stem candidates.
+             *
+             * @return the inner refPt
+             */
+            private Point2D getInPoint ()
+            {
+                return new Point2D.Double(refPt.getX() - (xDir * params.maxHeadInDx), refPt.getY());
+            }
+
+            //----------//
+            // getLimit //
+            //----------//
+            /**
+             * Report proper beam limit, according to corner direction
+             *
+             * @param beam the beam or hook of interest
+             * @return the top or bottom beam limit, according to dir
+             */
+            private Line2D getLimit (AbstractBeamInter beam)
+            {
+                return beam.getBorder(corner.vSide.opposite());
+            }
+
+            //-----------//
+            // getLuArea //
+            //-----------//
+            /**
+             * Define the lookup area on given corner, knowing the reference point of the
+             * entity (head).
+             * Global slope is used (plus and minus slopeMargin).
+             *
+             * @return the lookup area
+             */
+            private Area getLuArea ()
+            {
+                final double slope = skew.getSlope();
+                final double dSlope = -xDir * yDir * params.slopeMargin;
+
+                final Point2D outPt = getOutPoint();
+                final Point2D inPt = getInPoint();
+
+                // Look Up path, start by head horizontal segment
+                final Path2D lu = new Path2D.Double();
+                lu.moveTo(outPt.getX(), outPt.getY());
+                lu.lineTo(inPt.getX(), inPt.getY());
+
+                // Then segment away from head (system limit)
+                final Rectangle systemBox = system.getBounds();
+                final double yLimit = (yDir > 0) ? systemBox.getMaxY() : systemBox.getMinY();
+                final double dy = yLimit - outPt.getY();
+                lu.lineTo(inPt.getX() + ((slope + dSlope) * dy), yLimit);
+                lu.lineTo(outPt.getX() + ((slope - dSlope) * dy), yLimit);
+                lu.closePath();
+
+                // Attachment
+                StringBuilder sb = new StringBuilder();
+                sb.append((corner.vSide == TOP) ? "T" : "B");
+                sb.append((corner.hSide == LEFT) ? "L" : "R");
+                head.addAttachment(sb.toString(), lu);
+
+                return new Area(lu);
+            }
+
+            //-------------//
+            // getOutPoint //
+            //-------------//
+            /**
+             * Report the reference point slightly translated to the exterior of the head,
+             * to catch stem candidates.
+             *
+             * @return the outer refPt
+             */
+            private Point2D getOutPoint ()
+            {
+                return new Point2D.Double(
+                        refPt.getX() + (xDir * params.maxHeadOutDx),
+                        refPt.getY());
+            }
+
+            //-------------------//
+            // getReferencePoint //
+            //-------------------//
+            /**
+             * Compute head reference point for this corner (the point where a stem could
+             * be connected).
+             * For best precision, we use the related shape descriptor.
+             *
+             * @return the refPt
+             */
+            private Point2D getReferencePoint ()
+            {
+                HeadInter note = (HeadInter) head;
+
+                return note.getStemReferencePoint(corner.stemAnchor(), scale.getInterline());
+            }
+
+            //-----------//
+            // getRunBox //
+            //-----------//
+            /**
+             * Report the run box of the first or last run of the provided section
+             * according to the desired side.
+             *
+             * @param section the section for which the side run is retrieved
+             * @param side    the desired side
+             * @return the run bounding box
+             */
+            private Rectangle getRunBox (Section section,
+                                         HorizontalSide side)
+            {
+                final Run run = (xDir < 0) ? section.getFirstRun() : section.getLastRun();
+                final int pos = (xDir < 0) ? section.getFirstPos() : section.getLastPos();
+
+                return new Rectangle(pos, run.getStart(), 1, run.getLength());
+            }
+
+            //----------//
+            // getInter //
+            //----------//
+            /**
+             * Report the first stem interpretation if any for the glyph at hand.
+             *
+             * @param glyph the underlying glyph
+             * @return the existing stem interpretation if any, or null
+             */
+            private StemInter getStemInter (Glyph glyph)
+            {
+                for (ListIterator<StemInter> it = systemStems.listIterator(systemStems.size()); it
+                        .hasPrevious();) {
+                    StemInter inter = it.previous();
+
+                    if (inter.getGlyph() == glyph) {
+                        return inter;
+                    }
+                }
+
+                return null;
+            }
+
+            //---------------//
+            // getTargetLine //
+            //---------------//
+            /**
+             * Build the best possible target line.
+             * First, we use (head) refPt and (distant) targetPt to define a theoretical line.
+             * Then, we look for suitable seeds if any to refine the line.
+             * The non-suitable seeds are removed from the collection.
+             *
+             * @return the best target line for stem
+             */
+            private Line2D getTargetLine ()
+            {
+                // Theoretical line
+                Line2D theory = new Line2D.Double(refPt, targetPt);
+
+                // Look for stems seeds
+                seeds = new ArrayList<>(Glyphs.intersectedGlyphs(neighborSeeds, area));
+
+                if (!seeds.isEmpty()) {
+                    // Purge seeds that do not contribute to ordinate range
+                    // or that are too abscissa-distant from theoretical line
+                    for (Iterator<Glyph> it = seeds.iterator(); it.hasNext();) {
+                        Glyph seed = it.next();
+                        int contrib = getContrib(seed.getBounds());
+
+                        if (contrib == 0) {
+                            it.remove();
+
+                            continue;
+                        }
+
+                        Point2D seedCenter = seed.getCentroid();
+                        double dist = theory.ptLineDist(seedCenter);
+
+                        if (dist > params.maxSeedJitter) {
+                            it.remove();
+                        }
+                    }
+
+                    // In case of overlap, simply keep the most contributive
+                    List<Glyph> kept = new ArrayList<>();
+                    sortByContrib(seeds);
+
+                    StemLoop:
+                    for (Glyph seed : seeds) {
+                        Rectangle stemBox = seed.getBounds();
+
+                        for (Glyph k : kept) {
+                            if (GeoUtil.yOverlap(stemBox, k.getBounds()) > 0) {
+                                continue StemLoop;
+                            }
+                        }
+
+                        // No overlap
+                        kept.add(seed);
+                    }
+
+                    seeds.retainAll(kept);
+
+                    // Finally, define line based on seed(s) kept if any
+                    if (!seeds.isEmpty()) {
+                        sortByDistance(seeds);
+
+                        Point2D start = seeds.get(0).getStartPoint(VERTICAL);
+                        Point2D stop = seeds.get(seeds.size() - 1).getStopPoint(VERTICAL);
+
+                        return new Line2D.Double(start, stop);
+                    }
+                }
+
+                return theory;
+            }
+
+            //-------------//
+            // getTargetPt //
+            //-------------//
+            /**
+             * Compute the point where the (skewed) vertical from head reference point
+             * crosses the provided limit.
+             *
+             * @param limit the end of the white space
+             * @return the crossing point
+             */
+            private Point2D getTargetPt (Line2D limit)
+            {
+                final Point2D refPt2 = new Point2D.Double(
+                        refPt.getX() - (100 * skew.getSlope()),
+                        refPt.getY() + 100);
+
+                return LineUtil.intersection(refPt, refPt2, limit.getP1(), limit.getP2());
+            }
+
+            //-----------//
+            // getYRange //
+            //-----------//
+            /**
+             * Compute the range to be covered by stem items
+             *
+             * @param yLimit the limit farthest from head
+             * @return a range rectangle
+             */
+            private Rectangle getYRange (double yLimit)
+            {
+                return new Rectangle(
+                        0, // x is irrelevant
+                        (int) Math.rint((yDir > 0) ? refPt.getY() : yLimit),
+                        0, // width is irrelevant
+                        (int) Math.rint(Math.abs(yLimit - refPt.getY())));
+            }
+
+            //--------------//
+            // includeItems //
+            //--------------//
+            /**
+             * Include the stem items, one after the other.
+             * We may have insufficient clean value for first items (resulting in no intermediate
+             * StemInter created) but we must go on.
+             *
+             * @param items          the sequence of stem items, sorted by distance from head
+             * @param refY           the ordinate of head ref point
+             * @param fatHeadSection the fat head section if any
+             * @return the list of StemInter instances built
+             */
+            private List<StemInter> includeItems (List<Glyph> items,
+                                                  double refY,
+                                                  Section fatHeadSection)
+            {
+                double lastY = refY; // Current end of stem
+                List<StemInter> allStemInters = new ArrayList<>();
+
+                for (int i = 0; i < items.size(); i++) {
+                    Glyph item = items.get(i);
+                    Rectangle itemBox = item.getBounds();
+
+                    // Are we past the beam limit (if any)?
+                    if (getContrib(itemBox) == 0) {
+                        break;
+                    }
+
+                    // Is gap with previous item acceptable?
+                    final int itemY = (yDir > 0) ? itemBox.y : ((itemBox.y + itemBox.height) - 1);
+                    final double itemStart = (yDir > 0) ? Math.max(itemY, refY)
+                            : Math.min(itemY, refY);
+                    final double yGap = yDir * (itemStart - lastY);
+
+                    if (yGap > params.maxYGap) {
+                        break; // Too large gap
+                    }
+
+                    if ((i == 0) && (yGap > params.maxStemHeadGapY)) {
+                        break; // Initial item too far from head
+                    }
+
+                    // Check minimum stem extension from head
+                    double itemStop = itemY + (yDir * (itemBox.height - 1));
+                    lastY = (yDir > 0) ? Math.max(lastY, itemStop) : Math.min(lastY, itemStop);
+
+                    final double extension = Math.abs(lastY - refY);
+
+                    if (extension < params.minStemExtension) {
+                        continue;
+                    }
+
+                    // OK, build a stem interpretation with all items so far
+                    List<Glyph> stemItems = items.subList(0, i + 1);
+                    StemInter stemInter = createStemInter(stemItems);
+
+                    if (stemInter != null) {
+                        if (null != connectHeadStem(fatHeadSection, stemInter)) {
+                            allStemInters.add(stemInter);
+                        }
+                    }
+                }
+
+                return allStemInters;
+            }
+
+            //-------------------//
+            // linkBeamsAndStems //
+            //-------------------//
+            /**
+             * Try to build links between the provided beams and the provided stems.
+             *
+             * @param beamGroups groups of beam candidates
+             * @param stems      stem candidates
+             */
+            private void linkBeamsAndStems (List<List<AbstractBeamInter>> beamGroups,
+                                            List<StemInter> stems)
+            {
+                for (List<AbstractBeamInter> group : beamGroups) {
+                    AbstractBeamInter firstBeam = group.get(0);
+
+                    for (StemInter stem : stems) {
+                        // Try to connect first beam & stem
+                        BeamStemRelation rel = connectBeamStem(firstBeam, stem);
+
+                        if (rel != null) {
+                            // Extend stem connection till end of current beam group, if relevant
+                            if (firstBeam.isGood() && (group.size() > 1)) {
+                                for (AbstractBeamInter next : group.subList(1, group.size())) {
+                                    if (sig.getRelation(
+                                            next,
+                                            stem,
+                                            BeamStemRelation.class) == null) {
+                                        BeamStemRelation r = new BeamStemRelation();
+                                        r.setBeamPortion(rel.getBeamPortion());
+
+                                        Point2D crossPt = crossing(stem, next);
+                                        r.setExtensionPoint(
+                                                new Point2D.Double(
+                                                        crossPt.getX(),
+                                                        crossPt.getY() + (yDir * (next.getHeight()
+                                                                                          - 1))));
+                                        r.setGrade(rel.getGrade());
+                                        sig.addEdge(next, stem, r);
+                                    }
+                                }
+                            }
+                        }
+                    }
+                }
+            }
+
+            //------------------//
+            // lookupBeamGroups //
+            //------------------//
+            /**
+             * Look for (groups of) beam interpretations in the lookup area.
+             *
+             * @param candidates provided collection of candidate beams
+             * @return the list of groups, ordered by distance from head
+             */
+            private List<List<AbstractBeamInter>> lookupBeamGroups (List<Inter> candidates)
+            {
+                // Reject beam candidates which are not in corner direction
+                // (this can happen because of beam bounding rectangle)
+                for (Iterator<Inter> it = candidates.iterator(); it.hasNext();) {
+                    AbstractBeamInter b = (AbstractBeamInter) it.next();
+
+                    if ((yDir * (getTargetPt(getLimit(b)).getY() - refPt.getY())) <= 0) {
+                        it.remove();
+                    }
+                }
+
+                // Sort candidates by distance from head
+                Collections.sort(candidates, new Comparator<Inter>()
+                         {
+                             @Override
+                             public int compare (Inter i1,
+                                                 Inter i2)
+                             {
+                                 AbstractBeamInter b1 = (AbstractBeamInter) i1;
+                                 AbstractBeamInter b2 = (AbstractBeamInter) i2;
+
+                                 return Double.compare(
+                                         yDir * (getTargetPt(getLimit(b1)).getY() - refPt.getY()),
+                                         yDir * (getTargetPt(getLimit(b2)).getY() - refPt.getY()));
+                             }
+                         });
+
+                // Build the list of (groups of) beams
+                List<List<AbstractBeamInter>> groups = new ArrayList<>();
+                List<AbstractBeamInter> group = null;
+                AbstractBeamInter prevBeam = null;
+                boolean groupIsGood = false;
+
+                for (Inter inter : candidates) {
+                    AbstractBeamInter beam = (AbstractBeamInter) inter;
+
+                    if (groups.isEmpty()) {
+                        // Check if beam is far enough from head
+                        final Point2D beamPt = getTargetPt(getLimit(beam));
+                        final double distToBeam = yDir * (beamPt.getY() - refPt.getY());
+
+                        if (distToBeam < params.minHeadBeamDistance) {
+                            continue;
+                        }
+                    }
+
+                    if (groupIsGood && areGroupCompatible(prevBeam, beam)) {
+                        // Grow the current good group
+                        group.add(beam);
+                    } else {
+                        // Start a brand new group
+                        groups.add(group = new ArrayList<>());
+                        group.add(beam);
+                        groupIsGood = beam.isGood();
+                    }
+
+                    prevBeam = beam;
+                }
+
+                return groups;
+            }
+
+            //--------------//
+            // lookupChunks //
+            //--------------//
+            /**
+             * Retrieve chunks of stems out of additional compatible sections (not part
+             * of stem seeds) found in the corner.
+             *
+             * @param fatHeadSection (output) specific section, part of head rather than stem
+             * @return the collection of chunks found
+             */
+            private List<Glyph> lookupChunks (Wrapper<Section> fatHeadSection)
+            {
+                // Look up suitable sections
+                List<Section> sections = lookupSections(fatHeadSection);
+
+                // Aggregate these sections into glyphs & check them
+                List<SectionCompound> chunks = CompoundFactory.buildCompounds(
+                        sections,
+                        stemConstructor);
+
+                // Remove useless glyphs and put wide glyphs apart
+                List<SectionCompound> wides = new ArrayList<>();
+
+                for (Iterator<SectionCompound> it = chunks.iterator(); it.hasNext();) {
+                    SectionCompound chunk = it.next();
+                    Rectangle chunkBox = chunk.getBounds();
+
+                    if (getContrib(chunkBox) == 0) {
+                        it.remove();
+                    } else if (chunk.getWeight() < params.minChunkWeight) {
+                        it.remove();
+                    } else {
+                        int meanWidth = (int) Math.rint(
+                                chunk.getMeanThickness(Orientation.VERTICAL));
+
+                        if (meanWidth > params.maxStemThickness) {
+                            wides.add(chunk);
+                            it.remove();
+                        }
+                    }
+                }
+
+                // For too wide chunks we just keep the biggest section
+                if (!wides.isEmpty()) {
+                    for (SectionCompound wide : wides) {
+                        List<Section> members = new ArrayList<>(wide.getMembers());
+                        Collections.sort(members, Section.reverseWeightComparator);
+
+                        SectionCompound compound = CompoundFactory.buildCompound(
+                                Arrays.asList(members.get(0)),
+                                stemConstructor);
+                        chunks.add(compound);
+                    }
+                }
+
+                // Convert section compounds to glyphs
+                List<Glyph> glyphs = new ArrayList<>(chunks.size());
+
+                for (SectionCompound chunk : chunks) {
+                    glyphs.add(chunk.toGlyph(null));
+                }
+
+                return glyphs;
+            }
+
+            //----------------//
+            // lookupSections //
+            //----------------//
+            /**
+             * To complement stem seeds, look up for relevant sections in the lookup area
+             * that could be part of a global stem.
+             *
+             * @param fatHeadSection (potential output) a thick section, part of head, that accounts
+             *                       for stem range
+             * @return the collection of additional sections found
+             */
+            private List<Section> lookupSections (Wrapper<Section> fatHeadSection)
+            {
+                // Horizontal line around refPt
+                final Point2D outPt = getOutPoint();
+                final Point2D inPt = getInPoint();
+                final Line2D hLine = (corner.hSide == LEFT) ? new Line2D.Double(outPt, inPt)
+                        : new Line2D.Double(inPt, outPt);
+                final int refY = (int) Math.rint(refPt.getY());
+                final List<Section> sections = new ArrayList<>();
+                final List<Section> headSections = new ArrayList<>();
+
+                // Widen head box with max stem width
+                final Rectangle wideHeadBox = head.getBounds();
+                wideHeadBox.grow(system.getSheet().getScale().getMaxStem(), 0);
+
+                // Browse both vertical and horizontal sections in the system
+                for (Collection<Section> collection : Arrays.asList(
+                        system.getVerticalSections(),
+                        system.getHorizontalSections())) {
+                    SectionLoop:
+                    for (Section section : collection) {
+                        Rectangle sectBox = section.getBounds();
+
+                        if (section.isVip()) {
+                            logger.info("VIP {}", section);
+                        }
+
+                        // Check intersection at least
+                        if (!area.intersects(sectBox)) {
+                            continue;
+                        }
+
+                        // Containment is mandatory except for a head section
+                        // (a section that intersects head glyph)
+                        if (!area.contains(sectBox)) {
+                            if (!sectBox.intersects(wideHeadBox) || !GeoUtil.yEmbraces(
+                                    sectBox,
+                                    refY)) {
+                                continue;
+                            }
+
+                            // Section is likely to be part of head itself.
+                            // Even if too thick, use part of its length as stem
+                            // portion (if it does not overlap stem seeds)
+                            if (section.isVertical() && (sectBox.width > params.maxStemThickness)) {
+                                // Consider the touching run
+                                Rectangle runBox = getRunBox(section, corner.hSide);
+
+                                for (Glyph seed : seeds) {
+                                    if (GeoUtil.yOverlap(runBox, seed.getBounds()) > 0) {
+                                        continue SectionLoop;
+                                    }
+                                }
+
+                                // Make sure this run is within area width
+                                if (GeoUtil.xEmbraces(hLine, runBox.x)) {
+                                    // Use head section that brings best contribution
+                                    if (fatHeadSection.value != null) {
+                                        Rectangle otherBox = getRunBox(
+                                                fatHeadSection.value,
+                                                corner.hSide);
+
+                                        if (getContrib(runBox) > getContrib(otherBox)) {
+                                            fatHeadSection.value = section;
+                                        }
+                                    } else {
+                                        fatHeadSection.value = section;
+                                    }
+                                }
+
+                                continue;
+                            }
+
+                            // A headSection must provide significant contribution
+                            // otherwise it belongs to the head, not to the stem.
+                            int sectContrib = getContrib(sectBox);
+
+                            if (sectContrib < params.minHeadSectionContribution) {
+                                logger.debug("Discarding tiny headSection {}", section);
+
+                                continue;
+                            }
+
+                            headSections.add(section);
+                        }
+
+                        // Contraint section width <= stem width
+                        if (sectBox.width > params.maxStemThickness) {
+                            continue;
+                        }
+
+                        // A section which intersects an existing seed is useless
+                        for (Glyph seed : seeds) {
+                            if (GeoUtil.yOverlap(sectBox, seed.getBounds()) > 0) {
+                                continue SectionLoop;
+                            }
+                        }
+
+                        // Check section distance to target line
+                        Point center = section.getCentroid();
+                        double dist = targetLine.ptLineDist(center);
+
+                        if (dist <= params.maxSectionJitter) {
+                            sections.add(section);
+                        }
+                    }
+                }
+
+                // Handle overlap between standard sections and fatHeadSection
+                // if any, by keeping the most contributive one
+                if (fatHeadSection.value != null) {
+                    final Rectangle runBox = getRunBox(fatHeadSection.value, corner.hSide);
+                    final int runContrib = getContrib(runBox);
+
+                    for (Iterator<Section> it = sections.iterator(); it.hasNext();) {
+                        final Section section = it.next();
+                        final Rectangle sctBox = section.getBounds();
+
+                        if (GeoUtil.yOverlap(runBox, sctBox) > 0) {
+                            if (getContrib(sctBox) <= runContrib) {
+                                it.remove();
+                            } else {
+                                logger.debug("Cancelling fatHeadSection {}", fatHeadSection);
+                                fatHeadSection.value = null;
+
+                                break;
+                            }
+                        }
+                    }
+                }
+
+                // Handle the case of several head sections that might result in a too thick glyph
+                headSections.retainAll(sections);
+
+                if (headSections.size() > 1) {
+                    // Keep only the most contributive section
+                    Section bestSection = null;
+                    int bestContrib = Integer.MIN_VALUE;
+
+                    for (Section section : headSections) {
+                        int contrib = getContrib(section.getBounds());
+
+                        if (contrib > bestContrib) {
+                            bestContrib = contrib;
+                            bestSection = section;
+                        }
+                    }
+
+                    sections.removeAll(headSections);
+                    headSections.clear();
+                    headSections.add(bestSection);
+                    sections.addAll(headSections);
+                }
+
+                return sections;
+            }
+
+            //---------------//
+            // sortByContrib //
+            //---------------//
+            /**
+             * Sort stem items by their decreasing contribution.
+             */
+            private void sortByContrib (List<Glyph> glyphs)
+            {
+                Collections.sort(glyphs, new Comparator<Glyph>()
+                         {
+                             @Override
+                             public int compare (Glyph o1,
+                                                 Glyph o2)
+                             {
+                                 // Sort by decreasing contribution
+                                 int c1 = getContrib(o1.getBounds());
+                                 int c2 = getContrib(o2.getBounds());
+
+                                 return Integer.signum(c2 - c1);
+                             }
+                         });
+            }
+
+            //----------------//
+            // sortByDistance //
+            //----------------//
+            /**
+             * Sort stem items by their increasing vertical distance from head.
+             */
+            private void sortByDistance (List<Glyph> glyphs)
+            {
+                Collections.sort(glyphs, (yDir > 0) ? Glyphs.byOrdinate : Glyphs.byReverseBottom);
+            }
+        }
+    }
+
+    //--------------//
+    // ShareChecker //
+    //--------------//
+    /**
+     * Checks and cleans up an ensemble of stems around a head.
+     */
+    private class ShareChecker
+    {
+
+        private final HeadInter head;
+
+        private final List<HeadStemRelation> rels = new ArrayList<>();
+
+        ShareChecker (HeadInter head)
+        {
+            this.head = head;
+        }
+
+        public void check (List<Inter> stems)
+        {
+            // Retrieve stem relations
+            rels.clear();
+
+            for (Inter stem : stems) {
+                HeadStemRelation rel = (HeadStemRelation) sig.getRelation(
+                        head,
+                        stem,
+                        HeadStemRelation.class);
+
+                if (rel != null) {
+                    rels.add(rel);
+                }
+            }
+
+            if (head.isVip() && (rels.size() > 1)) {
+                logger.info("VIP {} with multiple stems {}", head, stems);
+            }
+
+            // Get down to a maximum of 2 stems
+            while (rels.size() > 2) {
+                if (!discardLargeGap()) {
+                    discardWeakerStem();
+                }
+            }
+
+            // Do we still have a conflict to solve?
+            if (rels.size() == 2) {
+                // If not canonical, try to discard one of the stem link
+                if (!isCanonicalShare()) {
+                    if (!discardLargeGap()) {
+                        ///discardWeakerStem(); // Weaker stem may not be the good criteria!!!
+                        if (head.isVip()) {
+                            logger.info("VIP {} could not decide on stems {}", head, stems);
+                        }
+                    }
+                }
+            }
+        }
+
+        /**
+         * Discard the stem link with largest significant y gap, if any.
+         *
+         * @return true if such stem link was found
+         */
+        private boolean discardLargeGap ()
+        {
+            double worstGap = 0;
+            HeadStemRelation worstRel = null;
+
+            for (HeadStemRelation rel : rels) {
+                double yGap = rel.getDy();
+
+                if (worstGap < yGap) {
+                    worstGap = yGap;
+                    worstRel = rel;
+                }
+            }
+
+            if (worstGap > constants.yGapTiny.getValue()) {
+                if (head.isVip()) {
+                    logger.info("VIP {} discarding gap {}", head, sig.getEdgeTarget(worstRel));
+                }
+
+                rels.remove(worstRel);
+                sig.removeEdge(worstRel);
+
+                return true;
+            } else {
+                return false;
+            }
+        }
+
+        /**
+         * Discard the link to the stem with lower intrinsic grade.
+         */
+        private void discardWeakerStem ()
+        {
+            double worstGrade = Double.MAX_VALUE;
+            HeadStemRelation worstRel = null;
+            StemInter worstStem = null;
+
+            for (HeadStemRelation rel : rels) {
+                StemInter stem = (StemInter) sig.getEdgeTarget(rel);
+                double grade = stem.getGrade();
+
+                if (grade < worstGrade) {
+                    worstGrade = grade;
+                    worstStem = stem;
+                    worstRel = rel;
+                }
+            }
+
+            if (worstRel != null) {
+                if (head.isVip()) {
+                    logger.info("VIP {} discarding weaker {}", head, sig.getEdgeTarget(worstRel));
+                }
+
+                rels.remove(worstRel);
+                sig.removeEdge(worstRel);
+
+                // If this false relation is really invading, use exclusion
+                if (worstRel.isInvading()) {
+                    if (worstStem.isVip() || head.isVip()) {
+                        logger.info("VIP invasion between {} & {}", head, worstStem);
+                    }
+
+                    sig.insertExclusion(head, worstStem, Cause.OVERLAP);
+                }
+            }
+        }
+
+        /**
+         * Check whether this is the canonical "shared" configuration.
+         * <p>
+         * For this test, we cannot trust stem extensions and must stay with physical stem limits.
+         *
+         * @return true if canonical
+         */
+        private boolean isCanonicalShare ()
+        {
+            StemInter leftStem = null;
+            StemInter rightStem = null;
+
+            for (HeadStemRelation rel : rels) {
+                if (rel.getDy() > constants.yGapTiny.getValue()) {
+                    return false;
+                }
+
+                if (rel.getHeadSide() == LEFT) {
+                    leftStem = (StemInter) sig.getOppositeInter(head, rel);
+                } else {
+                    rightStem = (StemInter) sig.getOppositeInter(head, rel);
+                }
+            }
+
+            if (leftStem == null || rightStem == null) {
+                return false;
+            }
+
+            return HeadStemRelation.isCanonicalShare(leftStem, head, rightStem);
+        }
+    }
+
+    //-----------//
+    // Constants //
+    //-----------//
+    private static class Constants
+            extends ConstantSet
+    {
+
+        private final Constant.Boolean printWatch = new Constant.Boolean(
+                false,
+                "Should we print out the stop watch?");
+
+        private final Scale.Fraction vicinityMargin = new Scale.Fraction(
+                1.0,
+                "Rough abscissa margin when looking for neighbors");
+
+        private final Constant.Double slopeMargin = new Constant.Double(
+                "tangent",
+                0.02,
+                "Margin around slope to define corner lookup area");
+
+        private final Scale.Fraction minHeadSectionContribution = new Scale.Fraction(
+                0.2,
+                "Minimum stem contribution for a section near head");
+
+        private final Scale.Fraction minStemExtension = new Scale.Fraction(
+                0.8,
+                "Minimum vertical distance from head to end of stem");
+
+        private final Scale.Fraction minHeadBeamDistance = new Scale.Fraction(
+                0.125,
+                "Minimum vertical distance between head and beam");
+
+        private final Scale.Fraction maxBeamDistance = new Scale.Fraction(
+                1.5,
+                "Default maximum vertical distance between two consecutive grouped beams");
+
+        private final Scale.Fraction minBeamStemsGap = new Scale.Fraction(
+                1.0,
+                "Minimum x gap between two stems on the same beam");
+
+        private final Constant.Ratio maxSeedJitter = new Constant.Ratio(
+                2.0,
+                "Maximum distance from stem seed to theoretical line,"
+                        + " as ratio of typical stem width");
+
+        private final Constant.Ratio maxSectionJitter = new Constant.Ratio(
+                1.0,
+                "Maximum distance from section center to target line,"
+                        + " as ratio of typical stem width");
+
+        private final Scale.Fraction yGapTiny = new Scale.Fraction(
+                0.1,
+                "Maximum vertical tiny gap between stem & head");
+
+        private final Constant.Ratio sideStemBoost = new Constant.Ratio(
+                0.5,
+                "How much do we boost beam side stems");
+    }
+
+    //------------//
+    // Parameters //
+    //------------//
+    /**
+     * Class {@code Parameters} gathers all pre-scaled constants.
+     */
+    private static class Parameters
+    {
+
+        final double slopeMargin;
+
+        final int maxHeadOutDx;
+
+        final int maxBeamInDx;
+
+        final int maxHeadInDx;
+
+        final int vicinityMargin;
+
+        final int maxStemHeadGapY;
+
+        final int maxYGap;
+
+        final int maxStemThickness;
+
+        final int minChunkWeight;
+
+        final int minHeadSectionContribution;
+
+        final int minStemExtension;
+
+        final int minHeadBeamDistance;
+
+        final int minBeamStemsGap;
+
+        final double maxSeedJitter;
+
+        final double maxSectionJitter;
+
+        final int maxBeamDistance;
+
+        /**
+         * Creates a new Parameters object.
+         *
+         * @param scale the scaling factor
+         */
+        Parameters (SystemInfo system,
+                    Scale scale)
+        {
+            slopeMargin = constants.slopeMargin.getValue();
+            maxHeadOutDx = scale.toPixels(HeadStemRelation.getXOutGapMaximum(false));
+            maxBeamInDx = scale.toPixels(BeamStemRelation.getXInGapMaximum(false));
+            maxHeadInDx = scale.toPixels(HeadStemRelation.getXInGapMaximum(false));
+            vicinityMargin = scale.toPixels(constants.vicinityMargin);
+            maxStemHeadGapY = scale.toPixels(HeadStemRelation.getYGapMaximum(false));
+            maxYGap = scale.toPixels(VerticalsBuilder.getMaxYGap());
+            minHeadSectionContribution = scale.toPixels(constants.minHeadSectionContribution);
+            minStemExtension = scale.toPixels(getMinStemExtension());
+            minHeadBeamDistance = scale.toPixels(constants.minHeadBeamDistance);
+            minBeamStemsGap = scale.toPixels(constants.minBeamStemsGap);
+
+            final int stemThickness = scale.getMaxStem();
+            maxStemThickness = stemThickness;
+            maxSeedJitter = constants.maxSeedJitter.getValue() * stemThickness;
+            maxSectionJitter = constants.maxSectionJitter.getValue() * stemThickness;
+
+            minChunkWeight = scale.getStemThickness(); // TODO: check this
+
+            Double beamDistance = scale.getBeamMeanDistance();
+
+            if (beamDistance != null) {
+                maxBeamDistance = (int) Math.ceil(
+                        beamDistance + (2 * scale.getBeamSigmaDistance()));
+            } else {
+                maxBeamDistance = scale.toPixels(constants.maxBeamDistance);
+            }
+
+            if (logger.isDebugEnabled()) {
+                new Dumping().dump(this);
+            }
+        }
+    }
+}