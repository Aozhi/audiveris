--- conflicted
+++ resolved
@@ -1,365 +1,360 @@
-//------------------------------------------------------------------------------------------------//
-//                                                                                                //
-//                                     G l y p h C l u s t e r                                    //
-//                                                                                                //
-//------------------------------------------------------------------------------------------------//
-// <editor-fold defaultstate="collapsed" desc="hdr">
-//
-//  Copyright © Audiveris 2018. All rights reserved.
-//
-//  This program is free software: you can redistribute it and/or modify it under the terms of the
-//  GNU Affero General Public License as published by the Free Software Foundation, either version
-//  3 of the License, or (at your option) any later version.
-//
-//  This program is distributed in the hope that it will be useful, but WITHOUT ANY WARRANTY;
-//  without even the implied warranty of MERCHANTABILITY or FITNESS FOR A PARTICULAR PURPOSE.
-//  See the GNU Affero General Public License for more details.
-//
-//  You should have received a copy of the GNU Affero General Public License along with this
-//  program.  If not, see <http://www.gnu.org/licenses/>.
-//------------------------------------------------------------------------------------------------//
-// </editor-fold>
-package org.audiveris.omr.glyph;
-
-<<<<<<< HEAD
-import org.audiveris.omr.glyph.GlyphGroup;
-
-=======
->>>>>>> 8e2b0fd5
-import org.jgrapht.Graphs;
-import org.jgrapht.graph.SimpleGraph;
-
-import org.slf4j.Logger;
-import org.slf4j.LoggerFactory;
-
-import java.awt.Rectangle;
-import java.util.ArrayList;
-import java.util.Collection;
-import java.util.Collections;
-import java.util.LinkedHashSet;
-import java.util.List;
-import java.util.Set;
-
-/**
- * Class {@code GlyphCluster} handles a cluster of connected glyphs, to retrieve all
- * acceptable compounds built on subsets of these glyphs.
- * <p>
- * The processing of any given subset consists in the following:
- * <ol>
- * <li>Build the compound of chosen vertices, and record acceptable evaluations.</li>
- * <li>Build the set of new reachable vertices.</li>
- * <li>For each reachable vertex, recursively process the new set composed of current set + the
- * reachable vertex.</li>
- * </ol>
- * TODO: implement a non-recursive version for better efficiency?
- *
- * @author Hervé Bitteur
- */
-public class GlyphCluster
-{
-
-    private static final Logger logger = LoggerFactory.getLogger(GlyphCluster.class);
-
-    /** Environment adapter. */
-    private final Adapter adapter;
-
-    /** Group, if any, to be assigned to created glyphs. */
-    private final GlyphGroup group;
-
-    /**
-     * Creates a new Cluster object, with an adapter to the environment.
-     *
-     * @param adapter the environment adapter
-     * @param group   group to be assigned, if any
-     */
-    public GlyphCluster (Adapter adapter,
-                         GlyphGroup group)
-    {
-        this.adapter = adapter;
-        this.group = group;
-    }
-
-    //-----------//
-    // decompose //
-    //-----------//
-    /**
-     * Identify all acceptable compounds within the cluster and evaluate them.
-     */
-    public void decompose ()
-    {
-        final Set<Glyph> considered = new LinkedHashSet<>(); // Parts considered so far
-
-        //TODO: we could truncate this list by discarding the smallest items
-        // since a too large list would result in explosion of combinations
-        final List<Glyph> seeds = adapter.getParts();
-        Collections.sort(seeds, Glyphs.byReverseWeight);
-
-        ///logger.debug("Decomposing {}", Glyphs.ids("cluster", seeds));
-        for (Glyph seed : seeds) {
-            considered.add(seed);
-            process(Collections.singleton(seed), considered);
-        }
-    }
-
-    /**
-     * Retrieve all parts at acceptable distance from at least one member of the
-     * provided set.
-     *
-     * @param set the provided set
-     * @return all the parts reachable from the set
-     */
-    private Set<Glyph> getOutliers (Set<Glyph> set)
-    {
-        Set<Glyph> outliers = new LinkedHashSet<>();
-
-        for (Glyph part : set) {
-            outliers.addAll(adapter.getNeighbors(part));
-        }
-
-        outliers.removeAll(set);
-
-        return outliers;
-    }
-
-    /**
-     * Process the provided set of parts.
-     *
-     * @param parts (read only) the set of current parts
-     * @param seen  (read only) all parts considered so far (current parts plus discarded ones)
-     */
-    private void process (Set<Glyph> parts,
-                          Set<Glyph> seen)
-    {
-        ///logger.debug(" {} {} {}", set.size(), Glyphs.ids("set", set), Glyphs.ids("seen", seen));
-
-        // Check what we have got
-        final int weight = Glyphs.weightOf(parts);
-
-        if (adapter.isTooHeavy(weight)) {
-            logger.debug("Too high weight {} for {}", weight, parts);
-
-            return;
-        }
-
-        Rectangle box = Glyphs.getBounds(parts);
-
-        if (adapter.isTooLarge(box)) {
-            logger.debug("Too large  {} for {}", box, parts);
-
-            return;
-        }
-
-        if (!adapter.isTooLight(weight)) {
-            // Build compound and get acceptable evaluations for the compound
-            Glyph compound = (parts.size() > 1) ? GlyphFactory.buildGlyph(parts)
-                    : parts.iterator().next();
-            compound.addGroup(group);
-
-            // Create all acceptable inters, if any, for the compound
-            adapter.evaluateGlyph(compound, parts);
-        } else {
-            logger.debug("Too low weight {} for {}", weight, parts);
-        }
-
-        // Then, identify all outliers immediately reachable from the compound
-        Set<Glyph> outliers = getOutliers(parts);
-        outliers.removeAll(seen);
-
-        if (outliers.isEmpty()) {
-            return; // No further growth is possible
-        }
-
-        ///logger.debug("      {}", Glyphs.ids("outliers", outliers));
-        Rectangle setBox = Glyphs.getBounds(parts);
-        Set<Glyph> newConsidered = new LinkedHashSet<>(seen);
-
-        for (Glyph outlier : outliers) {
-            newConsidered.add(outlier);
-
-            // Check appending this atom does not make the resulting symbol too wide or too high
-            Rectangle symBox = outlier.getBounds().union(setBox);
-
-            if (!adapter.isTooLarge(symBox)) {
-                Set<Glyph> largerSet = new LinkedHashSet<>(parts);
-                largerSet.add(outlier);
-                process(largerSet, newConsidered);
-            }
-        }
-    }
-
-    //-------------//
-    // getSubGraph //
-    //-------------//
-    /**
-     * Extract a subgraph limited to the provided set of glyphs.
-     *
-     * @param set        the provided set of glyphs
-     * @param graph      the global graph to extract from
-     * @param checkEdges true if glyph edges may point outside the provided set.
-     * @return the graph limited to glyph set and related edges
-     */
-    public static SimpleGraph<Glyph, GlyphLink> getSubGraph (Set<Glyph> set,
-                                                             SimpleGraph<Glyph, GlyphLink> graph,
-                                                             boolean checkEdges)
-    {
-        // Which edges should be extracted for this set?
-        Set<GlyphLink> setEdges = new LinkedHashSet<>();
-        for (Glyph glyph : set) {
-            Set<GlyphLink> glyphEdges = graph.edgesOf(glyph);
-
-            if (!checkEdges) {
-                setEdges.addAll(glyphEdges); // Take all edges
-            } else {
-                // Keep only the edges that link within the set
-                for (GlyphLink link : glyphEdges) {
-                    Glyph opposite = Graphs.getOppositeVertex(graph, link, glyph);
-
-                    if (set.contains(opposite)) {
-                        setEdges.add(link);
-                    }
-                }
-            }
-        }
-        SimpleGraph<Glyph, GlyphLink> subGraph = new SimpleGraph<>(GlyphLink.class);
-        Graphs.addAllVertices(subGraph, set);
-        Graphs.addAllEdges(subGraph, graph, setEdges);
-        return subGraph;
-    }
-
-    //---------//
-    // Adapter //
-    //---------//
-    /**
-     * Interface to be implemented by a user of GlyphCluster.
-     */
-    public static interface Adapter
-    {
-
-        /**
-         * Evaluate a provided glyph and create all acceptable inter instances.
-         *
-         * @param glyph the glyph to evaluate
-         * @param parts the parts that compose this glyph
-         */
-        void evaluateGlyph (Glyph glyph,
-                            Set<Glyph> parts);
-
-        /**
-         * Report the neighboring parts of the provided one.
-         *
-         * @param part the provided part
-         * @return the neighbors
-         */
-        List<Glyph> getNeighbors (Glyph part);
-
-        /**
-         * Report the parts to play with.
-         *
-         * @return the parts to assemble
-         */
-        List<Glyph> getParts ();
-
-        /**
-         * Check whether glyph weight value is too high
-         *
-         * @param weight glyph weight
-         * @return true if too high
-         */
-        boolean isTooHeavy (int weight);
-
-        /**
-         * Check whether glyph box is too large (too high values for height or width)
-         *
-         * @param bounds glyph bounds
-         * @return true if too large
-         */
-        boolean isTooLarge (Rectangle bounds);
-
-        /**
-         * Check whether glyph weight value is too low
-         *
-         * @param weight glyph weight
-         * @return true if too low
-         */
-        boolean isTooLight (int weight);
-
-        /**
-         * Check whether glyph box is too small (too low values for height or width)
-         *
-         * @param bounds glyph bounds
-         * @return true if too small
-         */
-        boolean isTooSmall (Rectangle bounds);
-    }
-
-    public abstract static class AbstractAdapter
-            implements Adapter
-    {
-
-        /** For debug only */
-        public int trials = 0;
-
-        /** Graph of the connected glyphs, with their distance edges if any. */
-        protected final SimpleGraph<Glyph, GlyphLink> graph;
-
-        /**
-         * Build an adapter from a set of parts and the maximum gap between parts.
-         * The connectivity graph is built internally.
-         *
-         * @param parts      the parts to pick from
-         * @param maxPartGap maximum distance between two parts to be directly reachable
-         */
-        public AbstractAdapter (Collection<Glyph> parts,
-                                double maxPartGap)
-        {
-            this(Glyphs.buildLinks(parts, maxPartGap));
-        }
-
-        /**
-         * Build an adapter for which the connectivity graph is already known (usually
-         * thanks to a ConnectivityInspector to separate sub-sets up front).
-         *
-         * @param graph the ready-to-use connectivity (sub-)graph
-         */
-        public AbstractAdapter (SimpleGraph<Glyph, GlyphLink> graph)
-        {
-            this.graph = graph;
-        }
-
-        @Override
-        public List<Glyph> getNeighbors (Glyph part)
-        {
-            return Graphs.neighborListOf(graph, part);
-        }
-
-        @Override
-        public List<Glyph> getParts ()
-        {
-            return new ArrayList<>(graph.vertexSet());
-        }
-
-        @Override
-        public boolean isTooHeavy (int weight)
-        {
-            return false;
-        }
-
-        @Override
-        public boolean isTooLarge (Rectangle bounds)
-        {
-            return false;
-        }
-
-        @Override
-        public boolean isTooLight (int weight)
-        {
-            return false;
-        }
-
-        @Override
-        public boolean isTooSmall (Rectangle bounds)
-        {
-            return false;
-        }
-    }
-}
+//------------------------------------------------------------------------------------------------//
+//                                                                                                //
+//                                     G l y p h C l u s t e r                                    //
+//                                                                                                //
+//------------------------------------------------------------------------------------------------//
+// <editor-fold defaultstate="collapsed" desc="hdr">
+//
+//  Copyright © Audiveris 2018. All rights reserved.
+//
+//  This program is free software: you can redistribute it and/or modify it under the terms of the
+//  GNU Affero General Public License as published by the Free Software Foundation, either version
+//  3 of the License, or (at your option) any later version.
+//
+//  This program is distributed in the hope that it will be useful, but WITHOUT ANY WARRANTY;
+//  without even the implied warranty of MERCHANTABILITY or FITNESS FOR A PARTICULAR PURPOSE.
+//  See the GNU Affero General Public License for more details.
+//
+//  You should have received a copy of the GNU Affero General Public License along with this
+//  program.  If not, see <http://www.gnu.org/licenses/>.
+//------------------------------------------------------------------------------------------------//
+// </editor-fold>
+package org.audiveris.omr.glyph;
+
+import org.jgrapht.Graphs;
+import org.jgrapht.graph.SimpleGraph;
+
+import org.slf4j.Logger;
+import org.slf4j.LoggerFactory;
+
+import java.awt.Rectangle;
+import java.util.ArrayList;
+import java.util.Collection;
+import java.util.Collections;
+import java.util.LinkedHashSet;
+import java.util.List;
+import java.util.Set;
+
+/**
+ * Class {@code GlyphCluster} handles a cluster of connected glyphs, to retrieve all
+ * acceptable compounds built on subsets of these glyphs.
+ * <p>
+ * The processing of any given subset consists in the following:
+ * <ol>
+ * <li>Build the compound of chosen vertices, and record acceptable evaluations.</li>
+ * <li>Build the set of new reachable vertices.</li>
+ * <li>For each reachable vertex, recursively process the new set composed of current set + the
+ * reachable vertex.</li>
+ * </ol>
+ * TODO: implement a non-recursive version for better efficiency?
+ *
+ * @author Hervé Bitteur
+ */
+public class GlyphCluster
+{
+
+    private static final Logger logger = LoggerFactory.getLogger(GlyphCluster.class);
+
+    /** Environment adapter. */
+    private final Adapter adapter;
+
+    /** Group, if any, to be assigned to created glyphs. */
+    private final GlyphGroup group;
+
+    /**
+     * Creates a new Cluster object, with an adapter to the environment.
+     *
+     * @param adapter the environment adapter
+     * @param group   group to be assigned, if any
+     */
+    public GlyphCluster (Adapter adapter,
+                         GlyphGroup group)
+    {
+        this.adapter = adapter;
+        this.group = group;
+    }
+
+    //-----------//
+    // decompose //
+    //-----------//
+    /**
+     * Identify all acceptable compounds within the cluster and evaluate them.
+     */
+    public void decompose ()
+    {
+        final Set<Glyph> considered = new LinkedHashSet<>(); // Parts considered so far
+
+        //TODO: we could truncate this list by discarding the smallest items
+        // since a too large list would result in explosion of combinations
+        final List<Glyph> seeds = adapter.getParts();
+        Collections.sort(seeds, Glyphs.byReverseWeight);
+
+        ///logger.debug("Decomposing {}", Glyphs.ids("cluster", seeds));
+        for (Glyph seed : seeds) {
+            considered.add(seed);
+            process(Collections.singleton(seed), considered);
+        }
+    }
+
+    /**
+     * Retrieve all parts at acceptable distance from at least one member of the
+     * provided set.
+     *
+     * @param set the provided set
+     * @return all the parts reachable from the set
+     */
+    private Set<Glyph> getOutliers (Set<Glyph> set)
+    {
+        Set<Glyph> outliers = new LinkedHashSet<>();
+
+        for (Glyph part : set) {
+            outliers.addAll(adapter.getNeighbors(part));
+        }
+
+        outliers.removeAll(set);
+
+        return outliers;
+    }
+
+    /**
+     * Process the provided set of parts.
+     *
+     * @param parts (read only) the set of current parts
+     * @param seen  (read only) all parts considered so far (current parts plus discarded ones)
+     */
+    private void process (Set<Glyph> parts,
+                          Set<Glyph> seen)
+    {
+        ///logger.debug(" {} {} {}", set.size(), Glyphs.ids("set", set), Glyphs.ids("seen", seen));
+
+        // Check what we have got
+        final int weight = Glyphs.weightOf(parts);
+
+        if (adapter.isTooHeavy(weight)) {
+            logger.debug("Too high weight {} for {}", weight, parts);
+
+            return;
+        }
+
+        Rectangle box = Glyphs.getBounds(parts);
+
+        if (adapter.isTooLarge(box)) {
+            logger.debug("Too large  {} for {}", box, parts);
+
+            return;
+        }
+
+        if (!adapter.isTooLight(weight)) {
+            // Build compound and get acceptable evaluations for the compound
+            Glyph compound = (parts.size() > 1) ? GlyphFactory.buildGlyph(parts)
+                    : parts.iterator().next();
+            compound.addGroup(group);
+
+            // Create all acceptable inters, if any, for the compound
+            adapter.evaluateGlyph(compound, parts);
+        } else {
+            logger.debug("Too low weight {} for {}", weight, parts);
+        }
+
+        // Then, identify all outliers immediately reachable from the compound
+        Set<Glyph> outliers = getOutliers(parts);
+        outliers.removeAll(seen);
+
+        if (outliers.isEmpty()) {
+            return; // No further growth is possible
+        }
+
+        ///logger.debug("      {}", Glyphs.ids("outliers", outliers));
+        Rectangle setBox = Glyphs.getBounds(parts);
+        Set<Glyph> newConsidered = new LinkedHashSet<>(seen);
+
+        for (Glyph outlier : outliers) {
+            newConsidered.add(outlier);
+
+            // Check appending this atom does not make the resulting symbol too wide or too high
+            Rectangle symBox = outlier.getBounds().union(setBox);
+
+            if (!adapter.isTooLarge(symBox)) {
+                Set<Glyph> largerSet = new LinkedHashSet<>(parts);
+                largerSet.add(outlier);
+                process(largerSet, newConsidered);
+            }
+        }
+    }
+
+    //-------------//
+    // getSubGraph //
+    //-------------//
+    /**
+     * Extract a subgraph limited to the provided set of glyphs.
+     *
+     * @param set        the provided set of glyphs
+     * @param graph      the global graph to extract from
+     * @param checkEdges true if glyph edges may point outside the provided set.
+     * @return the graph limited to glyph set and related edges
+     */
+    public static SimpleGraph<Glyph, GlyphLink> getSubGraph (Set<Glyph> set,
+                                                             SimpleGraph<Glyph, GlyphLink> graph,
+                                                             boolean checkEdges)
+    {
+        // Which edges should be extracted for this set?
+        Set<GlyphLink> setEdges = new LinkedHashSet<>();
+        for (Glyph glyph : set) {
+            Set<GlyphLink> glyphEdges = graph.edgesOf(glyph);
+
+            if (!checkEdges) {
+                setEdges.addAll(glyphEdges); // Take all edges
+            } else {
+                // Keep only the edges that link within the set
+                for (GlyphLink link : glyphEdges) {
+                    Glyph opposite = Graphs.getOppositeVertex(graph, link, glyph);
+
+                    if (set.contains(opposite)) {
+                        setEdges.add(link);
+                    }
+                }
+            }
+        }
+        SimpleGraph<Glyph, GlyphLink> subGraph = new SimpleGraph<>(GlyphLink.class);
+        Graphs.addAllVertices(subGraph, set);
+        Graphs.addAllEdges(subGraph, graph, setEdges);
+        return subGraph;
+    }
+
+    //---------//
+    // Adapter //
+    //---------//
+    /**
+     * Interface to be implemented by a user of GlyphCluster.
+     */
+    public static interface Adapter
+    {
+
+        /**
+         * Evaluate a provided glyph and create all acceptable inter instances.
+         *
+         * @param glyph the glyph to evaluate
+         * @param parts the parts that compose this glyph
+         */
+        void evaluateGlyph (Glyph glyph,
+                            Set<Glyph> parts);
+
+        /**
+         * Report the neighboring parts of the provided one.
+         *
+         * @param part the provided part
+         * @return the neighbors
+         */
+        List<Glyph> getNeighbors (Glyph part);
+
+        /**
+         * Report the parts to play with.
+         *
+         * @return the parts to assemble
+         */
+        List<Glyph> getParts ();
+
+        /**
+         * Check whether glyph weight value is too high
+         *
+         * @param weight glyph weight
+         * @return true if too high
+         */
+        boolean isTooHeavy (int weight);
+
+        /**
+         * Check whether glyph box is too large (too high values for height or width)
+         *
+         * @param bounds glyph bounds
+         * @return true if too large
+         */
+        boolean isTooLarge (Rectangle bounds);
+
+        /**
+         * Check whether glyph weight value is too low
+         *
+         * @param weight glyph weight
+         * @return true if too low
+         */
+        boolean isTooLight (int weight);
+
+        /**
+         * Check whether glyph box is too small (too low values for height or width)
+         *
+         * @param bounds glyph bounds
+         * @return true if too small
+         */
+        boolean isTooSmall (Rectangle bounds);
+    }
+
+    public abstract static class AbstractAdapter
+            implements Adapter
+    {
+
+        /** For debug only */
+        public int trials = 0;
+
+        /** Graph of the connected glyphs, with their distance edges if any. */
+        protected final SimpleGraph<Glyph, GlyphLink> graph;
+
+        /**
+         * Build an adapter from a set of parts and the maximum gap between parts.
+         * The connectivity graph is built internally.
+         *
+         * @param parts      the parts to pick from
+         * @param maxPartGap maximum distance between two parts to be directly reachable
+         */
+        public AbstractAdapter (Collection<Glyph> parts,
+                                double maxPartGap)
+        {
+            this(Glyphs.buildLinks(parts, maxPartGap));
+        }
+
+        /**
+         * Build an adapter for which the connectivity graph is already known (usually
+         * thanks to a ConnectivityInspector to separate sub-sets up front).
+         *
+         * @param graph the ready-to-use connectivity (sub-)graph
+         */
+        public AbstractAdapter (SimpleGraph<Glyph, GlyphLink> graph)
+        {
+            this.graph = graph;
+        }
+
+        @Override
+        public List<Glyph> getNeighbors (Glyph part)
+        {
+            return Graphs.neighborListOf(graph, part);
+        }
+
+        @Override
+        public List<Glyph> getParts ()
+        {
+            return new ArrayList<>(graph.vertexSet());
+        }
+
+        @Override
+        public boolean isTooHeavy (int weight)
+        {
+            return false;
+        }
+
+        @Override
+        public boolean isTooLarge (Rectangle bounds)
+        {
+            return false;
+        }
+
+        @Override
+        public boolean isTooLight (int weight)
+        {
+            return false;
+        }
+
+        @Override
+        public boolean isTooSmall (Rectangle bounds)
+        {
+            return false;
+        }
+    }
+}