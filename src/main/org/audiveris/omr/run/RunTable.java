--- conflicted
+++ resolved
@@ -1,1940 +1,1932 @@
-//------------------------------------------------------------------------------------------------//
-//                                                                                                //
-//                                        R u n T a b l e                                         //
-//                                                                                                //
-//------------------------------------------------------------------------------------------------//
-// <editor-fold defaultstate="collapsed" desc="hdr">
-//
-//  Copyright © Audiveris 2018. All rights reserved.
-//
-//  This program is free software: you can redistribute it and/or modify it under the terms of the
-//  GNU Affero General Public License as published by the Free Software Foundation, either version
-//  3 of the License, or (at your option) any later version.
-//
-//  This program is distributed in the hope that it will be useful, but WITHOUT ANY WARRANTY;
-//  without even the implied warranty of MERCHANTABILITY or FITNESS FOR A PARTICULAR PURPOSE.
-//  See the GNU Affero General Public License for more details.
-//
-//  You should have received a copy of the GNU Affero General Public License along with this
-//  program.  If not, see <http://www.gnu.org/licenses/>.
-//------------------------------------------------------------------------------------------------//
-// </editor-fold>
-package org.audiveris.omr.run;
-
-import ij.process.ByteProcessor;
-
-import org.audiveris.omr.image.PixelSource;
-import static org.audiveris.omr.image.PixelSource.BACKGROUND;
-import org.audiveris.omr.image.Table;
-import org.audiveris.omr.math.PointsCollector;
-import org.audiveris.omr.moments.ARTMoments;
-import org.audiveris.omr.moments.BasicARTExtractor;
-import org.audiveris.omr.moments.BasicARTMoments;
-import org.audiveris.omr.moments.GeometricMoments;
-import static org.audiveris.omr.run.Orientation.HORIZONTAL;
-import org.audiveris.omr.util.ByteUtil;
-import org.audiveris.omr.util.Predicate;
-
-import org.slf4j.Logger;
-import org.slf4j.LoggerFactory;
-
-import java.awt.Color;
-import java.awt.Dimension;
-import java.awt.Graphics2D;
-import java.awt.Point;
-import java.awt.Rectangle;
-import java.awt.image.BufferedImage;
-import java.io.IOException;
-import java.io.InputStream;
-import java.nio.file.Files;
-import java.nio.file.Path;
-import java.nio.file.StandardOpenOption;
-import java.util.Arrays;
-import java.util.Iterator;
-import java.util.List;
-import java.util.NoSuchElementException;
-import java.util.Objects;
-
-import javax.xml.bind.JAXBContext;
-import javax.xml.bind.JAXBException;
-import javax.xml.bind.Marshaller;
-import javax.xml.bind.Unmarshaller;
-import javax.xml.bind.annotation.XmlAccessType;
-import javax.xml.bind.annotation.XmlAccessorType;
-import javax.xml.bind.annotation.XmlAttribute;
-import javax.xml.bind.annotation.XmlElement;
-import javax.xml.bind.annotation.XmlRootElement;
-import javax.xml.bind.annotation.XmlValue;
-import javax.xml.stream.XMLStreamException;
-import org.audiveris.omr.util.Jaxb;
-
-/**
- * Class {@code RunTable} handles a rectangular assembly of oriented runs.
- * <p>
- * A RunTable is implemented as an array of run sequences, each run sequence being encoded as RLE
- * (Run Length Encoding) as follows:
- * <p>
- * The very first run is always considered to be foreground.
- * If a sequence starts with background, the very first (foreground) length must be zero.
- * So, the RLE array always has an odd number of cells, beginning and ending with foreground.
- * An empty sequence is encoded as null (although an array containing no value is also accepted).
- * <p>
- * No zero value should be found in the sequence (except in position 0, followed by a positive
- * background length and a positive foreground length).
- * <p>
- * We can have these various kinds of sequence, where 'F' stands for the length of a foreground run
- * and 'B' for the length of a background run:
- *
- * <pre>
- * null    (for an empty sequence)
- * []      (for an empty sequence as well)
- * [F]     (&gt;0)
- * [FBF]   (perhaps 0BF)
- * [FBFBF] (perhaps 0BFBF)
- * etc...
- * </pre>
- *
- * @author Hervé Bitteur
- */
-@XmlAccessorType(XmlAccessType.NONE)
-@XmlRootElement(name = "run-table")
-public class RunTable
-        implements Cloneable, PixelSource, Oriented
-{
-
-    private static final Logger logger = LoggerFactory.getLogger(RunTable.class);
-
-<<<<<<< HEAD
-=======
-    /** Un/marshalling context for use with JAXB. */
->>>>>>> 8e2b0fd5
-    private static volatile JAXBContext jaxbContext;
-
-    // Persistent data
-    //----------------
-    /** Orientation, the same for this table and all contained runs. */
-    @XmlAttribute
-    private final Orientation orientation;
-
-    /** Width of the table. */
-    @XmlAttribute
-    private final int width;
-
-    /** Height of the table. */
-    @XmlAttribute
-    private final int height;
-
-    /** Sequences of runs. */
-    @XmlElement(name = "runs")
-    private final RunSequence[] sequences;
-
-    // Transient data
-    //---------------
-    /** Hosted event service for UI events related to this table (Runs), if any. */
-    private RunService runService;
-
-    /** Cached total weight. */
-    private Integer weight;
-
-    /**
-     * Creates a new RunTable object.
-     *
-     * @param orientation orientation of each run
-     * @param width       table width
-     * @param height      table height
-     */
-    public RunTable (Orientation orientation,
-                     int width,
-                     int height)
-    {
-        this.orientation = orientation;
-        this.width = width;
-        this.height = height;
-
-        // Allocate the array of sequences, according to orientation
-        final int seqNb = orientation.isVertical() ? width : height;
-        sequences = new RunSequence[seqNb];
-    }
-
-    /**
-     * No-arg constructor, needed for JAXB.
-     */
-    private RunTable ()
-    {
-        this.orientation = null;
-        this.width = 0;
-        this.height = 0;
-        this.sequences = null;
-    }
-
-    //--------//
-    // addRun //
-    //--------//
-    /**
-     * Insert a run in the sequence found at provided index.
-     *
-     * @param index index of the sequence in table
-     * @param run   the run to insert (at its provided location)
-     * @return true if addition was performed, false otherwise
-     */
-    public boolean addRun (int index,
-                           Run run)
-    {
-        return addRun(index, run.getStart(), run.getLength());
-    }
-
-    //--------//
-    // addRun //
-    //--------//
-    /**
-     * Insert a run in the sequence found at provided index.
-     *
-     * @param index  index of the sequence in table
-     * @param start  start of run
-     * @param length length of run
-     * @return true if addition was performed, false otherwise
-     */
-    public boolean addRun (int index,
-                           int start,
-                           int length)
-    {
-        // Check run validity
-        if (start < 0) {
-            throw new RuntimeException("Illegal run start " + start);
-        }
-
-        if (length <= 0) {
-            throw new RuntimeException("Illegal run length " + length);
-        }
-
-        weight = null; // Invalidate chached data
-
-        // Look for background where foreground run is to take place
-        // ...F(B)F... -> ...F(B1FB2)F...
-        // .......^
-        RunSequence sequence = sequences[index];
-
-        if (sequence == null) {
-            sequences[index] = sequence = new RunSequence();
-        }
-
-        int[] rle = sequence.rle;
-        Itr it = new Itr(index);
-
-        while (it.hasNext()) {
-            Run r = it.next();
-
-            if (r.getStart() > start) {
-                int c = it.cursor - 2;
-                int back = rle[c - 1];
-
-                if (back < length) {
-                    return false;
-                }
-
-                int b1 = back - (r.getStart() - start);
-                int f = length;
-                int b2 = r.getStart() - start - length;
-
-                if ((b1 == 0) && (b2 == 0)) {
-                    // ...F(B)F... -> ...F(0F0)F... -> ...F++...
-                    // .......^
-                    int[] newRle = new int[rle.length - 2];
-                    System.arraycopy(rle, 0, newRle, 0, c - 2);
-                    newRle[c - 2] = rle[c - 2] + f + rle[c];
-                    System.arraycopy(rle, c + 1, newRle, c - 1, rle.length - c - 1);
-                    sequence.rle = newRle;
-                } else if (b1 == 0) {
-                    // ...F(B)F... -> ...F(0FB2)F... -> ...F+(B2)F...
-                    // .......^
-                    rle[c - 2] += f;
-                    rle[c - 1] = b2;
-                } else if (b2 == 0) {
-                    // ...F(B)F... -> ...F(B1F0)F... -> ...F(B1)F+...
-                    // .......^
-                    rle[c - 1] += b1;
-                    rle[c] += f;
-                } else {
-                    int[] newRle = new int[rle.length + 2];
-                    System.arraycopy(rle, 0, newRle, 0, c - 1);
-                    newRle[c - 1] = b1;
-                    newRle[c] = f;
-                    newRle[c + 1] = b2;
-                    System.arraycopy(rle, c, newRle, c + 2, rle.length - c);
-                    sequence.rle = newRle;
-                }
-
-                return true;
-            }
-        }
-
-        // Append the run at end of sequence
-        int b = start - it.loc;
-
-        if (b < 0) {
-            return false;
-        } else if (b == 0) {
-            if (rle != null) {
-                // ...F -> ...F+
-                rle[rle.length - 1] += length;
-            } else {
-                // null -> F+
-                final int[] newRle = new int[1];
-                newRle[0] = length;
-                sequence.rle = newRle;
-            }
-        } else {
-            final int[] newRle;
-
-            if (rle != null) {
-                // ...F -> ...F(BF')
-                newRle = new int[rle.length + 2];
-                System.arraycopy(rle, 0, newRle, 0, rle.length);
-                newRle[rle.length] = b;
-                newRle[rle.length + 1] = length;
-            } else {
-                // null -> 0(BF')
-                newRle = new int[3];
-                newRle[0] = 0;
-                newRle[1] = b;
-                newRle[2] = length;
-            }
-
-            sequence.rle = newRle;
-        }
-
-        return true;
-    }
-
-    //-------------------//
-    // computeArtMoments //
-    //-------------------//
-    /**
-     * Compute the Angular Radial Transform moments for this runTable
-     *
-     * @param left abscissa of topLeft corner (TODO: useful?)
-     * @param top  ordinate of topLeft corner (TODO: useful?)
-     * @return the ART moments
-     */
-    public ARTMoments computeArtMoments (int left,
-                                         int top)
-    {
-        // Retrieve glyph foreground points
-        final PointsCollector collector = new PointsCollector(null, getWeight());
-        cumulate(collector, new Point(left, top));
-
-        ///ARTMoments artMoments = new QuantizedARTMoments();
-        ARTMoments artMoments = new BasicARTMoments();
-
-        BasicARTExtractor extractor = new BasicARTExtractor();
-        extractor.setDescriptor(artMoments);
-        extractor.extract(collector.getXValues(), collector.getYValues(), collector.getSize());
-
-        return artMoments;
-    }
-
-    //-----------------//
-    // computeCentroid //
-    //-----------------//
-    /**
-     * Compute the absolute centroid of this runtable, with provided offset.
-     *
-     * @param left abscissa offset
-     * @param top  ordinate offset
-     * @return absolute centroid
-     */
-    public Point computeCentroid (int left,
-                                  int top)
-    {
-        // Retrieve glyph foreground points
-        getWeight(); // Make sure weight has been computed
-
-        if (weight == 0) {
-            return null;
-        }
-
-        final PointsCollector collector = new PointsCollector(null, weight);
-        cumulate(collector, new Point(left, top));
-
-        int[] xx = collector.getXValues();
-        int[] yy = collector.getYValues();
-        double x = 0;
-        double y = 0;
-
-        for (int i = weight - 1; i >= 0; i--) {
-            x += xx[i];
-            y += yy[i];
-        }
-
-        return new Point((int) Math.rint(x / weight), (int) Math.rint(y / weight));
-    }
-
-    //-------------------------//
-    // computeGeometricMoments //
-    //-------------------------//
-    /**
-     * Compute the geometric moments for this runTable
-     *
-     * @param left      abscissa of topLeft corner
-     * @param top       ordinate of topLeft corner
-     * @param interline scaling information
-     * @return the geometric moments
-     */
-    public GeometricMoments computeGeometricMoments (int left,
-                                                     int top,
-                                                     int interline)
-    {
-        // Retrieve glyph foreground points
-        final PointsCollector collector = new PointsCollector(null, getWeight());
-        cumulate(collector, new Point(left, top));
-
-        // Then compute the geometric moments with this collector
-        return new GeometricMoments(
-                collector.getXValues(),
-                collector.getYValues(),
-                collector.getSize(),
-                interline);
-    }
-
-    //----------//
-    // contains //
-    //----------//
-    /**
-     * Report whether this table contains the provided relative point.
-     *
-     * @param relPoint provided point, relative to runTable top left corner
-     * @return true if a run contains this point
-     */
-    public boolean contains (Point relPoint)
-    {
-        return null != getRunAt(relPoint.x, relPoint.y);
-    }
-
-    //------//
-    // copy //
-    //------//
-    /**
-     * Make a deep copy of the table.
-     *
-     * @return another table with runs content identical to this one
-     */
-    public RunTable copy ()
-    {
-        RunTable clone = new RunTable(orientation, width, height);
-
-        for (int i = 0; i < sequences.length; i++) {
-            RunSequence seq = sequences[i];
-
-            if (seq != null) {
-                int[] rle = new int[seq.rle.length];
-                System.arraycopy(seq.rle, 0, rle, 0, seq.rle.length);
-                clone.sequences[i] = new RunSequence(rle);
-            }
-        }
-
-        return clone;
-    }
-
-    //----------//
-    // cumulate //
-    //----------//
-    /**
-     * Cumulate all points that compose the runs of the table, into the provided
-     * <b>absolute</b> collector, which may exhibit a roi also with absolute coordinates.
-     *
-     * @param collector (output) the absolute points collector to populate
-     * @param offset    offset to be added to run coordinates, or null
-     */
-    public void cumulate (PointsCollector collector,
-                          Point offset)
-    {
-        final Rectangle roi = collector.getRoi();
-
-        if (roi == null) {
-            for (int p = 0, iBreak = getSize(); p < iBreak; p++) {
-                for (Iterator<Run> it = iterator(p); it.hasNext();) {
-                    Run run = it.next();
-                    int start = run.getStart();
-
-                    for (int ic = run.getLength() - 1; ic >= 0; ic--) {
-                        if (orientation == HORIZONTAL) {
-                            collector.include(start + ic, p);
-                        } else {
-                            collector.include(p, start + ic);
-                        }
-                    }
-                }
-            }
-        } else {
-            // Take only the pixels contained by the absolute roi
-            Rectangle oRoi = orientation.oriented(roi);
-            final int pMin = oRoi.y;
-            final int pMax = -1 + Math.min(getSize(), oRoi.y + oRoi.height);
-            final int cMin = oRoi.x;
-            final int cMax = (oRoi.x + oRoi.width) - 1;
-
-            for (int p = pMin; p <= pMax; p++) {
-                for (Iterator<Run> it = iterator(p); it.hasNext();) {
-                    final Run run = it.next();
-                    final int roiStart = Math.max(run.getStart(), cMin);
-                    final int roiStop = Math.min(run.getStop(), cMax);
-                    final int length = roiStop - roiStart + 1;
-
-                    if (length > 0) {
-                        for (int c = roiStart; c <= roiStop; c++) {
-                            if (orientation == HORIZONTAL) {
-                                collector.include(c, p);
-                            } else {
-                                collector.include(p, c);
-                            }
-                        }
-                    }
-                }
-            }
-        }
-
-        // Translation if needed
-        if (offset != null) {
-            collector.translate(offset.x, offset.y);
-        }
-    }
-
-    //--------//
-    // dumpOf //
-    //--------//
-    /**
-     * Report a drawing of the table.
-     *
-     * @return a drawing of the table
-     */
-    public String dumpOf ()
-    {
-        StringBuilder sb = new StringBuilder();
-
-        sb.append(String.format("%s%n", this));
-
-        // Prepare output buffer
-        ByteProcessor buffer = getBuffer();
-
-        // Print the buffer
-        sb.append('+');
-
-        for (int c = 0; c < width; c++) {
-            sb.append('=');
-        }
-
-        sb.append(String.format("+%n"));
-
-        for (int row = 0; row < height; row++) {
-            sb.append('|');
-
-            for (int col = 0; col < buffer.getWidth(); col++) {
-                sb.append((buffer.get(col, row) == BACKGROUND) ? '-' : 'X');
-            }
-
-            sb.append(String.format("|%n"));
-        }
-
-        sb.append('+');
-
-        for (int c = 0; c < width; c++) {
-            sb.append('=');
-        }
-
-        sb.append(String.format("+"));
-
-        return sb.toString();
-    }
-
-    //---------------//
-    // dumpSequences //
-    //---------------//
-    /**
-     * Dump the internals of the table.
-     */
-    public void dumpSequences ()
-    {
-        System.out.println(toString());
-
-        for (int i = 0; i < sequences.length; i++) {
-            final RunSequence seq = sequences[i];
-            System.out.printf("%4d:%s%n", i, (seq != null) ? seq.toString() : "null");
-        }
-    }
-
-    //--------//
-    // equals //
-    //--------//
-    @Override
-    public boolean equals (Object obj)
-    {
-        if (this == obj) {
-            return true;
-        }
-
-        if (obj == null) {
-            return false;
-        }
-
-        if (getClass() != obj.getClass()) {
-            return false;
-        }
-
-        final RunTable other = (RunTable) obj;
-
-        if (this.width != other.width) {
-            return false;
-        }
-
-        if (this.height != other.height) {
-            return false;
-        }
-
-        if (this.orientation != other.orientation) {
-            return false;
-        }
-
-        return Arrays.deepEquals(this.sequences, other.sequences);
-    }
-
-    //-----------//
-    // fillTable //
-    //-----------//
-    /**
-     * Populate the provided table with run pixels.
-     *
-     * @param table       (output) the table to fill
-     * @param tableOrigin top-left corner of table
-     * @param offset      offset to be added to runTable coordinates, or null
-     * @param fat         true to set adjacent pixels
-     */
-    public void fillTable (Table.UnsignedByte table,
-                           Point tableOrigin,
-                           Point offset,
-                           boolean fat)
-    {
-        table.fill(255); // All white
-
-        if (tableOrigin == null) {
-            tableOrigin = new Point(0, 0);
-        }
-
-        if (offset == null) {
-            offset = new Point(0, 0);
-        }
-
-        final int dx = tableOrigin.x - offset.x;
-        final int dy = tableOrigin.y - offset.y;
-
-        final int tableHeight = table.getHeight();
-        final int tableWidth = table.getWidth();
-
-        // Take only the pixels contained by the absolute roi
-        if (orientation == HORIZONTAL) {
-            final int pMin = Math.max(0, dy);
-            final int pMax = -1 + Math.min(getSize(), dy + tableHeight);
-            final int cMin = Math.max(0, dx);
-            final int cMax = -1 + Math.min(width, dx + tableWidth);
-
-            for (int p = pMin; p <= pMax; p++) {
-                for (Iterator<Run> it = iterator(p); it.hasNext();) {
-                    final Run run = it.next();
-                    final int roiStart = Math.max(run.getStart(), cMin);
-                    final int roiStop = Math.min(run.getStop(), cMax);
-                    final int length = roiStop - roiStart + 1;
-
-                    if (length > 0) {
-                        final int y = p - dy;
-
-                        for (int c = roiStart; c <= roiStop; c++) {
-                            table.setValue(c - dx, y, 0);
-                        }
-
-                        if (fat) {
-                            final int y1 = y - 1;
-
-                            if (y1 >= 0) {
-                                for (int c = roiStart; c <= roiStop; c++) {
-                                    table.setValue(c - dx, y1, 0);
-                                }
-                            }
-
-                            final int y2 = y + 1;
-
-                            if (y2 < tableHeight) {
-                                for (int c = roiStart; c <= roiStop; c++) {
-                                    table.setValue(c - dx, y2, 0);
-                                }
-                            }
-
-                            final int x1 = roiStart - cMin - 1;
-
-                            if (x1 >= 0) {
-                                table.setValue(x1, y, 0);
-                            }
-
-                            final int x2 = roiStop - cMin + 1;
-
-                            if (x2 < tableWidth) {
-                                table.setValue(x2, y, 0);
-                            }
-                        }
-                    }
-                }
-            }
-        } else {
-            final int pMin = Math.max(0, dx);
-            final int pMax = -1 + Math.min(getSize(), dx + tableWidth);
-            final int cMin = Math.max(0, dy);
-            final int cMax = -1 + Math.min(height, dy + tableHeight);
-
-            for (int p = pMin; p <= pMax; p++) {
-                for (Iterator<Run> it = iterator(p); it.hasNext();) {
-                    final Run run = it.next();
-                    final int roiStart = Math.max(run.getStart(), cMin);
-                    final int roiStop = Math.min(run.getStop(), cMax);
-                    final int length = roiStop - roiStart + 1;
-
-                    if (length > 0) {
-                        final int x = p - dx;
-
-                        for (int c = roiStart; c <= roiStop; c++) {
-                            table.setValue(x, c - dy, 0);
-                        }
-
-                        if (fat) {
-                            final int x1 = x - 1;
-
-                            if (x1 >= 0) {
-                                for (int c = roiStart; c <= roiStop; c++) {
-                                    table.setValue(x1, c - dy, 0);
-                                }
-                            }
-
-                            final int x2 = x + 1;
-
-                            if (x2 < tableWidth) {
-                                for (int c = roiStart; c <= roiStop; c++) {
-                                    table.setValue(x2, c - dy, 0);
-                                }
-                            }
-
-                            final int y1 = roiStart - cMin - 1;
-
-                            if (y1 >= 0) {
-                                table.setValue(x, y1, 0);
-                            }
-
-                            final int y2 = roiStop - cMin + 1;
-
-                            if (y2 < tableHeight) {
-                                table.setValue(x, y2, 0);
-                            }
-                        }
-                    }
-                }
-            }
-        }
-    }
-
-    //-----//
-    // get //
-    //-----//
-    /**
-     * {@inheritDoc}
-     * <p>
-     * <b>Beware</b>, this implementation is not efficient enough for bulk operations.
-     * For such needs, a much more efficient way is to first retrieve a full buffer, via {@link
-     * #getBuffer()} method, then use this temporary buffer as the {@link PixelSource} instead of
-     * this table.
-     *
-     * @param x absolute abscissa
-     * @param y absolute ordinate
-     * @return the pixel value (FOREGROUND or BACKGROUND)
-     */
-    @Override
-    public final int get (int x,
-                          int y)
-    {
-        Run run = getRunAt(x, y);
-
-        return (run != null) ? 0 : BACKGROUND;
-    }
-
-    //-----------//
-    // getBuffer //
-    //-----------//
-    /**
-     * Fill a rectangular buffer with the table runs
-     *
-     * @return the filled buffer
-     */
-    public ByteProcessor getBuffer ()
-    {
-        // Determine the bounding box
-        final ByteProcessor buffer = new ByteProcessor(width, height);
-        ByteUtil.raz(buffer); // buffer.invert();
-
-        for (int iSeq = 0, size = getSize(); iSeq < size; iSeq++) {
-            for (Itr it = new Itr(iSeq); it.hasNext();) {
-                final Run run = it.next();
-
-                for (int coord = run.getStart(), stop = run.getStop(); coord <= stop; coord++) {
-                    if (orientation == HORIZONTAL) {
-                        buffer.set(coord, iSeq, 0);
-                    } else {
-                        buffer.set(iSeq, coord, 0);
-                    }
-                }
-            }
-        }
-
-        return buffer;
-    }
-
-    //------------------//
-    // getBufferedImage //
-    //------------------//
-    /**
-     * Report a BufferedImage painted with the content of this table.
-     *
-     * @return the buffered image
-     */
-    public BufferedImage getBufferedImage ()
-    {
-        BufferedImage img = new BufferedImage(width, height, BufferedImage.TYPE_BYTE_GRAY);
-        Graphics2D g = img.createGraphics();
-        g.setColor(Color.WHITE);
-        g.fillRect(0, 0, width, height);
-        g.setColor(Color.BLACK);
-        render(g, new Point(0, 0));
-        g.dispose();
-
-        return img;
-    }
-
-    //--------------//
-    // getDimension //
-    //--------------//
-    /**
-     * Report the absolute dimension of the table, width along x axis
-     * and height along the y axis.
-     *
-     * @return the absolute dimension
-     */
-    public Dimension getDimension ()
-    {
-        return new Dimension(width, height);
-    }
-
-    //-----------//
-    // getHeight //
-    //-----------//
-    /**
-     * Report the absolute height of the table, regardless of runs orientation.
-     *
-     * @return the table height
-     */
-    @Override
-    public int getHeight ()
-    {
-        return height;
-    }
-
-    //----------------//
-    // getOrientation //
-    //----------------//
-    /**
-     * Report the orientation of table runs
-     *
-     * @return the orientation of the runs
-     */
-    @Override
-    public Orientation getOrientation ()
-    {
-        return orientation;
-    }
-
-    //----------//
-    // getRunAt //
-    //----------//
-    /**
-     * Report the run found at given <b>relative</b> coordinates, if any.
-     *
-     * @param x abscissa, relative to runTable left
-     * @param y ordinate, relative to runTable top
-     * @return the run found, or null otherwise
-     */
-    public final Run getRunAt (int x,
-                               int y)
-    {
-        final int iSeq = (orientation == HORIZONTAL) ? y : x;
-
-        if ((iSeq < 0) || (iSeq >= sequences.length)) {
-            return null;
-        }
-
-        final int coord = (orientation == HORIZONTAL) ? x : y;
-
-        for (Itr it = new Itr(iSeq); it.hasNext();) {
-            Run run = it.next();
-
-            if (run.getStart() > coord) {
-                return null;
-            }
-
-            if (run.getStop() >= coord) {
-                return run;
-            }
-        }
-
-        return null;
-    }
-
-    //---------------//
-    // getRunService //
-    //---------------//
-    /**
-     * Report the run service, if any, defined on this table
-     *
-     * @return the run service or null
-     */
-    public RunService getRunService ()
-    {
-        return runService;
-    }
-
-    //---------//
-    // getSize //
-    //---------//
-    /**
-     * Report the number of sequences of runs in the table.
-     * This is the width for a table of vertical runs and the height for a table of horizontal runs.
-     *
-     * @return the table size (in terms of sequences, including the null ones)
-     */
-    public final int getSize ()
-    {
-        return sequences.length;
-    }
-
-    //------------------//
-    // getTotalRunCount //
-    //------------------//
-    /**
-     * Report the total number of foreground runs in table
-     *
-     * @return the total runs count
-     */
-    public int getTotalRunCount ()
-    {
-        int total = 0;
-
-        for (RunSequence seq : sequences) {
-            if (seq != null) {
-                total += seq.size();
-            }
-        }
-
-        return total;
-    }
-
-    //-----------//
-    // getWeight //
-    //-----------//
-    /**
-     * Report the number of foreground pixels.
-     *
-     * @return the table weight
-     */
-    public int getWeight ()
-    {
-        if (weight == null) {
-            weight = 0;
-
-            for (int iSeq = 0, iBreak = getSize(); iSeq < iBreak; iSeq++) {
-                for (Iterator<Run> it = iterator(iSeq); it.hasNext();) {
-                    weight += it.next().getLength();
-                }
-            }
-        }
-
-        return weight;
-    }
-
-    @Override
-    public Object clone ()
-            throws CloneNotSupportedException
-    {
-        return super.clone(); //To change body of generated methods, choose Tools | Templates.
-    }
-
-    //---------//
-    // marshal //
-    //---------//
-    /**
-     * Marshal this RunTable to the provided path.
-     *
-     * @param path target path
-     * @throws IOException        on IO error
-     * @throws JAXBException      on JAXB error
-     * @throws XMLStreamException on XML error
-     */
-    public void marshal (Path path)
-            throws IOException,
-                   JAXBException,
-                   XMLStreamException
-    {
-        Jaxb.marshal(this, path, getJaxbContext());
-    }
-
-    //-----------//
-    // unmarshal //
-    //-----------//
-    /**
-     * Unmarshal a RunTable from a file.
-     *
-     * @param path path to file
-     * @return unmarshalled run table
-     */
-    public static RunTable unmarshal (Path path)
-    {
-        logger.debug("RunTable unmarshalling {}", path);
-
-        try (InputStream is = Files.newInputStream(path, StandardOpenOption.READ)) {
-            Unmarshaller um = getJaxbContext().createUnmarshaller();
-            RunTable runTable = (RunTable) um.unmarshal(is);
-            logger.debug("Unmarshalled {}", runTable);
-
-            return runTable;
-        } catch (IOException |
-                 JAXBException ex) {
-            logger.warn("RunTable. Error unmarshalling " + path + " " + ex, ex);
-
-            return null;
-        }
-    }
-
-    //----------//
-    // getWidth //
-    //----------//
-    /**
-     * Report the table width, regardless of the runs orientation.
-     *
-     * @return the table width
-     */
-    @Override
-    public int getWidth ()
-    {
-        return width;
-    }
-
-    //----------//
-    // hashCode //
-    //----------//
-    @Override
-    public int hashCode ()
-    {
-        getWeight();
-
-        int hash = 3;
-        hash = (83 * hash) + Objects.hashCode(this.orientation);
-        hash = (83 * hash) + this.width;
-        hash = (83 * hash) + this.height;
-        hash = (83 * hash) + Objects.hashCode(this.weight);
-
-        return hash;
-    }
-
-    //---------//
-    // include //
-    //---------//
-    /**
-     * Include the content of the provided table into this one.
-     * <p>
-     * The tables must have the same dimension and orientation.
-     *
-     * @param that the table of runs to include into this one
-     */
-    public void include (RunTable that)
-    {
-        if (that == null) {
-            throw new IllegalArgumentException("Cannot include a null RunTable");
-        }
-
-        if (that.orientation != orientation) {
-            throw new IllegalArgumentException(
-                    "Cannot include a RunTable of different orientation");
-        }
-
-        if (that.width != width) {
-            throw new IllegalArgumentException("Cannot include a RunTable of different width");
-        }
-
-        if (that.height != height) {
-            throw new IllegalArgumentException("Cannot include a RunTable of different height");
-        }
-
-        for (int row = 0, size = getSize(); row < size; row++) {
-            for (Itr it = that.new Itr(row); it.hasNext();) {
-                Run thatRun = it.next();
-                addRun(row, thatRun);
-            }
-        }
-    }
-
-    //------------//
-    // intersects //
-    //------------//
-    /**
-     * Report whether this runTable has at least one pixel in common with the provided
-     * table.
-     *
-     * @param table       the provided table
-     * @param tableOrigin coordinates of table top-left corner
-     * @param offset      offset to be added to run coordinates
-     * @return true if non-null intersection found
-     */
-    public boolean intersects (Table.UnsignedByte table,
-                               Point tableOrigin,
-                               Point offset)
-    {
-        if (tableOrigin == null) {
-            tableOrigin = new Point(0, 0);
-        }
-
-        if (offset == null) {
-            offset = new Point(0, 0);
-        }
-
-        final int dx = tableOrigin.x - offset.x;
-        final int dy = tableOrigin.y - offset.y;
-
-        if (orientation == HORIZONTAL) {
-            final int pMin = Math.max(0, dy);
-            final int pMax = -1 + Math.min(getSize(), dy + table.getHeight());
-            final int cMin = Math.max(0, dx);
-            final int cMax = -1 + Math.min(width, dx + table.getWidth());
-
-            for (int p = pMin; p <= pMax; p++) {
-                for (Iterator<Run> it = iterator(p); it.hasNext();) {
-                    final Run run = it.next();
-                    final int roiStart = Math.max(run.getStart(), cMin);
-                    final int roiStop = Math.min(run.getStop(), cMax);
-                    final int length = roiStop - roiStart + 1;
-
-                    if (length > 0) {
-                        for (int c = roiStart; c <= roiStop; c++) {
-                            if (table.getValue(c - dx, p - dy) == 0) {
-                                return true;
-                            }
-                        }
-                    }
-                }
-            }
-        } else {
-            final int pMin = Math.max(0, dx);
-            final int pMax = -1 + Math.min(getSize(), dx + table.getWidth());
-            final int cMin = Math.max(0, dy);
-            final int cMax = -1 + Math.min(height, dy + table.getHeight());
-
-            for (int p = pMin; p <= pMax; p++) {
-                for (Iterator<Run> it = iterator(p); it.hasNext();) {
-                    final Run run = it.next();
-                    final int roiStart = Math.max(run.getStart(), cMin);
-                    final int roiStop = Math.min(run.getStop(), cMax);
-                    final int length = roiStop - roiStart + 1;
-
-                    if (length > 0) {
-                        for (int c = roiStart; c <= roiStop; c++) {
-                            if (table.getValue(p - dx, c - dy) == 0) {
-                                return true;
-                            }
-                        }
-                    }
-                }
-            }
-        }
-
-        return false;
-    }
-
-    //-----------------//
-    // isSequenceEmpty //
-    //-----------------//
-    /**
-     * Report whether the sequence at provided index contains no (foreground) run.
-     *
-     * @param index provided index
-     * @return true if sequence is empty
-     */
-    public boolean isSequenceEmpty (int index)
-    {
-        return sequences[index] == null;
-    }
-
-    //----------//
-    // iterator //
-    //----------//
-    /**
-     * Returns an iterator over the sequence of runs at provided index.
-     *
-     * @param index index of sequence in table
-     * @return the run iterator
-     */
-    public Iterator<Run> iterator (int index)
-    {
-        return new Itr(index);
-    }
-
-    //--------------------//
-    // persistentHashCode //
-    //--------------------//
-    /**
-     * Provide a hash code value that <b>PERSISTS</b> across application executions.
-     *
-     * @return the persistent hash code for this run table
-     */
-    public int persistentHashCode ()
-    {
-        getWeight();
-
-        int hash = 3;
-        hash = (83 * hash) + this.orientation.ordinal();
-        hash = (83 * hash) + this.width;
-        hash = (83 * hash) + this.height;
-        hash = (83 * hash) + this.weight;
-
-        return hash;
-    }
-
-    //-------//
-    // purge //
-    //-------//
-    /**
-     * Purge a runs table of all runs that match the provided predicate.
-     *
-     * @param predicate the filter to detect runs to remove
-     * @return this table, to allow easy chaining
-     */
-    public RunTable purge (Predicate<Run> predicate)
-    {
-        return purge(predicate, null);
-    }
-
-    //-------//
-    // purge //
-    //-------//
-    /**
-     * Purge a runs table of all runs that match the provided predicate, and
-     * populate the provided 'removed' table with the removed runs.
-     *
-     * @param predicate the filter to detect runs to remove
-     * @param removed   (output) a table to be filled, if not null, with purged runs
-     * @return this table, to allow easy chaining
-     */
-    public RunTable purge (Predicate<Run> predicate,
-                           RunTable removed)
-    {
-        // Check parameters
-        if (removed != null) {
-            if (removed.orientation != orientation) {
-                throw new IllegalArgumentException("'removed' table is of different orientation");
-            }
-
-            if ((removed.width != width) || (removed.height != height)) {
-                throw new IllegalArgumentException("'removed' table is of different dimension");
-            }
-        }
-
-        for (int i = 0, size = getSize(); i < size; i++) {
-            for (Itr it = new Itr(i); it.hasNext();) {
-                Run run = it.next();
-
-                if (predicate.check(run)) {
-                    it.remove();
-
-                    if (removed != null) {
-                        removed.addRun(i, run);
-                    }
-                }
-            }
-        }
-
-        return this;
-    }
-
-    //-----------//
-    // removeRun //
-    //-----------//
-    /**
-     * Remove the provided run at indicated position.
-     * <p>
-     * A runtime exception is thrown if the run is not found in the table.
-     *
-     * @param index the index of sequence where run is to be found
-     * @param run   the run to remove
-     */
-    public void removeRun (int index,
-                           Run run)
-    {
-        // Find where this run lies in rle
-        Iterator<Run> iter = new Itr(index);
-
-        while (iter.hasNext()) {
-            Run r = iter.next();
-
-            if (r.isIdentical(run)) {
-                // We are located on the right run
-                iter.remove();
-                weight = null;
-
-                return;
-            }
-        }
-
-        throw new RuntimeException(this + " Cannot find " + run + " at pos " + index);
-    }
-
-    //--------//
-    // render //
-    //--------//
-    /**
-     * Render the table runs onto the clip area of the provided graphics environment.
-     *
-     * @param g      target environment
-     * @param offset absolute offset of runTable topLeft corner
-     */
-    public void render (Graphics2D g,
-                        Point offset)
-    {
-        Objects.requireNonNull(offset, "Cannot render a RunTable at a null offset");
-
-        // Potential clipping area (perhaps null)
-        final Rectangle clip = g.getClipBounds();
-        final Rectangle bounds = new Rectangle(offset.x, offset.y, width, height);
-
-        if ((clip != null) && !clip.intersects(bounds)) {
-            return;
-        }
-
-        if (orientation == HORIZONTAL) {
-            final int minSeq = (clip != null) ? Math.max(clip.y - offset.y, 0) : 0;
-            final int maxSeq = (clip != null) ? (Math.min(
-                    ((clip.y + clip.height) - offset.y),
-                    height) - 1) : (height - 1);
-
-            for (int iSeq = minSeq; iSeq <= maxSeq; iSeq++) {
-                for (Itr it = new Itr(iSeq); it.hasNext();) {
-                    final Run run = it.next();
-                    g.fillRect(offset.x + run.getStart(), offset.y + iSeq, run.getLength(), 1);
-                }
-            }
-        } else {
-            final int minSeq = (clip != null) ? Math.max(clip.x - offset.x, 0) : 0;
-            final int maxSeq = (clip != null) ? (Math.min((clip.x + clip.width) - offset.x, width)
-                                                         - 1) : (width - 1);
-
-            for (int iSeq = minSeq; iSeq <= maxSeq; iSeq++) {
-                for (Itr it = new Itr(iSeq); it.hasNext();) {
-                    final Run run = it.next();
-                    g.fillRect(offset.x + iSeq, offset.y + run.getStart(), 1, run.getLength());
-                }
-            }
-        }
-    }
-
-    //--------//
-    // render //
-    //--------//
-    /**
-     * Render this runTable at the provided offset location in output table, using the
-     * provided value.
-     *
-     * @param table  output table to be filled
-     * @param val    value to be used for every rendered pixel
-     * @param offset target location relative to the output table
-     */
-    public void render (Table table,
-                        int val,
-                        Point offset)
-    {
-        Objects.requireNonNull(offset, "Cannot render a RunTable at a null offset");
-
-        if (orientation == HORIZONTAL) {
-            final int maxSeq = height - 1;
-
-            for (int iSeq = 0; iSeq <= maxSeq; iSeq++) {
-                for (Itr it = new Itr(iSeq); it.hasNext();) {
-                    final Run run = it.next();
-                    final int y = offset.y + iSeq;
-
-                    for (int x = offset.x + run.getStart(); x <= (offset.x + run.getStop()); x++) {
-                        table.setValue(x, y, val);
-                    }
-                }
-            }
-        } else {
-            final int maxSeq = width - 1;
-
-            for (int iSeq = 0; iSeq <= maxSeq; iSeq++) {
-                for (Itr it = new Itr(iSeq); it.hasNext();) {
-                    final Run run = it.next();
-                    final int x = offset.x + iSeq;
-
-                    for (int y = offset.y + run.getStart(); y <= (offset.y + run.getStop()); y++) {
-                        table.setValue(x, y, val);
-                    }
-                }
-            }
-        }
-    }
-
-    //---------------//
-    // setRunService //
-    //---------------//
-    /**
-     * Assign a run service for this table
-     *
-     * @param runService the run service, perhaps null
-     */
-    public void setRunService (RunService runService)
-    {
-        this.runService = runService;
-    }
-
-    //-------------//
-    // setSequence //
-    //-------------//
-    /**
-     * set a whole run sequence.
-     *
-     * @param index position in sequences list
-     * @param list  a list of runs
-     */
-    public void setSequence (int index,
-                             List<? extends Run> list)
-    {
-        sequences[index] = encode(list);
-    }
-
-    //----------//
-    // toString //
-    //----------//
-    @Override
-    public String toString ()
-    {
-        StringBuilder sb = new StringBuilder(getClass().getSimpleName());
-        sb.append("{");
-        sb.append(orientation);
-        sb.append(" ").append(width).append("x").append(height);
-
-        // Debug
-        if (false) {
-            sb.append(" runs:").append(getTotalRunCount());
-        }
-
-        sb.append("}");
-
-        return sb.toString();
-    }
-
-    //------//
-    // trim //
-    //------//
-    /**
-     * Trim this run table, to come up with the smallest bounding box.
-     *
-     * @param offset (output) resulting offset WRT initial run table
-     * @return the resulting trimmed table
-     */
-    public RunTable trim (Point offset)
-    {
-        // Determine smallest bounding box
-        int iSeqMin = 0;
-        int iSeqMax = getSize();
-
-        for (int iSeq = 0, size = getSize(); iSeq < size; iSeq++) {
-            if (!isSequenceEmpty(iSeq)) {
-                iSeqMin = iSeq;
-
-                break;
-            }
-        }
-
-        for (int iSeq = getSize() - 1; iSeq >= 0; iSeq--) {
-            if (!isSequenceEmpty(iSeq)) {
-                iSeqMax = iSeq;
-
-                break;
-            }
-        }
-
-        final boolean isVertical = orientation == Orientation.VERTICAL;
-        int coordMin = isVertical ? height : width;
-        int coordMax = 0;
-
-        for (int iSeq = iSeqMin; iSeq <= iSeqMax; iSeq++) {
-            for (Iterator<Run> it = iterator(iSeq); it.hasNext();) {
-                final Run run = it.next();
-                coordMin = Math.min(coordMin, run.getStart());
-                coordMax = Math.max(coordMax, run.getStop());
-            }
-        }
-
-        final int newWidth = isVertical ? (iSeqMax - iSeqMin + 1) : (coordMax - coordMin + 1);
-        final int newHeight = isVertical ? (coordMax - coordMin + 1) : (iSeqMax - iSeqMin + 1);
-
-        if ((newWidth == width) && (newHeight == height)) {
-            offset.x = offset.y = 0;
-
-            return this; // No modification
-        }
-
-        // Generate a shrunk table
-        RunTable newTable = new RunTable(orientation, newWidth, newHeight);
-        int i = -1; // Sequence index in newTable
-
-        for (int iSeq = iSeqMin; iSeq <= iSeqMax; iSeq++) {
-            RunSequence seq = getSequence(iSeq);
-            i++;
-
-            if ((seq != null) && (seq.rle != null)) {
-                final int[] seqRle = seq.rle;
-                final int[] rle;
-
-                if (coordMin == 0) {
-                    // Simply copy the rle
-                    rle = new int[seqRle.length];
-                    System.arraycopy(seqRle, 0, rle, 0, seqRle.length);
-                } else {
-                    int backLg = seqRle[1] & 0xFFFF; // backLg >= coordMin by definition of coordMin
-
-                    if (backLg > coordMin) {
-                        // Shorten the background length
-                        rle = new int[seqRle.length];
-                        System.arraycopy(seqRle, 0, rle, 0, seqRle.length);
-                        rle[1] = backLg - coordMin;
-                    } else {
-                        // backLg == coordMin, hence skip the initial 0B pair of cells
-                        rle = new int[seqRle.length - 2];
-                        System.arraycopy(seqRle, 2, rle, 0, seqRle.length - 2);
-                    }
-                }
-
-                newTable.sequences[i] = new RunSequence(rle);
-            }
-        }
-
-        offset.x = isVertical ? iSeqMin : coordMin;
-        offset.y = isVertical ? coordMin : iSeqMin;
-
-        return newTable;
-    }
-
-    //-------//
-    // write //
-    //-------//
-    /**
-     * Write the table at proper offset in provided buffer
-     *
-     * @param buffer  the buffer to be written to
-     * @param xOffset relative buffer abscissa for runTable topLeft corner
-     * @param yOffset relative buffer ordinate for runTable topLeft corner
-     */
-    public void write (ByteProcessor buffer,
-                       int xOffset,
-                       int yOffset)
-    {
-        final boolean isVertical = orientation == Orientation.VERTICAL;
-
-        for (int iSeq = 0, size = getSize(); iSeq < size; iSeq++) {
-            for (Iterator<Run> it = iterator(iSeq); it.hasNext();) {
-                final Run run = it.next();
-
-                for (int coord = run.getStart(), stop = run.getStop(); coord <= stop; coord++) {
-                    if (isVertical) {
-                        buffer.set(xOffset + iSeq, yOffset + coord, 0);
-                    } else {
-                        buffer.set(xOffset + coord, yOffset + iSeq, 0);
-                    }
-                }
-            }
-        }
-    }
-
-    //----------------//
-    // getJaxbContext //
-    //----------------//
-    private static JAXBContext getJaxbContext ()
-            throws JAXBException
-    {
-        // Lazy creation
-        if (jaxbContext == null) {
-            jaxbContext = JAXBContext.newInstance(RunTable.class);
-        }
-
-        return jaxbContext;
-    }
-
-    //--------//
-    // encode //
-    //--------//
-    /**
-     * (Package-private) method to encode a list of runs into a table sequence.
-     *
-     * @param list the list of runs to compose the sequence
-     * @return the sequence ready to be inserted into table
-     */
-    static RunSequence encode (List<? extends Run> list)
-    {
-        if ((list == null) || list.isEmpty()) {
-            return null;
-        }
-
-        int[] rle;
-        int size = (2 * list.size()) - 1;
-        int start = list.get(0).getStart();
-        int cursor = 0;
-        int length = 0;
-        boolean injectBackground = false;
-
-        if (start != 0) {
-            // Insert an empty foreground length
-            size += 2;
-            rle = new int[size];
-            rle[0] = 0;
-            cursor = 1;
-            injectBackground = true;
-        } else {
-            rle = new int[size];
-        }
-
-        for (Run run : list) {
-            if (injectBackground) {
-                // Inject background
-                rle[cursor++] = run.getStart() - length;
-                length = run.getStart();
-            }
-
-            // Inject foreground
-            rle[cursor++] = run.getLength();
-            length += run.getLength();
-
-            injectBackground = true;
-        }
-
-        return new RunSequence(rle);
-    }
-
-    //-------------//
-    // getSequence //
-    //-------------//
-    /**
-     * (package private) Report the sequence of runs at a given index
-     *
-     * @param index the desired index
-     * @return the MODIFIABLE sequence of runs
-     */
-    final RunSequence getSequence (int index)
-    {
-        return sequences[index];
-    }
-
-    //-------------//
-    // setSequence //
-    //-------------//
-    /**
-     * (package private) method meant to optimize the filling of a whole run sequence.
-     *
-     * @param index position in sequences list
-     * @param seq   the run sequence already populated
-     */
-    final void setSequence (int index,
-                            RunSequence seq)
-    {
-        sequences[index] = seq;
-    }
-
-    //--------------//
-    // afterMarshal //
-    //--------------//
-    /**
-     * Called immediately after marshalling of this object.
-     * We reset any empty RunSequence to null.
-     */
-    @SuppressWarnings("unused")
-    private void afterMarshal (Marshaller m)
-    {
-        for (int i = 0, iBreak = sequences.length; i < iBreak; i++) {
-            RunSequence seq = sequences[i];
-
-            if ((seq != null) && ((seq.rle == null) || (seq.rle.length == 0))) {
-                sequences[i] = null;
-            }
-        }
-    }
-
-    //----------------//
-    // afterUnmarshal //
-    //----------------//
-    /**
-     * Called immediately after unmarshalling of this object.
-     * We reset any empty RunSequence to null.
-     */
-    @SuppressWarnings("unused")
-    private void afterUnmarshal (Unmarshaller m,
-                                 Object parent)
-    {
-        afterMarshal(null);
-    }
-
-    //---------------//
-    // beforeMarshal //
-    //---------------//
-    /**
-     * Called immediately before the marshalling of this object begins.
-     * We replace any null RunSequence by an empty RunSequence (to be properly marshalled).
-     */
-    @SuppressWarnings("unused")
-    private void beforeMarshal (Marshaller m)
-    {
-        for (int i = 0, iBreak = sequences.length; i < iBreak; i++) {
-            RunSequence seq = sequences[i];
-
-            if (seq == null) {
-                sequences[i] = new RunSequence(new int[0]);
-            }
-        }
-    }
-
-    //-------------//
-    // RunSequence //
-    //-------------//
-    /**
-     * (package private) Sequence of runs, using run-length encoding.
-     */
-    @XmlAccessorType(XmlAccessType.FIELD)
-    @XmlRootElement(name = "runs")
-    static class RunSequence
-    {
-
-        @XmlValue
-        private int[] rle;
-
-<<<<<<< HEAD
-        //~ Constructors ---------------------------------------------------------------------------
-        public RunSequence (int[] rle)
-=======
-        RunSequence (int[] rle)
->>>>>>> 8e2b0fd5
-        {
-            this.rle = rle;
-        }
-
-        RunSequence ()
-        {
-        }
-
-        @Override
-        public boolean equals (Object obj)
-        {
-            if (this == obj) {
-                return true;
-            }
-
-            if (!(obj instanceof RunSequence)) {
-                return false;
-            }
-
-            final RunSequence that = (RunSequence) obj;
-
-            return Arrays.equals(rle, that.rle);
-        }
-
-        @Override
-        public int hashCode ()
-        {
-            int hash = 5;
-            hash = (67 * hash) + Arrays.hashCode(this.rle);
-
-            return hash;
-        }
-
-        /**
-         * Report the number of foreground runs in this sequence
-         *
-         * @return count of (foreground) runs
-         */
-        public int size ()
-        {
-            if ((rle == null) || (rle.length == 0)) {
-                return 0;
-            }
-
-            if (rle[0] == 0) {
-                return (rle.length - 1) / 2; // Case of an initial background run
-            } else {
-                return (rle.length + 1) / 2; // Standard case of an initial foreground run
-            }
-        }
-
-        @Override
-        public String toString ()
-        {
-            return Arrays.toString(rle);
-        }
-    }
-
-    //-----//
-    // Itr //
-    //-----//
-    /**
-     * Iterator implementation optimized for RLE.
-     * <p>
-     * The iterator returns only foreground runs.
-     */
-    private class Itr
-            implements Iterator<Run>
-    {
-
-        /** The index of sequence being iterated upon. */
-        private final int index;
-
-        /**
-         * Current position in sequence array.
-         * Always on an even position, pointing to the length of Foreground to be returned by
-         * next()
-         */
-        private int cursor = 0;
-
-        /** Start location of foreground run to be returned by next(). */
-        private int loc = 0;
-
-        /**
-         * <b>Reusable</b> Run structure. This is just a buffer meant to optimize browsing.
-         * Beware, don't keep a pointer to this Run object, make a copy.
-         */
-        private final Run run = new Run(-1, -1);
-
-        Itr (int index)
-        {
-            this.index = index;
-
-            // Check the case of an initial background run
-            final RunSequence seq = sequences[index];
-
-            if (seq != null) {
-                final int[] rle = seq.rle;
-
-                if ((rle != null) && (rle.length > 0)) {
-                    if (rle[cursor] == 0) {
-                        if (rle.length > 1) {
-                            loc = rle[1];
-                        }
-
-                        cursor += 2;
-                    }
-                }
-            }
-        }
-
-        /**
-         * Returns true only if there is still a foreground run to return.
-         *
-         * @return true if there is still a foreground run available
-         */
-        @Override
-        public final boolean hasNext ()
-        {
-            final RunSequence seq = sequences[index];
-
-            if (seq == null) {
-                return false;
-            }
-
-            final int[] rle = seq.rle;
-
-            if (rle == null) {
-                return false;
-            }
-
-            return cursor < rle.length;
-        }
-
-        /**
-         * We return only foreground runs.
-         *
-         * @return the next foreground run
-         * @throws NoSuchElementException if there is no next (foreground) run
-         */
-        @Override
-        public Run next ()
-        {
-            if (!hasNext()) {
-                throw new NoSuchElementException();
-            }
-
-            final int[] rle = sequences[index].rle;
-
-            // ...v.. cursor before next()
-            // ...FBF
-            // .....^ cursor after next()
-            int foreLoc = loc;
-            int foreLg = rle[cursor++] & 0xFFFF;
-
-            // Update the (modifiable) run structure
-            run.setStart(foreLoc);
-            run.setLength(foreLg);
-
-            loc += foreLg;
-
-            if (cursor < rle.length) {
-                int backLg = rle[cursor] & 0xFFFF;
-                loc += backLg;
-            }
-
-            cursor++;
-
-            return run;
-        }
-
-        @Override
-        public void remove ()
-        {
-            final int[] rle = sequences[index].rle;
-            int c = cursor - 2;
-
-            if (c == 0) {
-                if (c == (rle.length - 1)) {
-                    // F -> null
-                    sequences[index] = null;
-                } else {
-                    // (FB)F... -> 0(B')F...
-                    rle[1] = rle[0] + rle[1];
-                    rle[0] = 0;
-                }
-            } else {
-                final int[] newRle = new int[rle.length - 2];
-
-                if (c == (rle.length - 1)) {
-                    // ...F(BF) -> ...F
-                    System.arraycopy(rle, 0, newRle, 0, newRle.length);
-                } else {
-                    // ...F(BFB)F... -> ...F(B')F...
-                    System.arraycopy(rle, 0, newRle, 0, c - 1);
-                    newRle[c - 1] = rle[c - 1] + rle[c] + rle[c + 1];
-                    System.arraycopy(rle, c + 2, newRle, c, rle.length - c - 2);
-                }
-
-                if ((newRle.length == 1) && (newRle[0] == 0)) {
-                    sequences[index] = null;
-                } else {
-                    sequences[index] = new RunSequence(newRle);
-                }
-
-                cursor = c;
-            }
-        }
-    }
-}
+//------------------------------------------------------------------------------------------------//
+//                                                                                                //
+//                                        R u n T a b l e                                         //
+//                                                                                                //
+//------------------------------------------------------------------------------------------------//
+// <editor-fold defaultstate="collapsed" desc="hdr">
+//
+//  Copyright © Audiveris 2018. All rights reserved.
+//
+//  This program is free software: you can redistribute it and/or modify it under the terms of the
+//  GNU Affero General Public License as published by the Free Software Foundation, either version
+//  3 of the License, or (at your option) any later version.
+//
+//  This program is distributed in the hope that it will be useful, but WITHOUT ANY WARRANTY;
+//  without even the implied warranty of MERCHANTABILITY or FITNESS FOR A PARTICULAR PURPOSE.
+//  See the GNU Affero General Public License for more details.
+//
+//  You should have received a copy of the GNU Affero General Public License along with this
+//  program.  If not, see <http://www.gnu.org/licenses/>.
+//------------------------------------------------------------------------------------------------//
+// </editor-fold>
+package org.audiveris.omr.run;
+
+import ij.process.ByteProcessor;
+
+import org.audiveris.omr.image.PixelSource;
+import static org.audiveris.omr.image.PixelSource.BACKGROUND;
+import org.audiveris.omr.image.Table;
+import org.audiveris.omr.math.PointsCollector;
+import org.audiveris.omr.moments.ARTMoments;
+import org.audiveris.omr.moments.BasicARTExtractor;
+import org.audiveris.omr.moments.BasicARTMoments;
+import org.audiveris.omr.moments.GeometricMoments;
+import static org.audiveris.omr.run.Orientation.HORIZONTAL;
+import org.audiveris.omr.util.ByteUtil;
+import org.audiveris.omr.util.Predicate;
+
+import org.slf4j.Logger;
+import org.slf4j.LoggerFactory;
+
+import java.awt.Color;
+import java.awt.Dimension;
+import java.awt.Graphics2D;
+import java.awt.Point;
+import java.awt.Rectangle;
+import java.awt.image.BufferedImage;
+import java.io.IOException;
+import java.io.InputStream;
+import java.nio.file.Files;
+import java.nio.file.Path;
+import java.nio.file.StandardOpenOption;
+import java.util.Arrays;
+import java.util.Iterator;
+import java.util.List;
+import java.util.NoSuchElementException;
+import java.util.Objects;
+
+import javax.xml.bind.JAXBContext;
+import javax.xml.bind.JAXBException;
+import javax.xml.bind.Marshaller;
+import javax.xml.bind.Unmarshaller;
+import javax.xml.bind.annotation.XmlAccessType;
+import javax.xml.bind.annotation.XmlAccessorType;
+import javax.xml.bind.annotation.XmlAttribute;
+import javax.xml.bind.annotation.XmlElement;
+import javax.xml.bind.annotation.XmlRootElement;
+import javax.xml.bind.annotation.XmlValue;
+import javax.xml.stream.XMLStreamException;
+import org.audiveris.omr.util.Jaxb;
+
+/**
+ * Class {@code RunTable} handles a rectangular assembly of oriented runs.
+ * <p>
+ * A RunTable is implemented as an array of run sequences, each run sequence being encoded as RLE
+ * (Run Length Encoding) as follows:
+ * <p>
+ * The very first run is always considered to be foreground.
+ * If a sequence starts with background, the very first (foreground) length must be zero.
+ * So, the RLE array always has an odd number of cells, beginning and ending with foreground.
+ * An empty sequence is encoded as null (although an array containing no value is also accepted).
+ * <p>
+ * No zero value should be found in the sequence (except in position 0, followed by a positive
+ * background length and a positive foreground length).
+ * <p>
+ * We can have these various kinds of sequence, where 'F' stands for the length of a foreground run
+ * and 'B' for the length of a background run:
+ *
+ * <pre>
+ * null    (for an empty sequence)
+ * []      (for an empty sequence as well)
+ * [F]     (&gt;0)
+ * [FBF]   (perhaps 0BF)
+ * [FBFBF] (perhaps 0BFBF)
+ * etc...
+ * </pre>
+ *
+ * @author Hervé Bitteur
+ */
+@XmlAccessorType(XmlAccessType.NONE)
+@XmlRootElement(name = "run-table")
+public class RunTable
+        implements Cloneable, PixelSource, Oriented
+{
+
+    private static final Logger logger = LoggerFactory.getLogger(RunTable.class);
+
+    /** Un/marshalling context for use with JAXB. */
+    private static volatile JAXBContext jaxbContext;
+
+    // Persistent data
+    //----------------
+    /** Orientation, the same for this table and all contained runs. */
+    @XmlAttribute
+    private final Orientation orientation;
+
+    /** Width of the table. */
+    @XmlAttribute
+    private final int width;
+
+    /** Height of the table. */
+    @XmlAttribute
+    private final int height;
+
+    /** Sequences of runs. */
+    @XmlElement(name = "runs")
+    private final RunSequence[] sequences;
+
+    // Transient data
+    //---------------
+    /** Hosted event service for UI events related to this table (Runs), if any. */
+    private RunService runService;
+
+    /** Cached total weight. */
+    private Integer weight;
+
+    /**
+     * Creates a new RunTable object.
+     *
+     * @param orientation orientation of each run
+     * @param width       table width
+     * @param height      table height
+     */
+    public RunTable (Orientation orientation,
+                     int width,
+                     int height)
+    {
+        this.orientation = orientation;
+        this.width = width;
+        this.height = height;
+
+        // Allocate the array of sequences, according to orientation
+        final int seqNb = orientation.isVertical() ? width : height;
+        sequences = new RunSequence[seqNb];
+    }
+
+    /**
+     * No-arg constructor, needed for JAXB.
+     */
+    private RunTable ()
+    {
+        this.orientation = null;
+        this.width = 0;
+        this.height = 0;
+        this.sequences = null;
+    }
+
+    //--------//
+    // addRun //
+    //--------//
+    /**
+     * Insert a run in the sequence found at provided index.
+     *
+     * @param index index of the sequence in table
+     * @param run   the run to insert (at its provided location)
+     * @return true if addition was performed, false otherwise
+     */
+    public boolean addRun (int index,
+                           Run run)
+    {
+        return addRun(index, run.getStart(), run.getLength());
+    }
+
+    //--------//
+    // addRun //
+    //--------//
+    /**
+     * Insert a run in the sequence found at provided index.
+     *
+     * @param index  index of the sequence in table
+     * @param start  start of run
+     * @param length length of run
+     * @return true if addition was performed, false otherwise
+     */
+    public boolean addRun (int index,
+                           int start,
+                           int length)
+    {
+        // Check run validity
+        if (start < 0) {
+            throw new RuntimeException("Illegal run start " + start);
+        }
+
+        if (length <= 0) {
+            throw new RuntimeException("Illegal run length " + length);
+        }
+
+        weight = null; // Invalidate chached data
+
+        // Look for background where foreground run is to take place
+        // ...F(B)F... -> ...F(B1FB2)F...
+        // .......^
+        RunSequence sequence = sequences[index];
+
+        if (sequence == null) {
+            sequences[index] = sequence = new RunSequence();
+        }
+
+        int[] rle = sequence.rle;
+        Itr it = new Itr(index);
+
+        while (it.hasNext()) {
+            Run r = it.next();
+
+            if (r.getStart() > start) {
+                int c = it.cursor - 2;
+                int back = rle[c - 1];
+
+                if (back < length) {
+                    return false;
+                }
+
+                int b1 = back - (r.getStart() - start);
+                int f = length;
+                int b2 = r.getStart() - start - length;
+
+                if ((b1 == 0) && (b2 == 0)) {
+                    // ...F(B)F... -> ...F(0F0)F... -> ...F++...
+                    // .......^
+                    int[] newRle = new int[rle.length - 2];
+                    System.arraycopy(rle, 0, newRle, 0, c - 2);
+                    newRle[c - 2] = rle[c - 2] + f + rle[c];
+                    System.arraycopy(rle, c + 1, newRle, c - 1, rle.length - c - 1);
+                    sequence.rle = newRle;
+                } else if (b1 == 0) {
+                    // ...F(B)F... -> ...F(0FB2)F... -> ...F+(B2)F...
+                    // .......^
+                    rle[c - 2] += f;
+                    rle[c - 1] = b2;
+                } else if (b2 == 0) {
+                    // ...F(B)F... -> ...F(B1F0)F... -> ...F(B1)F+...
+                    // .......^
+                    rle[c - 1] += b1;
+                    rle[c] += f;
+                } else {
+                    int[] newRle = new int[rle.length + 2];
+                    System.arraycopy(rle, 0, newRle, 0, c - 1);
+                    newRle[c - 1] = b1;
+                    newRle[c] = f;
+                    newRle[c + 1] = b2;
+                    System.arraycopy(rle, c, newRle, c + 2, rle.length - c);
+                    sequence.rle = newRle;
+                }
+
+                return true;
+            }
+        }
+
+        // Append the run at end of sequence
+        int b = start - it.loc;
+
+        if (b < 0) {
+            return false;
+        } else if (b == 0) {
+            if (rle != null) {
+                // ...F -> ...F+
+                rle[rle.length - 1] += length;
+            } else {
+                // null -> F+
+                final int[] newRle = new int[1];
+                newRle[0] = length;
+                sequence.rle = newRle;
+            }
+        } else {
+            final int[] newRle;
+
+            if (rle != null) {
+                // ...F -> ...F(BF')
+                newRle = new int[rle.length + 2];
+                System.arraycopy(rle, 0, newRle, 0, rle.length);
+                newRle[rle.length] = b;
+                newRle[rle.length + 1] = length;
+            } else {
+                // null -> 0(BF')
+                newRle = new int[3];
+                newRle[0] = 0;
+                newRle[1] = b;
+                newRle[2] = length;
+            }
+
+            sequence.rle = newRle;
+        }
+
+        return true;
+    }
+
+    //-------------------//
+    // computeArtMoments //
+    //-------------------//
+    /**
+     * Compute the Angular Radial Transform moments for this runTable
+     *
+     * @param left abscissa of topLeft corner (TODO: useful?)
+     * @param top  ordinate of topLeft corner (TODO: useful?)
+     * @return the ART moments
+     */
+    public ARTMoments computeArtMoments (int left,
+                                         int top)
+    {
+        // Retrieve glyph foreground points
+        final PointsCollector collector = new PointsCollector(null, getWeight());
+        cumulate(collector, new Point(left, top));
+
+        ///ARTMoments artMoments = new QuantizedARTMoments();
+        ARTMoments artMoments = new BasicARTMoments();
+
+        BasicARTExtractor extractor = new BasicARTExtractor();
+        extractor.setDescriptor(artMoments);
+        extractor.extract(collector.getXValues(), collector.getYValues(), collector.getSize());
+
+        return artMoments;
+    }
+
+    //-----------------//
+    // computeCentroid //
+    //-----------------//
+    /**
+     * Compute the absolute centroid of this runtable, with provided offset.
+     *
+     * @param left abscissa offset
+     * @param top  ordinate offset
+     * @return absolute centroid
+     */
+    public Point computeCentroid (int left,
+                                  int top)
+    {
+        // Retrieve glyph foreground points
+        getWeight(); // Make sure weight has been computed
+
+        if (weight == 0) {
+            return null;
+        }
+
+        final PointsCollector collector = new PointsCollector(null, weight);
+        cumulate(collector, new Point(left, top));
+
+        int[] xx = collector.getXValues();
+        int[] yy = collector.getYValues();
+        double x = 0;
+        double y = 0;
+
+        for (int i = weight - 1; i >= 0; i--) {
+            x += xx[i];
+            y += yy[i];
+        }
+
+        return new Point((int) Math.rint(x / weight), (int) Math.rint(y / weight));
+    }
+
+    //-------------------------//
+    // computeGeometricMoments //
+    //-------------------------//
+    /**
+     * Compute the geometric moments for this runTable
+     *
+     * @param left      abscissa of topLeft corner
+     * @param top       ordinate of topLeft corner
+     * @param interline scaling information
+     * @return the geometric moments
+     */
+    public GeometricMoments computeGeometricMoments (int left,
+                                                     int top,
+                                                     int interline)
+    {
+        // Retrieve glyph foreground points
+        final PointsCollector collector = new PointsCollector(null, getWeight());
+        cumulate(collector, new Point(left, top));
+
+        // Then compute the geometric moments with this collector
+        return new GeometricMoments(
+                collector.getXValues(),
+                collector.getYValues(),
+                collector.getSize(),
+                interline);
+    }
+
+    //----------//
+    // contains //
+    //----------//
+    /**
+     * Report whether this table contains the provided relative point.
+     *
+     * @param relPoint provided point, relative to runTable top left corner
+     * @return true if a run contains this point
+     */
+    public boolean contains (Point relPoint)
+    {
+        return null != getRunAt(relPoint.x, relPoint.y);
+    }
+
+    //------//
+    // copy //
+    //------//
+    /**
+     * Make a deep copy of the table.
+     *
+     * @return another table with runs content identical to this one
+     */
+    public RunTable copy ()
+    {
+        RunTable clone = new RunTable(orientation, width, height);
+
+        for (int i = 0; i < sequences.length; i++) {
+            RunSequence seq = sequences[i];
+
+            if (seq != null) {
+                int[] rle = new int[seq.rle.length];
+                System.arraycopy(seq.rle, 0, rle, 0, seq.rle.length);
+                clone.sequences[i] = new RunSequence(rle);
+            }
+        }
+
+        return clone;
+    }
+
+    //----------//
+    // cumulate //
+    //----------//
+    /**
+     * Cumulate all points that compose the runs of the table, into the provided
+     * <b>absolute</b> collector, which may exhibit a roi also with absolute coordinates.
+     *
+     * @param collector (output) the absolute points collector to populate
+     * @param offset    offset to be added to run coordinates, or null
+     */
+    public void cumulate (PointsCollector collector,
+                          Point offset)
+    {
+        final Rectangle roi = collector.getRoi();
+
+        if (roi == null) {
+            for (int p = 0, iBreak = getSize(); p < iBreak; p++) {
+                for (Iterator<Run> it = iterator(p); it.hasNext();) {
+                    Run run = it.next();
+                    int start = run.getStart();
+
+                    for (int ic = run.getLength() - 1; ic >= 0; ic--) {
+                        if (orientation == HORIZONTAL) {
+                            collector.include(start + ic, p);
+                        } else {
+                            collector.include(p, start + ic);
+                        }
+                    }
+                }
+            }
+        } else {
+            // Take only the pixels contained by the absolute roi
+            Rectangle oRoi = orientation.oriented(roi);
+            final int pMin = oRoi.y;
+            final int pMax = -1 + Math.min(getSize(), oRoi.y + oRoi.height);
+            final int cMin = oRoi.x;
+            final int cMax = (oRoi.x + oRoi.width) - 1;
+
+            for (int p = pMin; p <= pMax; p++) {
+                for (Iterator<Run> it = iterator(p); it.hasNext();) {
+                    final Run run = it.next();
+                    final int roiStart = Math.max(run.getStart(), cMin);
+                    final int roiStop = Math.min(run.getStop(), cMax);
+                    final int length = roiStop - roiStart + 1;
+
+                    if (length > 0) {
+                        for (int c = roiStart; c <= roiStop; c++) {
+                            if (orientation == HORIZONTAL) {
+                                collector.include(c, p);
+                            } else {
+                                collector.include(p, c);
+                            }
+                        }
+                    }
+                }
+            }
+        }
+
+        // Translation if needed
+        if (offset != null) {
+            collector.translate(offset.x, offset.y);
+        }
+    }
+
+    //--------//
+    // dumpOf //
+    //--------//
+    /**
+     * Report a drawing of the table.
+     *
+     * @return a drawing of the table
+     */
+    public String dumpOf ()
+    {
+        StringBuilder sb = new StringBuilder();
+
+        sb.append(String.format("%s%n", this));
+
+        // Prepare output buffer
+        ByteProcessor buffer = getBuffer();
+
+        // Print the buffer
+        sb.append('+');
+
+        for (int c = 0; c < width; c++) {
+            sb.append('=');
+        }
+
+        sb.append(String.format("+%n"));
+
+        for (int row = 0; row < height; row++) {
+            sb.append('|');
+
+            for (int col = 0; col < buffer.getWidth(); col++) {
+                sb.append((buffer.get(col, row) == BACKGROUND) ? '-' : 'X');
+            }
+
+            sb.append(String.format("|%n"));
+        }
+
+        sb.append('+');
+
+        for (int c = 0; c < width; c++) {
+            sb.append('=');
+        }
+
+        sb.append(String.format("+"));
+
+        return sb.toString();
+    }
+
+    //---------------//
+    // dumpSequences //
+    //---------------//
+    /**
+     * Dump the internals of the table.
+     */
+    public void dumpSequences ()
+    {
+        System.out.println(toString());
+
+        for (int i = 0; i < sequences.length; i++) {
+            final RunSequence seq = sequences[i];
+            System.out.printf("%4d:%s%n", i, (seq != null) ? seq.toString() : "null");
+        }
+    }
+
+    //--------//
+    // equals //
+    //--------//
+    @Override
+    public boolean equals (Object obj)
+    {
+        if (this == obj) {
+            return true;
+        }
+
+        if (obj == null) {
+            return false;
+        }
+
+        if (getClass() != obj.getClass()) {
+            return false;
+        }
+
+        final RunTable other = (RunTable) obj;
+
+        if (this.width != other.width) {
+            return false;
+        }
+
+        if (this.height != other.height) {
+            return false;
+        }
+
+        if (this.orientation != other.orientation) {
+            return false;
+        }
+
+        return Arrays.deepEquals(this.sequences, other.sequences);
+    }
+
+    //-----------//
+    // fillTable //
+    //-----------//
+    /**
+     * Populate the provided table with run pixels.
+     *
+     * @param table       (output) the table to fill
+     * @param tableOrigin top-left corner of table
+     * @param offset      offset to be added to runTable coordinates, or null
+     * @param fat         true to set adjacent pixels
+     */
+    public void fillTable (Table.UnsignedByte table,
+                           Point tableOrigin,
+                           Point offset,
+                           boolean fat)
+    {
+        table.fill(255); // All white
+
+        if (tableOrigin == null) {
+            tableOrigin = new Point(0, 0);
+        }
+
+        if (offset == null) {
+            offset = new Point(0, 0);
+        }
+
+        final int dx = tableOrigin.x - offset.x;
+        final int dy = tableOrigin.y - offset.y;
+
+        final int tableHeight = table.getHeight();
+        final int tableWidth = table.getWidth();
+
+        // Take only the pixels contained by the absolute roi
+        if (orientation == HORIZONTAL) {
+            final int pMin = Math.max(0, dy);
+            final int pMax = -1 + Math.min(getSize(), dy + tableHeight);
+            final int cMin = Math.max(0, dx);
+            final int cMax = -1 + Math.min(width, dx + tableWidth);
+
+            for (int p = pMin; p <= pMax; p++) {
+                for (Iterator<Run> it = iterator(p); it.hasNext();) {
+                    final Run run = it.next();
+                    final int roiStart = Math.max(run.getStart(), cMin);
+                    final int roiStop = Math.min(run.getStop(), cMax);
+                    final int length = roiStop - roiStart + 1;
+
+                    if (length > 0) {
+                        final int y = p - dy;
+
+                        for (int c = roiStart; c <= roiStop; c++) {
+                            table.setValue(c - dx, y, 0);
+                        }
+
+                        if (fat) {
+                            final int y1 = y - 1;
+
+                            if (y1 >= 0) {
+                                for (int c = roiStart; c <= roiStop; c++) {
+                                    table.setValue(c - dx, y1, 0);
+                                }
+                            }
+
+                            final int y2 = y + 1;
+
+                            if (y2 < tableHeight) {
+                                for (int c = roiStart; c <= roiStop; c++) {
+                                    table.setValue(c - dx, y2, 0);
+                                }
+                            }
+
+                            final int x1 = roiStart - cMin - 1;
+
+                            if (x1 >= 0) {
+                                table.setValue(x1, y, 0);
+                            }
+
+                            final int x2 = roiStop - cMin + 1;
+
+                            if (x2 < tableWidth) {
+                                table.setValue(x2, y, 0);
+                            }
+                        }
+                    }
+                }
+            }
+        } else {
+            final int pMin = Math.max(0, dx);
+            final int pMax = -1 + Math.min(getSize(), dx + tableWidth);
+            final int cMin = Math.max(0, dy);
+            final int cMax = -1 + Math.min(height, dy + tableHeight);
+
+            for (int p = pMin; p <= pMax; p++) {
+                for (Iterator<Run> it = iterator(p); it.hasNext();) {
+                    final Run run = it.next();
+                    final int roiStart = Math.max(run.getStart(), cMin);
+                    final int roiStop = Math.min(run.getStop(), cMax);
+                    final int length = roiStop - roiStart + 1;
+
+                    if (length > 0) {
+                        final int x = p - dx;
+
+                        for (int c = roiStart; c <= roiStop; c++) {
+                            table.setValue(x, c - dy, 0);
+                        }
+
+                        if (fat) {
+                            final int x1 = x - 1;
+
+                            if (x1 >= 0) {
+                                for (int c = roiStart; c <= roiStop; c++) {
+                                    table.setValue(x1, c - dy, 0);
+                                }
+                            }
+
+                            final int x2 = x + 1;
+
+                            if (x2 < tableWidth) {
+                                for (int c = roiStart; c <= roiStop; c++) {
+                                    table.setValue(x2, c - dy, 0);
+                                }
+                            }
+
+                            final int y1 = roiStart - cMin - 1;
+
+                            if (y1 >= 0) {
+                                table.setValue(x, y1, 0);
+                            }
+
+                            final int y2 = roiStop - cMin + 1;
+
+                            if (y2 < tableHeight) {
+                                table.setValue(x, y2, 0);
+                            }
+                        }
+                    }
+                }
+            }
+        }
+    }
+
+    //-----//
+    // get //
+    //-----//
+    /**
+     * {@inheritDoc}
+     * <p>
+     * <b>Beware</b>, this implementation is not efficient enough for bulk operations.
+     * For such needs, a much more efficient way is to first retrieve a full buffer, via {@link
+     * #getBuffer()} method, then use this temporary buffer as the {@link PixelSource} instead of
+     * this table.
+     *
+     * @param x absolute abscissa
+     * @param y absolute ordinate
+     * @return the pixel value (FOREGROUND or BACKGROUND)
+     */
+    @Override
+    public final int get (int x,
+                          int y)
+    {
+        Run run = getRunAt(x, y);
+
+        return (run != null) ? 0 : BACKGROUND;
+    }
+
+    //-----------//
+    // getBuffer //
+    //-----------//
+    /**
+     * Fill a rectangular buffer with the table runs
+     *
+     * @return the filled buffer
+     */
+    public ByteProcessor getBuffer ()
+    {
+        // Determine the bounding box
+        final ByteProcessor buffer = new ByteProcessor(width, height);
+        ByteUtil.raz(buffer); // buffer.invert();
+
+        for (int iSeq = 0, size = getSize(); iSeq < size; iSeq++) {
+            for (Itr it = new Itr(iSeq); it.hasNext();) {
+                final Run run = it.next();
+
+                for (int coord = run.getStart(), stop = run.getStop(); coord <= stop; coord++) {
+                    if (orientation == HORIZONTAL) {
+                        buffer.set(coord, iSeq, 0);
+                    } else {
+                        buffer.set(iSeq, coord, 0);
+                    }
+                }
+            }
+        }
+
+        return buffer;
+    }
+
+    //------------------//
+    // getBufferedImage //
+    //------------------//
+    /**
+     * Report a BufferedImage painted with the content of this table.
+     *
+     * @return the buffered image
+     */
+    public BufferedImage getBufferedImage ()
+    {
+        BufferedImage img = new BufferedImage(width, height, BufferedImage.TYPE_BYTE_GRAY);
+        Graphics2D g = img.createGraphics();
+        g.setColor(Color.WHITE);
+        g.fillRect(0, 0, width, height);
+        g.setColor(Color.BLACK);
+        render(g, new Point(0, 0));
+        g.dispose();
+
+        return img;
+    }
+
+    //--------------//
+    // getDimension //
+    //--------------//
+    /**
+     * Report the absolute dimension of the table, width along x axis
+     * and height along the y axis.
+     *
+     * @return the absolute dimension
+     */
+    public Dimension getDimension ()
+    {
+        return new Dimension(width, height);
+    }
+
+    //-----------//
+    // getHeight //
+    //-----------//
+    /**
+     * Report the absolute height of the table, regardless of runs orientation.
+     *
+     * @return the table height
+     */
+    @Override
+    public int getHeight ()
+    {
+        return height;
+    }
+
+    //----------------//
+    // getOrientation //
+    //----------------//
+    /**
+     * Report the orientation of table runs
+     *
+     * @return the orientation of the runs
+     */
+    @Override
+    public Orientation getOrientation ()
+    {
+        return orientation;
+    }
+
+    //----------//
+    // getRunAt //
+    //----------//
+    /**
+     * Report the run found at given <b>relative</b> coordinates, if any.
+     *
+     * @param x abscissa, relative to runTable left
+     * @param y ordinate, relative to runTable top
+     * @return the run found, or null otherwise
+     */
+    public final Run getRunAt (int x,
+                               int y)
+    {
+        final int iSeq = (orientation == HORIZONTAL) ? y : x;
+
+        if ((iSeq < 0) || (iSeq >= sequences.length)) {
+            return null;
+        }
+
+        final int coord = (orientation == HORIZONTAL) ? x : y;
+
+        for (Itr it = new Itr(iSeq); it.hasNext();) {
+            Run run = it.next();
+
+            if (run.getStart() > coord) {
+                return null;
+            }
+
+            if (run.getStop() >= coord) {
+                return run;
+            }
+        }
+
+        return null;
+    }
+
+    //---------------//
+    // getRunService //
+    //---------------//
+    /**
+     * Report the run service, if any, defined on this table
+     *
+     * @return the run service or null
+     */
+    public RunService getRunService ()
+    {
+        return runService;
+    }
+
+    //---------//
+    // getSize //
+    //---------//
+    /**
+     * Report the number of sequences of runs in the table.
+     * This is the width for a table of vertical runs and the height for a table of horizontal runs.
+     *
+     * @return the table size (in terms of sequences, including the null ones)
+     */
+    public final int getSize ()
+    {
+        return sequences.length;
+    }
+
+    //------------------//
+    // getTotalRunCount //
+    //------------------//
+    /**
+     * Report the total number of foreground runs in table
+     *
+     * @return the total runs count
+     */
+    public int getTotalRunCount ()
+    {
+        int total = 0;
+
+        for (RunSequence seq : sequences) {
+            if (seq != null) {
+                total += seq.size();
+            }
+        }
+
+        return total;
+    }
+
+    //-----------//
+    // getWeight //
+    //-----------//
+    /**
+     * Report the number of foreground pixels.
+     *
+     * @return the table weight
+     */
+    public int getWeight ()
+    {
+        if (weight == null) {
+            weight = 0;
+
+            for (int iSeq = 0, iBreak = getSize(); iSeq < iBreak; iSeq++) {
+                for (Iterator<Run> it = iterator(iSeq); it.hasNext();) {
+                    weight += it.next().getLength();
+                }
+            }
+        }
+
+        return weight;
+    }
+
+    @Override
+    public Object clone ()
+            throws CloneNotSupportedException
+    {
+        return super.clone(); //To change body of generated methods, choose Tools | Templates.
+    }
+
+    //---------//
+    // marshal //
+    //---------//
+    /**
+     * Marshal this RunTable to the provided path.
+     *
+     * @param path target path
+     * @throws IOException        on IO error
+     * @throws JAXBException      on JAXB error
+     * @throws XMLStreamException on XML error
+     */
+    public void marshal (Path path)
+            throws IOException,
+                   JAXBException,
+                   XMLStreamException
+    {
+        Jaxb.marshal(this, path, getJaxbContext());
+    }
+
+    //-----------//
+    // unmarshal //
+    //-----------//
+    /**
+     * Unmarshal a RunTable from a file.
+     *
+     * @param path path to file
+     * @return unmarshalled run table
+     */
+    public static RunTable unmarshal (Path path)
+    {
+        logger.debug("RunTable unmarshalling {}", path);
+
+        try (InputStream is = Files.newInputStream(path, StandardOpenOption.READ)) {
+            Unmarshaller um = getJaxbContext().createUnmarshaller();
+            RunTable runTable = (RunTable) um.unmarshal(is);
+            logger.debug("Unmarshalled {}", runTable);
+
+            return runTable;
+        } catch (IOException |
+                 JAXBException ex) {
+            logger.warn("RunTable. Error unmarshalling " + path + " " + ex, ex);
+
+            return null;
+        }
+    }
+
+    //----------//
+    // getWidth //
+    //----------//
+    /**
+     * Report the table width, regardless of the runs orientation.
+     *
+     * @return the table width
+     */
+    @Override
+    public int getWidth ()
+    {
+        return width;
+    }
+
+    //----------//
+    // hashCode //
+    //----------//
+    @Override
+    public int hashCode ()
+    {
+        getWeight();
+
+        int hash = 3;
+        hash = (83 * hash) + Objects.hashCode(this.orientation);
+        hash = (83 * hash) + this.width;
+        hash = (83 * hash) + this.height;
+        hash = (83 * hash) + Objects.hashCode(this.weight);
+
+        return hash;
+    }
+
+    //---------//
+    // include //
+    //---------//
+    /**
+     * Include the content of the provided table into this one.
+     * <p>
+     * The tables must have the same dimension and orientation.
+     *
+     * @param that the table of runs to include into this one
+     */
+    public void include (RunTable that)
+    {
+        if (that == null) {
+            throw new IllegalArgumentException("Cannot include a null RunTable");
+        }
+
+        if (that.orientation != orientation) {
+            throw new IllegalArgumentException(
+                    "Cannot include a RunTable of different orientation");
+        }
+
+        if (that.width != width) {
+            throw new IllegalArgumentException("Cannot include a RunTable of different width");
+        }
+
+        if (that.height != height) {
+            throw new IllegalArgumentException("Cannot include a RunTable of different height");
+        }
+
+        for (int row = 0, size = getSize(); row < size; row++) {
+            for (Itr it = that.new Itr(row); it.hasNext();) {
+                Run thatRun = it.next();
+                addRun(row, thatRun);
+            }
+        }
+    }
+
+    //------------//
+    // intersects //
+    //------------//
+    /**
+     * Report whether this runTable has at least one pixel in common with the provided
+     * table.
+     *
+     * @param table       the provided table
+     * @param tableOrigin coordinates of table top-left corner
+     * @param offset      offset to be added to run coordinates
+     * @return true if non-null intersection found
+     */
+    public boolean intersects (Table.UnsignedByte table,
+                               Point tableOrigin,
+                               Point offset)
+    {
+        if (tableOrigin == null) {
+            tableOrigin = new Point(0, 0);
+        }
+
+        if (offset == null) {
+            offset = new Point(0, 0);
+        }
+
+        final int dx = tableOrigin.x - offset.x;
+        final int dy = tableOrigin.y - offset.y;
+
+        if (orientation == HORIZONTAL) {
+            final int pMin = Math.max(0, dy);
+            final int pMax = -1 + Math.min(getSize(), dy + table.getHeight());
+            final int cMin = Math.max(0, dx);
+            final int cMax = -1 + Math.min(width, dx + table.getWidth());
+
+            for (int p = pMin; p <= pMax; p++) {
+                for (Iterator<Run> it = iterator(p); it.hasNext();) {
+                    final Run run = it.next();
+                    final int roiStart = Math.max(run.getStart(), cMin);
+                    final int roiStop = Math.min(run.getStop(), cMax);
+                    final int length = roiStop - roiStart + 1;
+
+                    if (length > 0) {
+                        for (int c = roiStart; c <= roiStop; c++) {
+                            if (table.getValue(c - dx, p - dy) == 0) {
+                                return true;
+                            }
+                        }
+                    }
+                }
+            }
+        } else {
+            final int pMin = Math.max(0, dx);
+            final int pMax = -1 + Math.min(getSize(), dx + table.getWidth());
+            final int cMin = Math.max(0, dy);
+            final int cMax = -1 + Math.min(height, dy + table.getHeight());
+
+            for (int p = pMin; p <= pMax; p++) {
+                for (Iterator<Run> it = iterator(p); it.hasNext();) {
+                    final Run run = it.next();
+                    final int roiStart = Math.max(run.getStart(), cMin);
+                    final int roiStop = Math.min(run.getStop(), cMax);
+                    final int length = roiStop - roiStart + 1;
+
+                    if (length > 0) {
+                        for (int c = roiStart; c <= roiStop; c++) {
+                            if (table.getValue(p - dx, c - dy) == 0) {
+                                return true;
+                            }
+                        }
+                    }
+                }
+            }
+        }
+
+        return false;
+    }
+
+    //-----------------//
+    // isSequenceEmpty //
+    //-----------------//
+    /**
+     * Report whether the sequence at provided index contains no (foreground) run.
+     *
+     * @param index provided index
+     * @return true if sequence is empty
+     */
+    public boolean isSequenceEmpty (int index)
+    {
+        return sequences[index] == null;
+    }
+
+    //----------//
+    // iterator //
+    //----------//
+    /**
+     * Returns an iterator over the sequence of runs at provided index.
+     *
+     * @param index index of sequence in table
+     * @return the run iterator
+     */
+    public Iterator<Run> iterator (int index)
+    {
+        return new Itr(index);
+    }
+
+    //--------------------//
+    // persistentHashCode //
+    //--------------------//
+    /**
+     * Provide a hash code value that <b>PERSISTS</b> across application executions.
+     *
+     * @return the persistent hash code for this run table
+     */
+    public int persistentHashCode ()
+    {
+        getWeight();
+
+        int hash = 3;
+        hash = (83 * hash) + this.orientation.ordinal();
+        hash = (83 * hash) + this.width;
+        hash = (83 * hash) + this.height;
+        hash = (83 * hash) + this.weight;
+
+        return hash;
+    }
+
+    //-------//
+    // purge //
+    //-------//
+    /**
+     * Purge a runs table of all runs that match the provided predicate.
+     *
+     * @param predicate the filter to detect runs to remove
+     * @return this table, to allow easy chaining
+     */
+    public RunTable purge (Predicate<Run> predicate)
+    {
+        return purge(predicate, null);
+    }
+
+    //-------//
+    // purge //
+    //-------//
+    /**
+     * Purge a runs table of all runs that match the provided predicate, and
+     * populate the provided 'removed' table with the removed runs.
+     *
+     * @param predicate the filter to detect runs to remove
+     * @param removed   (output) a table to be filled, if not null, with purged runs
+     * @return this table, to allow easy chaining
+     */
+    public RunTable purge (Predicate<Run> predicate,
+                           RunTable removed)
+    {
+        // Check parameters
+        if (removed != null) {
+            if (removed.orientation != orientation) {
+                throw new IllegalArgumentException("'removed' table is of different orientation");
+            }
+
+            if ((removed.width != width) || (removed.height != height)) {
+                throw new IllegalArgumentException("'removed' table is of different dimension");
+            }
+        }
+
+        for (int i = 0, size = getSize(); i < size; i++) {
+            for (Itr it = new Itr(i); it.hasNext();) {
+                Run run = it.next();
+
+                if (predicate.check(run)) {
+                    it.remove();
+
+                    if (removed != null) {
+                        removed.addRun(i, run);
+                    }
+                }
+            }
+        }
+
+        return this;
+    }
+
+    //-----------//
+    // removeRun //
+    //-----------//
+    /**
+     * Remove the provided run at indicated position.
+     * <p>
+     * A runtime exception is thrown if the run is not found in the table.
+     *
+     * @param index the index of sequence where run is to be found
+     * @param run   the run to remove
+     */
+    public void removeRun (int index,
+                           Run run)
+    {
+        // Find where this run lies in rle
+        Iterator<Run> iter = new Itr(index);
+
+        while (iter.hasNext()) {
+            Run r = iter.next();
+
+            if (r.isIdentical(run)) {
+                // We are located on the right run
+                iter.remove();
+                weight = null;
+
+                return;
+            }
+        }
+
+        throw new RuntimeException(this + " Cannot find " + run + " at pos " + index);
+    }
+
+    //--------//
+    // render //
+    //--------//
+    /**
+     * Render the table runs onto the clip area of the provided graphics environment.
+     *
+     * @param g      target environment
+     * @param offset absolute offset of runTable topLeft corner
+     */
+    public void render (Graphics2D g,
+                        Point offset)
+    {
+        Objects.requireNonNull(offset, "Cannot render a RunTable at a null offset");
+
+        // Potential clipping area (perhaps null)
+        final Rectangle clip = g.getClipBounds();
+        final Rectangle bounds = new Rectangle(offset.x, offset.y, width, height);
+
+        if ((clip != null) && !clip.intersects(bounds)) {
+            return;
+        }
+
+        if (orientation == HORIZONTAL) {
+            final int minSeq = (clip != null) ? Math.max(clip.y - offset.y, 0) : 0;
+            final int maxSeq = (clip != null) ? (Math.min(
+                    ((clip.y + clip.height) - offset.y),
+                    height) - 1) : (height - 1);
+
+            for (int iSeq = minSeq; iSeq <= maxSeq; iSeq++) {
+                for (Itr it = new Itr(iSeq); it.hasNext();) {
+                    final Run run = it.next();
+                    g.fillRect(offset.x + run.getStart(), offset.y + iSeq, run.getLength(), 1);
+                }
+            }
+        } else {
+            final int minSeq = (clip != null) ? Math.max(clip.x - offset.x, 0) : 0;
+            final int maxSeq = (clip != null) ? (Math.min((clip.x + clip.width) - offset.x, width)
+                                                         - 1) : (width - 1);
+
+            for (int iSeq = minSeq; iSeq <= maxSeq; iSeq++) {
+                for (Itr it = new Itr(iSeq); it.hasNext();) {
+                    final Run run = it.next();
+                    g.fillRect(offset.x + iSeq, offset.y + run.getStart(), 1, run.getLength());
+                }
+            }
+        }
+    }
+
+    //--------//
+    // render //
+    //--------//
+    /**
+     * Render this runTable at the provided offset location in output table, using the
+     * provided value.
+     *
+     * @param table  output table to be filled
+     * @param val    value to be used for every rendered pixel
+     * @param offset target location relative to the output table
+     */
+    public void render (Table table,
+                        int val,
+                        Point offset)
+    {
+        Objects.requireNonNull(offset, "Cannot render a RunTable at a null offset");
+
+        if (orientation == HORIZONTAL) {
+            final int maxSeq = height - 1;
+
+            for (int iSeq = 0; iSeq <= maxSeq; iSeq++) {
+                for (Itr it = new Itr(iSeq); it.hasNext();) {
+                    final Run run = it.next();
+                    final int y = offset.y + iSeq;
+
+                    for (int x = offset.x + run.getStart(); x <= (offset.x + run.getStop()); x++) {
+                        table.setValue(x, y, val);
+                    }
+                }
+            }
+        } else {
+            final int maxSeq = width - 1;
+
+            for (int iSeq = 0; iSeq <= maxSeq; iSeq++) {
+                for (Itr it = new Itr(iSeq); it.hasNext();) {
+                    final Run run = it.next();
+                    final int x = offset.x + iSeq;
+
+                    for (int y = offset.y + run.getStart(); y <= (offset.y + run.getStop()); y++) {
+                        table.setValue(x, y, val);
+                    }
+                }
+            }
+        }
+    }
+
+    //---------------//
+    // setRunService //
+    //---------------//
+    /**
+     * Assign a run service for this table
+     *
+     * @param runService the run service, perhaps null
+     */
+    public void setRunService (RunService runService)
+    {
+        this.runService = runService;
+    }
+
+    //-------------//
+    // setSequence //
+    //-------------//
+    /**
+     * set a whole run sequence.
+     *
+     * @param index position in sequences list
+     * @param list  a list of runs
+     */
+    public void setSequence (int index,
+                             List<? extends Run> list)
+    {
+        sequences[index] = encode(list);
+    }
+
+    //----------//
+    // toString //
+    //----------//
+    @Override
+    public String toString ()
+    {
+        StringBuilder sb = new StringBuilder(getClass().getSimpleName());
+        sb.append("{");
+        sb.append(orientation);
+        sb.append(" ").append(width).append("x").append(height);
+
+        // Debug
+        if (false) {
+            sb.append(" runs:").append(getTotalRunCount());
+        }
+
+        sb.append("}");
+
+        return sb.toString();
+    }
+
+    //------//
+    // trim //
+    //------//
+    /**
+     * Trim this run table, to come up with the smallest bounding box.
+     *
+     * @param offset (output) resulting offset WRT initial run table
+     * @return the resulting trimmed table
+     */
+    public RunTable trim (Point offset)
+    {
+        // Determine smallest bounding box
+        int iSeqMin = 0;
+        int iSeqMax = getSize();
+
+        for (int iSeq = 0, size = getSize(); iSeq < size; iSeq++) {
+            if (!isSequenceEmpty(iSeq)) {
+                iSeqMin = iSeq;
+
+                break;
+            }
+        }
+
+        for (int iSeq = getSize() - 1; iSeq >= 0; iSeq--) {
+            if (!isSequenceEmpty(iSeq)) {
+                iSeqMax = iSeq;
+
+                break;
+            }
+        }
+
+        final boolean isVertical = orientation == Orientation.VERTICAL;
+        int coordMin = isVertical ? height : width;
+        int coordMax = 0;
+
+        for (int iSeq = iSeqMin; iSeq <= iSeqMax; iSeq++) {
+            for (Iterator<Run> it = iterator(iSeq); it.hasNext();) {
+                final Run run = it.next();
+                coordMin = Math.min(coordMin, run.getStart());
+                coordMax = Math.max(coordMax, run.getStop());
+            }
+        }
+
+        final int newWidth = isVertical ? (iSeqMax - iSeqMin + 1) : (coordMax - coordMin + 1);
+        final int newHeight = isVertical ? (coordMax - coordMin + 1) : (iSeqMax - iSeqMin + 1);
+
+        if ((newWidth == width) && (newHeight == height)) {
+            offset.x = offset.y = 0;
+
+            return this; // No modification
+        }
+
+        // Generate a shrunk table
+        RunTable newTable = new RunTable(orientation, newWidth, newHeight);
+        int i = -1; // Sequence index in newTable
+
+        for (int iSeq = iSeqMin; iSeq <= iSeqMax; iSeq++) {
+            RunSequence seq = getSequence(iSeq);
+            i++;
+
+            if ((seq != null) && (seq.rle != null)) {
+                final int[] seqRle = seq.rle;
+                final int[] rle;
+
+                if (coordMin == 0) {
+                    // Simply copy the rle
+                    rle = new int[seqRle.length];
+                    System.arraycopy(seqRle, 0, rle, 0, seqRle.length);
+                } else {
+                    int backLg = seqRle[1] & 0xFFFF; // backLg >= coordMin by definition of coordMin
+
+                    if (backLg > coordMin) {
+                        // Shorten the background length
+                        rle = new int[seqRle.length];
+                        System.arraycopy(seqRle, 0, rle, 0, seqRle.length);
+                        rle[1] = backLg - coordMin;
+                    } else {
+                        // backLg == coordMin, hence skip the initial 0B pair of cells
+                        rle = new int[seqRle.length - 2];
+                        System.arraycopy(seqRle, 2, rle, 0, seqRle.length - 2);
+                    }
+                }
+
+                newTable.sequences[i] = new RunSequence(rle);
+            }
+        }
+
+        offset.x = isVertical ? iSeqMin : coordMin;
+        offset.y = isVertical ? coordMin : iSeqMin;
+
+        return newTable;
+    }
+
+    //-------//
+    // write //
+    //-------//
+    /**
+     * Write the table at proper offset in provided buffer
+     *
+     * @param buffer  the buffer to be written to
+     * @param xOffset relative buffer abscissa for runTable topLeft corner
+     * @param yOffset relative buffer ordinate for runTable topLeft corner
+     */
+    public void write (ByteProcessor buffer,
+                       int xOffset,
+                       int yOffset)
+    {
+        final boolean isVertical = orientation == Orientation.VERTICAL;
+
+        for (int iSeq = 0, size = getSize(); iSeq < size; iSeq++) {
+            for (Iterator<Run> it = iterator(iSeq); it.hasNext();) {
+                final Run run = it.next();
+
+                for (int coord = run.getStart(), stop = run.getStop(); coord <= stop; coord++) {
+                    if (isVertical) {
+                        buffer.set(xOffset + iSeq, yOffset + coord, 0);
+                    } else {
+                        buffer.set(xOffset + coord, yOffset + iSeq, 0);
+                    }
+                }
+            }
+        }
+    }
+
+    //----------------//
+    // getJaxbContext //
+    //----------------//
+    private static JAXBContext getJaxbContext ()
+            throws JAXBException
+    {
+        // Lazy creation
+        if (jaxbContext == null) {
+            jaxbContext = JAXBContext.newInstance(RunTable.class);
+        }
+
+        return jaxbContext;
+    }
+
+    //--------//
+    // encode //
+    //--------//
+    /**
+     * (Package-private) method to encode a list of runs into a table sequence.
+     *
+     * @param list the list of runs to compose the sequence
+     * @return the sequence ready to be inserted into table
+     */
+    static RunSequence encode (List<? extends Run> list)
+    {
+        if ((list == null) || list.isEmpty()) {
+            return null;
+        }
+
+        int[] rle;
+        int size = (2 * list.size()) - 1;
+        int start = list.get(0).getStart();
+        int cursor = 0;
+        int length = 0;
+        boolean injectBackground = false;
+
+        if (start != 0) {
+            // Insert an empty foreground length
+            size += 2;
+            rle = new int[size];
+            rle[0] = 0;
+            cursor = 1;
+            injectBackground = true;
+        } else {
+            rle = new int[size];
+        }
+
+        for (Run run : list) {
+            if (injectBackground) {
+                // Inject background
+                rle[cursor++] = run.getStart() - length;
+                length = run.getStart();
+            }
+
+            // Inject foreground
+            rle[cursor++] = run.getLength();
+            length += run.getLength();
+
+            injectBackground = true;
+        }
+
+        return new RunSequence(rle);
+    }
+
+    //-------------//
+    // getSequence //
+    //-------------//
+    /**
+     * (package private) Report the sequence of runs at a given index
+     *
+     * @param index the desired index
+     * @return the MODIFIABLE sequence of runs
+     */
+    final RunSequence getSequence (int index)
+    {
+        return sequences[index];
+    }
+
+    //-------------//
+    // setSequence //
+    //-------------//
+    /**
+     * (package private) method meant to optimize the filling of a whole run sequence.
+     *
+     * @param index position in sequences list
+     * @param seq   the run sequence already populated
+     */
+    final void setSequence (int index,
+                            RunSequence seq)
+    {
+        sequences[index] = seq;
+    }
+
+    //--------------//
+    // afterMarshal //
+    //--------------//
+    /**
+     * Called immediately after marshalling of this object.
+     * We reset any empty RunSequence to null.
+     */
+    @SuppressWarnings("unused")
+    private void afterMarshal (Marshaller m)
+    {
+        for (int i = 0, iBreak = sequences.length; i < iBreak; i++) {
+            RunSequence seq = sequences[i];
+
+            if ((seq != null) && ((seq.rle == null) || (seq.rle.length == 0))) {
+                sequences[i] = null;
+            }
+        }
+    }
+
+    //----------------//
+    // afterUnmarshal //
+    //----------------//
+    /**
+     * Called immediately after unmarshalling of this object.
+     * We reset any empty RunSequence to null.
+     */
+    @SuppressWarnings("unused")
+    private void afterUnmarshal (Unmarshaller m,
+                                 Object parent)
+    {
+        afterMarshal(null);
+    }
+
+    //---------------//
+    // beforeMarshal //
+    //---------------//
+    /**
+     * Called immediately before the marshalling of this object begins.
+     * We replace any null RunSequence by an empty RunSequence (to be properly marshalled).
+     */
+    @SuppressWarnings("unused")
+    private void beforeMarshal (Marshaller m)
+    {
+        for (int i = 0, iBreak = sequences.length; i < iBreak; i++) {
+            RunSequence seq = sequences[i];
+
+            if (seq == null) {
+                sequences[i] = new RunSequence(new int[0]);
+            }
+        }
+    }
+
+    //-------------//
+    // RunSequence //
+    //-------------//
+    /**
+     * (package private) Sequence of runs, using run-length encoding.
+     */
+    @XmlAccessorType(XmlAccessType.FIELD)
+    @XmlRootElement(name = "runs")
+    static class RunSequence
+    {
+
+        @XmlValue
+        private int[] rle;
+
+        RunSequence (int[] rle)
+        {
+            this.rle = rle;
+        }
+
+        RunSequence ()
+        {
+        }
+
+        @Override
+        public boolean equals (Object obj)
+        {
+            if (this == obj) {
+                return true;
+            }
+
+            if (!(obj instanceof RunSequence)) {
+                return false;
+            }
+
+            final RunSequence that = (RunSequence) obj;
+
+            return Arrays.equals(rle, that.rle);
+        }
+
+        @Override
+        public int hashCode ()
+        {
+            int hash = 5;
+            hash = (67 * hash) + Arrays.hashCode(this.rle);
+
+            return hash;
+        }
+
+        /**
+         * Report the number of foreground runs in this sequence
+         *
+         * @return count of (foreground) runs
+         */
+        public int size ()
+        {
+            if ((rle == null) || (rle.length == 0)) {
+                return 0;
+            }
+
+            if (rle[0] == 0) {
+                return (rle.length - 1) / 2; // Case of an initial background run
+            } else {
+                return (rle.length + 1) / 2; // Standard case of an initial foreground run
+            }
+        }
+
+        @Override
+        public String toString ()
+        {
+            return Arrays.toString(rle);
+        }
+    }
+
+    //-----//
+    // Itr //
+    //-----//
+    /**
+     * Iterator implementation optimized for RLE.
+     * <p>
+     * The iterator returns only foreground runs.
+     */
+    private class Itr
+            implements Iterator<Run>
+    {
+
+        /** The index of sequence being iterated upon. */
+        private final int index;
+
+        /**
+         * Current position in sequence array.
+         * Always on an even position, pointing to the length of Foreground to be returned by
+         * next()
+         */
+        private int cursor = 0;
+
+        /** Start location of foreground run to be returned by next(). */
+        private int loc = 0;
+
+        /**
+         * <b>Reusable</b> Run structure. This is just a buffer meant to optimize browsing.
+         * Beware, don't keep a pointer to this Run object, make a copy.
+         */
+        private final Run run = new Run(-1, -1);
+
+        Itr (int index)
+        {
+            this.index = index;
+
+            // Check the case of an initial background run
+            final RunSequence seq = sequences[index];
+
+            if (seq != null) {
+                final int[] rle = seq.rle;
+
+                if ((rle != null) && (rle.length > 0)) {
+                    if (rle[cursor] == 0) {
+                        if (rle.length > 1) {
+                            loc = rle[1];
+                        }
+
+                        cursor += 2;
+                    }
+                }
+            }
+        }
+
+        /**
+         * Returns true only if there is still a foreground run to return.
+         *
+         * @return true if there is still a foreground run available
+         */
+        @Override
+        public final boolean hasNext ()
+        {
+            final RunSequence seq = sequences[index];
+
+            if (seq == null) {
+                return false;
+            }
+
+            final int[] rle = seq.rle;
+
+            if (rle == null) {
+                return false;
+            }
+
+            return cursor < rle.length;
+        }
+
+        /**
+         * We return only foreground runs.
+         *
+         * @return the next foreground run
+         * @throws NoSuchElementException if there is no next (foreground) run
+         */
+        @Override
+        public Run next ()
+        {
+            if (!hasNext()) {
+                throw new NoSuchElementException();
+            }
+
+            final int[] rle = sequences[index].rle;
+
+            // ...v.. cursor before next()
+            // ...FBF
+            // .....^ cursor after next()
+            int foreLoc = loc;
+            int foreLg = rle[cursor++] & 0xFFFF;
+
+            // Update the (modifiable) run structure
+            run.setStart(foreLoc);
+            run.setLength(foreLg);
+
+            loc += foreLg;
+
+            if (cursor < rle.length) {
+                int backLg = rle[cursor] & 0xFFFF;
+                loc += backLg;
+            }
+
+            cursor++;
+
+            return run;
+        }
+
+        @Override
+        public void remove ()
+        {
+            final int[] rle = sequences[index].rle;
+            int c = cursor - 2;
+
+            if (c == 0) {
+                if (c == (rle.length - 1)) {
+                    // F -> null
+                    sequences[index] = null;
+                } else {
+                    // (FB)F... -> 0(B')F...
+                    rle[1] = rle[0] + rle[1];
+                    rle[0] = 0;
+                }
+            } else {
+                final int[] newRle = new int[rle.length - 2];
+
+                if (c == (rle.length - 1)) {
+                    // ...F(BF) -> ...F
+                    System.arraycopy(rle, 0, newRle, 0, newRle.length);
+                } else {
+                    // ...F(BFB)F... -> ...F(B')F...
+                    System.arraycopy(rle, 0, newRle, 0, c - 1);
+                    newRle[c - 1] = rle[c - 1] + rle[c] + rle[c + 1];
+                    System.arraycopy(rle, c + 2, newRle, c, rle.length - c - 2);
+                }
+
+                if ((newRle.length == 1) && (newRle[0] == 0)) {
+                    sequences[index] = null;
+                } else {
+                    sequences[index] = new RunSequence(newRle);
+                }
+
+                cursor = c;
+            }
+        }
+    }
+}