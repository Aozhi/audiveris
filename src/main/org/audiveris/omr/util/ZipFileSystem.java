<<<<<<< HEAD
//------------------------------------------------------------------------------------------------//
//                                                                                                //
//                                    Z i p F i l e S y s t e m                                   //
//                                                                                                //
//------------------------------------------------------------------------------------------------//
// <editor-fold defaultstate="collapsed" desc="hdr">
//
//  Copyright © Audiveris 2018. All rights reserved.
//
//  This program is free software: you can redistribute it and/or modify it under the terms of the
//  GNU Affero General Public License as published by the Free Software Foundation, either version
//  3 of the License, or (at your option) any later version.
//
//  This program is distributed in the hope that it will be useful, but WITHOUT ANY WARRANTY;
//  without even the implied warranty of MERCHANTABILITY or FITNESS FOR A PARTICULAR PURPOSE.
//  See the GNU Affero General Public License for more details.
//
//  You should have received a copy of the GNU Affero General Public License along with this
//  program.  If not, see <http://www.gnu.org/licenses/>.
//------------------------------------------------------------------------------------------------//
// </editor-fold>
package org.audiveris.omr.util;

import java.io.FileOutputStream;
import java.io.IOException;
import java.nio.file.FileSystem;
import java.nio.file.FileSystems;
import java.nio.file.Files;
import java.nio.file.Path;
import java.util.Objects;
import java.util.zip.ZipOutputStream;

/**
 * Class {@code ZipFileSystem} gathers utility methods to read from and write to a zip
 * file (considered as a file system).
 * <p>
 * The {@link #create(java.nio.file.Path)} and {@link #open(java.nio.file.Path)} methods expect an
 * abstract path to a zip file and return the root path of the zip file system.
 * This root path can subsequently be used to create/delete/read/write folders and files
 * transparently under this root umbrella.
 * <p>
 * When IO operations are finished, the file system must be closed via a {@link FileSystem#close()}
 * on the root path like {@code root.getFileSystem().close();}
 *
 * @author Hervé Bitteur
 */
public abstract class ZipFileSystem
{
    //~ Methods ------------------------------------------------------------------------------------

    //--------//
    // create //
    //--------//
    /**
     * Create a new zip file system at the location provided by '{@code path}' parameter.
     * If such file already exists, it is deleted beforehand.
     * <p>
     * When IO operations are finished, the file system must be closed via {@link FileSystem#close}
     *
     * @param path path to zip file system
     * @return the root path of the (zipped) file system
     * @throws IOException if anything goes wrong
     */
    public static Path create (Path path)
            throws IOException
    {
        Objects.requireNonNull(path, "ZipFileSystem.create: path is null");

        Files.deleteIfExists(path);

        // Make sure the containing folder exists
        Files.createDirectories(path.getParent());

        // Make it a zip file
        ZipOutputStream zos = new ZipOutputStream(new FileOutputStream(path.toFile()));
        zos.close();

        // Finally open the file system just created
        return open(path);
    }

    //------//
    // open //
    //------//
    /**
     * Open a zip file system (supposed to already exist at location provided by
     * '{@code path}' parameter) for reading or writing.
     * <p>
     * When IO operations are finished, the file system must be closed via {@link FileSystem#close}
     *
     * @param path (zip) file path
     * @return the root path of the (zipped) file system
     * @throws IOException if anything goes wrong
     */
    public static Path open (Path path)
            throws IOException
    {
        Objects.requireNonNull(path, "ZipFileSystem.open: path is null");

        FileSystem fileSystem = FileSystems.newFileSystem(path, null);

        return fileSystem.getPath(fileSystem.getSeparator());
    }
}
=======
//------------------------------------------------------------------------------------------------//
//                                                                                                //
//                                    Z i p F i l e S y s t e m                                   //
//                                                                                                //
//------------------------------------------------------------------------------------------------//
// <editor-fold defaultstate="collapsed" desc="hdr">
//
//  Copyright © Audiveris 2018. All rights reserved.
//
//  This program is free software: you can redistribute it and/or modify it under the terms of the
//  GNU Affero General Public License as published by the Free Software Foundation, either version
//  3 of the License, or (at your option) any later version.
//
//  This program is distributed in the hope that it will be useful, but WITHOUT ANY WARRANTY;
//  without even the implied warranty of MERCHANTABILITY or FITNESS FOR A PARTICULAR PURPOSE.
//  See the GNU Affero General Public License for more details.
//
//  You should have received a copy of the GNU Affero General Public License along with this
//  program.  If not, see <http://www.gnu.org/licenses/>.
//------------------------------------------------------------------------------------------------//
// </editor-fold>
package org.audiveris.omr.util;

import java.io.FileOutputStream;
import java.io.IOException;
import java.nio.file.FileSystem;
import java.nio.file.FileSystems;
import java.nio.file.Files;
import java.nio.file.Path;
import java.util.Objects;
import java.util.zip.ZipOutputStream;

/**
 * Class {@code ZipFileSystem} gathers utility methods to read from and write to a zip
 * file (considered as a file system).
 * <p>
 * The {@link #create(java.nio.file.Path)} and {@link #open(java.nio.file.Path)} methods expect an
 * abstract path to a zip file and return the root path of the zip file system.
 * This root path can subsequently be used to create/delete/read/write folders and files
 * transparently under this root umbrella.
 * <p>
 * When IO operations are finished, the file system must be closed via a {@link FileSystem#close()}
 * on the root path like {@code root.getFileSystem().close();}
 *
 * @author Hervé Bitteur
 */
public abstract class ZipFileSystem
{

    /** Not meant to be instantiated. */
    private ZipFileSystem ()
    {
    }

    //--------//
    // create //
    //--------//
    /**
     * Create a new zip file system at the location provided by '{@code path}' parameter.
     * If such file already exists, it is deleted beforehand.
     * <p>
     * When IO operations are finished, the file system must be closed via {@link FileSystem#close}
     *
     * @param path path to zip file system
     * @return the root path of the (zipped) file system
     * @throws IOException if anything goes wrong
     */
    public static Path create (Path path)
            throws IOException
    {
        Objects.requireNonNull(path, "ZipFileSystem.create: path is null");

        Files.deleteIfExists(path);

        // Make sure the containing folder exists
        Files.createDirectories(path.getParent());

        // Make it a zip file
        ZipOutputStream zos = new ZipOutputStream(new FileOutputStream(path.toFile()));
        zos.close();

        // Finally open the file system just created
        return open(path);
    }

    //------//
    // open //
    //------//
    /**
     * Open a zip file system (supposed to already exist at location provided by
     * '{@code path}' parameter) for reading or writing.
     * <p>
     * When IO operations are finished, the file system must be closed via {@link FileSystem#close}
     *
     * @param path (zip) file path
     * @return the root path of the (zipped) file system
     * @throws IOException if anything goes wrong
     */
    public static Path open (Path path)
            throws IOException
    {
        Objects.requireNonNull(path, "ZipFileSystem.open: path is null");

        FileSystem fileSystem = FileSystems.newFileSystem(path, null);

        return fileSystem.getPath(fileSystem.getSeparator());
    }
}
>>>>>>> 8e2b0fd5
<|MERGE_RESOLUTION|>--- conflicted
+++ resolved
@@ -1,4 +1,3 @@
-<<<<<<< HEAD
 //------------------------------------------------------------------------------------------------//
 //                                                                                                //
 //                                    Z i p F i l e S y s t e m                                   //
@@ -47,7 +46,11 @@
  */
 public abstract class ZipFileSystem
 {
-    //~ Methods ------------------------------------------------------------------------------------
+
+    /** Not meant to be instantiated. */
+    private ZipFileSystem ()
+    {
+    }
 
     //--------//
     // create //
@@ -102,114 +105,4 @@
 
         return fileSystem.getPath(fileSystem.getSeparator());
     }
-}
-=======
-//------------------------------------------------------------------------------------------------//
-//                                                                                                //
-//                                    Z i p F i l e S y s t e m                                   //
-//                                                                                                //
-//------------------------------------------------------------------------------------------------//
-// <editor-fold defaultstate="collapsed" desc="hdr">
-//
-//  Copyright © Audiveris 2018. All rights reserved.
-//
-//  This program is free software: you can redistribute it and/or modify it under the terms of the
-//  GNU Affero General Public License as published by the Free Software Foundation, either version
-//  3 of the License, or (at your option) any later version.
-//
-//  This program is distributed in the hope that it will be useful, but WITHOUT ANY WARRANTY;
-//  without even the implied warranty of MERCHANTABILITY or FITNESS FOR A PARTICULAR PURPOSE.
-//  See the GNU Affero General Public License for more details.
-//
-//  You should have received a copy of the GNU Affero General Public License along with this
-//  program.  If not, see <http://www.gnu.org/licenses/>.
-//------------------------------------------------------------------------------------------------//
-// </editor-fold>
-package org.audiveris.omr.util;
-
-import java.io.FileOutputStream;
-import java.io.IOException;
-import java.nio.file.FileSystem;
-import java.nio.file.FileSystems;
-import java.nio.file.Files;
-import java.nio.file.Path;
-import java.util.Objects;
-import java.util.zip.ZipOutputStream;
-
-/**
- * Class {@code ZipFileSystem} gathers utility methods to read from and write to a zip
- * file (considered as a file system).
- * <p>
- * The {@link #create(java.nio.file.Path)} and {@link #open(java.nio.file.Path)} methods expect an
- * abstract path to a zip file and return the root path of the zip file system.
- * This root path can subsequently be used to create/delete/read/write folders and files
- * transparently under this root umbrella.
- * <p>
- * When IO operations are finished, the file system must be closed via a {@link FileSystem#close()}
- * on the root path like {@code root.getFileSystem().close();}
- *
- * @author Hervé Bitteur
- */
-public abstract class ZipFileSystem
-{
-
-    /** Not meant to be instantiated. */
-    private ZipFileSystem ()
-    {
-    }
-
-    //--------//
-    // create //
-    //--------//
-    /**
-     * Create a new zip file system at the location provided by '{@code path}' parameter.
-     * If such file already exists, it is deleted beforehand.
-     * <p>
-     * When IO operations are finished, the file system must be closed via {@link FileSystem#close}
-     *
-     * @param path path to zip file system
-     * @return the root path of the (zipped) file system
-     * @throws IOException if anything goes wrong
-     */
-    public static Path create (Path path)
-            throws IOException
-    {
-        Objects.requireNonNull(path, "ZipFileSystem.create: path is null");
-
-        Files.deleteIfExists(path);
-
-        // Make sure the containing folder exists
-        Files.createDirectories(path.getParent());
-
-        // Make it a zip file
-        ZipOutputStream zos = new ZipOutputStream(new FileOutputStream(path.toFile()));
-        zos.close();
-
-        // Finally open the file system just created
-        return open(path);
-    }
-
-    //------//
-    // open //
-    //------//
-    /**
-     * Open a zip file system (supposed to already exist at location provided by
-     * '{@code path}' parameter) for reading or writing.
-     * <p>
-     * When IO operations are finished, the file system must be closed via {@link FileSystem#close}
-     *
-     * @param path (zip) file path
-     * @return the root path of the (zipped) file system
-     * @throws IOException if anything goes wrong
-     */
-    public static Path open (Path path)
-            throws IOException
-    {
-        Objects.requireNonNull(path, "ZipFileSystem.open: path is null");
-
-        FileSystem fileSystem = FileSystems.newFileSystem(path, null);
-
-        return fileSystem.getPath(fileSystem.getSeparator());
-    }
-}
->>>>>>> 8e2b0fd5
+}