<<<<<<< HEAD
//------------------------------------------------------------------------------------------------//
//                                                                                                //
//                                  I n t e r C o n t r o l l e r                                 //
//                                                                                                //
//------------------------------------------------------------------------------------------------//
// <editor-fold defaultstate="collapsed" desc="hdr">
//
//  Copyright © Audiveris 2018. All rights reserved.
//
//  This program is free software: you can redistribute it and/or modify it under the terms of the
//  GNU Affero General Public License as published by the Free Software Foundation, either version
//  3 of the License, or (at your option) any later version.
//
//  This program is distributed in the hope that it will be useful, but WITHOUT ANY WARRANTY;
//  without even the implied warranty of MERCHANTABILITY or FITNESS FOR A PARTICULAR PURPOSE.
//  See the GNU Affero General Public License for more details.
//
//  You should have received a copy of the GNU Affero General Public License along with this
//  program.  If not, see <http://www.gnu.org/licenses/>.
//------------------------------------------------------------------------------------------------//
// </editor-fold>
package org.audiveris.omr.sig.ui;

import ij.process.ByteProcessor;

import org.audiveris.omr.OMR;
import org.audiveris.omr.constant.Constant;
import org.audiveris.omr.constant.ConstantSet;
import org.audiveris.omr.glyph.Glyph;
import org.audiveris.omr.glyph.Shape;
import org.audiveris.omr.glyph.ui.NestView;
import org.audiveris.omr.glyph.ui.SymbolsEditor;
import org.audiveris.omr.math.GeoUtil;
import org.audiveris.omr.sheet.PartBarline;
import org.audiveris.omr.sheet.Sheet;
import org.audiveris.omr.sheet.Skew;
import org.audiveris.omr.sheet.Staff;
import org.audiveris.omr.sheet.SystemInfo;
import org.audiveris.omr.sheet.rhythm.MeasureStack;
import org.audiveris.omr.sheet.symbol.InterFactory;
import org.audiveris.omr.sheet.ui.BookActions;
import org.audiveris.omr.sig.SIGraph;
import org.audiveris.omr.sig.inter.BarlineInter;
import org.audiveris.omr.sig.inter.ChordNameInter;
import org.audiveris.omr.sig.inter.HeadChordInter;
import org.audiveris.omr.sig.inter.HeadInter;
import org.audiveris.omr.sig.inter.Inter;
import org.audiveris.omr.sig.inter.InterEnsemble;
import org.audiveris.omr.sig.inter.Inters;
import org.audiveris.omr.sig.inter.LyricItemInter;
import org.audiveris.omr.sig.inter.LyricLineInter;
import org.audiveris.omr.sig.inter.RestChordInter;
import org.audiveris.omr.sig.inter.RestInter;
import org.audiveris.omr.sig.inter.SentenceInter;
import org.audiveris.omr.sig.inter.SlurInter;
import org.audiveris.omr.sig.inter.StaffBarlineInter;
import org.audiveris.omr.sig.inter.StemInter;
import org.audiveris.omr.sig.inter.WordInter;
import org.audiveris.omr.sig.relation.AugmentationRelation;
import org.audiveris.omr.sig.relation.ChordStemRelation;
import org.audiveris.omr.sig.relation.Containment;
import org.audiveris.omr.sig.relation.HeadStemRelation;
import org.audiveris.omr.sig.relation.Link;
import org.audiveris.omr.sig.relation.Relation;
import org.audiveris.omr.sig.relation.SlurHeadRelation;
import org.audiveris.omr.sig.ui.UITask.OpKind;
import static org.audiveris.omr.sig.ui.UITask.OpKind.*;
import org.audiveris.omr.sig.ui.UITaskList.Option;
import org.audiveris.omr.step.Step;
import org.audiveris.omr.text.BlockScanner;
import org.audiveris.omr.text.OCR;
import org.audiveris.omr.text.OcrUtil;
import org.audiveris.omr.text.TextBuilder;
import org.audiveris.omr.text.TextLine;
import org.audiveris.omr.text.TextRole;
import org.audiveris.omr.text.TextWord;
import org.audiveris.omr.ui.selection.EntityListEvent;
import org.audiveris.omr.ui.selection.MouseMovement;
import org.audiveris.omr.ui.selection.SelectionHint;
import org.audiveris.omr.ui.util.UIThread;
import org.audiveris.omr.util.HorizontalSide;
import static org.audiveris.omr.util.HorizontalSide.*;
import org.audiveris.omr.util.VoidTask;

import org.slf4j.Logger;
import org.slf4j.LoggerFactory;

import java.awt.Point;
import java.awt.Rectangle;
import java.awt.event.ActionEvent;
import java.awt.geom.Area;
import java.util.ArrayList;
import java.util.Arrays;
import java.util.Collection;
import java.util.Collections;
import java.util.Comparator;
import java.util.EnumSet;
import java.util.HashSet;
import java.util.LinkedHashSet;
import java.util.List;
import java.util.Set;

import javax.swing.AbstractAction;
import javax.swing.InputMap;
import javax.swing.JComponent;
import javax.swing.KeyStroke;

/**
 * Class {@code InterController} is the UI in charge of dealing with Inter and
 * Relation instances (addition, removal, modifications) to correct OMR output,
 * with the ability to undo and redo at will.
 * <p>
 * It works at sheet level.
 * <p>
 * When adding or dropping an inter, the instance is allocated in proper system (and staff if
 * relevant) together with its relations with existing partners nearby.
 * It is not always obvious to select the proper staff, various techniques are used, and if
 * all have failed, the user is prompted for staff indication.
 * <p>
 * Finally, a proper {@link UITaskList} is allocated, inserted in controller's history, and run.
 * Undo and Redo actions operate on this history.
 * <p>
 * User actions are processed asynchronously in background.
 *
 * @author Hervé Bitteur
 */
public class InterController
{
    //~ Static fields/initializers -----------------------------------------------------------------

    private static final Constants constants = new Constants();

    private static final Logger logger = LoggerFactory.getLogger(InterController.class);

    //~ Instance fields ----------------------------------------------------------------------------
    /** Underlying sheet. */
    private final Sheet sheet;

    /** History of tasks. */
    private final TaskHistory history = new TaskHistory();

    /** User pane. Lazily assigned */
    private SymbolsEditor editor;

    //~ Constructors -------------------------------------------------------------------------------
    /**
     * Creates a new {@code IntersController} object.
     *
     * @param sheet the underlying sheet
     */
    public InterController (Sheet sheet)
    {
        this.sheet = sheet;
    }

    //~ Methods ------------------------------------------------------------------------------------
    //-----------//
    // addInters //
    //-----------//
    /**
     * Add one or several inters.
     *
     * @param inters  the populated inters (staff &amp; bounds are already set)
     * @param options additional options
     */
    @UIThread
    public void addInters (final List<? extends Inter> inters,
                           final Option... options)
    {
        if ((inters == null) || inters.isEmpty()) {
            return;
        }

        logger.debug("addInters {} {}", inters, options);

        if ((options == null) || !Arrays.asList(options).contains(Option.VALIDATED)) {
            if (sheet.getStub().getLatestStep().compareTo(Step.MEASURES) >= 0) {
                List<Inter> staffBarlines = staffBarlinesOf(inters);

                if (!staffBarlines.isEmpty()) {
                    final StaffBarlineInter oneBar = (StaffBarlineInter) staffBarlines.get(0);
                    final List<Inter> closure = buildStaffBarlineClosure(oneBar);

                    if (!closure.isEmpty()) {
                        addInters(closure, Option.VALIDATED, Option.UPDATE_MEASURES);
                    }

                    return;
                }
            }
        }

        CtrlTask ctrlTask = new CtrlTask(DO)
        {
            @Override
            protected Void doInBackground ()
            {
                try {
                    List<LinkedGhost> lgs = new ArrayList<LinkedGhost>();

                    for (Inter inter : inters) {
                        SystemInfo system = inter.getStaff().getSystem();

                        if (inter instanceof BarlineInter) {
                            BarlineInter b = (BarlineInter) inter;

                            if (b.getArea() == null) {
                                b.setArea(new Area(b.getBounds()));
                            }
                        }

                        // If glyph used by another inter, delete this other inter
                        ///removeCompetitors(inter, inter.getGlyph(), system, seq);
                        //
                        lgs.add(new LinkedGhost(inter, inter.searchLinks(system, false)));
                    }

                    addGhosts(seq, lgs);
                    epilog(seq);
                } catch (Throwable ex) {
                    logger.warn("Exception in addInters {}", ex.toString(), ex);
                }

                return null;
            }
        };

        ctrlTask.seq.setOptions(options);
        ctrlTask.execute();
    }

    //-------------//
    // assignGlyph //
    //-------------//
    /**
     * Add a shape interpretation based on a provided glyph.
     *
     * @param aGlyph the glyph to interpret
     * @param shape  the shape to be assigned
     */
    @UIThread
    public void assignGlyph (Glyph aGlyph,
                             final Shape shape)
    {
        logger.debug("addInter {} as {}", aGlyph, shape);

        if ((shape == Shape.TEXT) || (shape == Shape.LYRICS)) {
            addText(aGlyph, shape);

            return;
        }

        final Glyph glyph = sheet.getGlyphIndex().registerOriginal(aGlyph);
        final Inter ghost = InterFactory.createManual(shape, sheet);
        ghost.setBounds(glyph.getBounds());
        ghost.setGlyph(glyph);

        // While interacting with user, make sure we have the target staff
        final Collection<Link> links = new ArrayList<Link>();
        final Staff staff = determineStaff(glyph, ghost, links);

        if (staff == null) {
            logger.info("No staff, abandonned.");

            return;
        }

        // For barlines, make sure length is only one-staff high
        if (ghost instanceof BarlineInter || ghost instanceof StaffBarlineInter) {
            Rectangle box = ghost.getBounds();
            int y1 = staff.getFirstLine().yAt(box.x);
            int y2 = staff.getLastLine().yAt(box.x);
            ghost.setBounds(new Rectangle(box.x, y1, box.width, y2 - y1 + 1));
            ghost.setGlyph(null);
        }

        ghost.setStaff(staff);
        addInters(Arrays.asList(ghost));
    }

    //---------//
    // canRedo //
    //---------//
    /**
     * Is a redo possible?
     *
     * @return true if so
     */
    @UIThread
    public boolean canRedo ()
    {
        return history.canRedo();
    }

    //---------//
    // canUndo //
    //---------//
    /**
     * Is an undo possible?
     *
     * @return true if so
     */
    @UIThread
    public boolean canUndo ()
    {
        return history.canUndo();
    }

    //----------------//
    // changeSentence //
    //----------------//
    /**
     * Change the role of a sentence.
     *
     * @param sentence the sentence to modify
     * @param newRole  the new role for the sentence
     */
    @UIThread
    public void changeSentence (final SentenceInter sentence,
                                final TextRole newRole)
    {
        logger.debug("changeSentence {} for {}", sentence, newRole);

        new CtrlTask(DO)
        {
            @Override
            protected Void doInBackground ()
            {
                try {
                    seq.add(new SentenceRoleTask(sentence, newRole));
                    seq.performDo();
                    sheet.getInterIndex().publish(sentence);
                    epilog(seq);
                } catch (Throwable ex) {
                    logger.warn("Exception in changeSentence {}", ex.toString(), ex);
                }

                return null;
            }
        }.execute();
    }

    //------------//
    // changeWord //
    //------------//
    /**
     * Change the text content of a word.
     *
     * @param word     the word to modify
     * @param newValue the new word content
     */
    @UIThread
    public void changeWord (final WordInter word,
                            final String newValue)
    {
        logger.debug("changeWord {} for {}", word, newValue);

        new CtrlTask(DO)
        {
            @Override
            protected Void doInBackground ()
            {
                try {
                    seq.add(new WordValueTask(word, newValue));
                    seq.performDo();
                    sheet.getInterIndex().publish(word);
                    epilog(seq);
                } catch (Throwable ex) {
                    logger.warn("Exception in changeWord {}", ex.toString(), ex);
                }

                return null;
            }
        }.execute();
    }

    //--------------//
    // clearHistory //
    //--------------//
    /**
     * Clear history of user actions.
     */
    @UIThread
    public void clearHistory ()
    {
        history.clear();

        if (editor != null) {
            refreshUI();
        }
    }

    //------//
    // link //
    //------//
    /**
     * Add a relation between inters.
     *
     * @param sig      the containing SIG
     * @param source   the source inter
     * @param target   the target inter
     * @param relation the relation to add
     */
    @UIThread
    public void link (final SIGraph sig,
                      final Inter source,
                      final Inter target,
                      final Relation relation)
    {
        new CtrlTask(DO)
        {
            @Override
            protected Void doInBackground ()
            {
                try {
                    if (relation instanceof HeadStemRelation) {
                        HeadInter head = (HeadInter) source;
                        StemInter stem = (StemInter) target;
                        HeadChordInter headChord = (HeadChordInter) head.getChord();

                        if (headChord != null) {
                            List<HeadChordInter> stemChords = stem.getChords();
                            HeadChordInter stemChord = (!stemChords.isEmpty())
                                    ? stemChords.get(0) : null;

                            if ((stemChords.isEmpty() && (headChord.getStem() != null))
                                || (!stemChords.isEmpty() && !stemChords.contains(headChord))) {
                                // Extract head from headChord
                                seq.add(
                                        new UnlinkTask(
                                                sig,
                                                sig.getRelation(headChord, head, Containment.class)));

                                if (headChord.getNotes().size() <= 1) {
                                    // Remove headChord getting empty
                                    seq.add(new RemovalTask(headChord));
                                }

                                if (stemChord == null) {
                                    // Create a HeadChord on the fly based on stem
                                    stemChord = new HeadChordInter(-1);
                                    seq.add(
                                            new AdditionTask(
                                                    sig,
                                                    stemChord,
                                                    stem.getBounds(),
                                                    Collections.EMPTY_SET));
                                    seq.add(
                                            new LinkTask(
                                                    sig,
                                                    stemChord,
                                                    stem,
                                                    new ChordStemRelation()));
                                }

                                // Insert head to stem chord
                                seq.add(new LinkTask(sig, stemChord, head, new Containment()));
                            }
                        }
                    }

                    // Remove conflicting relations if any
                    Set<Relation> toRemove = new LinkedHashSet<Relation>();

                    if (relation instanceof SlurHeadRelation) {
                        // This relation is declared multi-source & multi-target
                        // But is single target (head) for each given side
                        SlurInter slur = (SlurInter) source;
                        HeadInter head = (HeadInter) target;
                        HorizontalSide side = (head.getCenter().x < slur.getCenter().x)
                                ? LEFT : RIGHT;
                        SlurHeadRelation existingRel = slur.getHeadRelation(side);

                        if (existingRel != null) {
                            toRemove.add(existingRel);
                        }
                    }

                    if (relation.isSingleSource()) {
                        for (Relation rel : sig.getRelations(target, relation.getClass())) {
                            toRemove.add(rel);
                        }
                    }

                    if (relation.isSingleTarget()) {
                        for (Relation rel : sig.getRelations(source, relation.getClass())) {
                            toRemove.add(rel);
                        }
                    }

                    for (Relation rel : toRemove) {
                        seq.add(new UnlinkTask(sig, rel));
                    }

                    // Finally, add relation
                    seq.add(new LinkTask(sig, source, target, relation));

                    // Specific case for dot augmenting mirrored heads
                    if (relation instanceof AugmentationRelation
                        && target instanceof HeadInter) {
                        Inter mirror = target.getMirror();

                        if (mirror != null) {
                            logger.debug(
                                    "LinkTask from {} to mirrored {} and {}",
                                    source,
                                    target,
                                    mirror);
                            seq.add(new LinkTask(sig, source, mirror, relation.duplicate()));
                        }
                    }

                    seq.performDo();
                    epilog(seq);
                } catch (Throwable ex) {
                    logger.warn("Exception in process {}", ex.toString(), ex);
                }

                return null;
            }
        }.execute();
    }

    //------//
    // redo //
    //------//
    /**
     * Redo last user (undone) action sequence.
     */
    @UIThread
    public void redo ()
    {
        new CtrlTask(REDO)
        {
            @Override
            protected Void doInBackground ()
            {
                try {
                    seq = history.toRedo();
                    seq.performDo();

                    sheet.getInterIndex().publish(null);

                    epilog(seq);
                } catch (Throwable ex) {
                    logger.warn("Exception in redo {}", ex.toString(), ex);
                }

                return null;
            }
        }.execute();
    }

    //--------------//
    // removeInters //
    //--------------//
    /**
     * Remove the provided collection of inter (with their relations)
     *
     * @param inters  the inters to remove
     * @param options added options if any
     */
    @UIThread
    public void removeInters (final List<? extends Inter> inters,
                              final Option... options)
    {
        if ((options == null) || !Arrays.asList(options).contains(Option.VALIDATED)) {
            if (sheet.getStub().getLatestStep().compareTo(Step.MEASURES) >= 0) {
                // Now that measures exist, it's whole system height or nothing
                List<Inter> staffBarlines = new ArrayList<Inter>(staffBarlinesOf(inters));

                if (staffBarlines.isEmpty()) {
                    for (Inter inter : barlinesOf(inters)) {
                        StaffBarlineInter sb = ((BarlineInter) inter).getStaffBarline();

                        if ((sb != null) && !staffBarlines.contains(sb)) {
                            staffBarlines.add(sb);
                        }
                    }
                }

                if (!staffBarlines.isEmpty()) {
                    final StaffBarlineInter oneBar = (StaffBarlineInter) staffBarlines.get(0);
                    final List<Inter> closure = getStaffBarlineClosure(oneBar);

                    if (!closure.isEmpty()) {
                        // Remove full system height
                        for (Inter inter : closure) {
                            inter.getBounds();
                        }

                        removeInters(closure, Option.VALIDATED, Option.UPDATE_MEASURES);
                    }

                    return;
                }
            }
        }

        CtrlTask ctrlTask = new CtrlTask(DO)
        {
            @Override
            protected Void doInBackground ()
            {
                try {
                    populateRemovals(inters, seq);

                    seq.performDo();
                    sheet.getInterIndex().publish(null);
                    epilog(seq);
                } catch (Throwable ex) {
                    logger.warn("Exception in removeInters {}", ex.toString(), ex);
                }

                return null;
            }
        };

        ctrlTask.seq.setOptions(options);
        ctrlTask.execute();
    }

    //-----------------//
    // reprocessRhythm //
    //-----------------//
    /**
     * Reprocess the rhythm on the provided measure stack.
     *
     * @param stack measure stack to reprocess
     */
    @UIThread
    public void reprocessRhythm (final MeasureStack stack)
    {
        new CtrlTask(DO)
        {
            @Override
            protected Void doInBackground ()
            {
                try {
                    sheet.getStub().setModified(true);

                    seq = null; // So that history is not modified

                    // Re-process impacted steps
                    final UITaskList tempSeq = new UITaskList(new StackTask(stack));
                    final Step latestStep = sheet.getStub().getLatestStep();
                    final Step firstStep = Step.RHYTHMS;

                    final EnumSet<Step> steps = EnumSet.range(firstStep, latestStep);

                    for (Step step : steps) {
                        logger.debug("Impact {}", step);
                        step.impact(tempSeq, OpKind.DO);
                    }
                } catch (Throwable ex) {
                    logger.warn("Exception in reprocessRhythm {}", ex.toString(), ex);
                }

                return null;
            }
        }.execute();
    }

    //------------------//
    // setSymbolsEditor //
    //------------------//
    /**
     * Late assignment of editor, to avoid circularities in elaboration, and to allow
     * handling of specific keys.
     *
     * @param symbolsEditor the user pane
     */
    public void setSymbolsEditor (SymbolsEditor symbolsEditor)
    {
        editor = symbolsEditor;

        NestView view = editor.getView();
        InputMap inputMap = view.getInputMap(JComponent.WHEN_ANCESTOR_OF_FOCUSED_COMPONENT);

        // Support for delete key
        inputMap.put(KeyStroke.getKeyStroke("DELETE"), "RemoveAction");
        view.getActionMap().put("RemoveAction", new RemoveAction());
    }

    //------//
    // undo //
    //------//
    /**
     * Undo last user action.
     */
    @UIThread
    public void undo ()
    {
        new CtrlTask(UNDO)
        {
            @Override
            protected Void doInBackground ()
            {
                try {
                    UITaskList seq = history.toUndo();
                    seq.performUndo();

                    sheet.getInterIndex().publish(null);

                    epilog(seq);
                } catch (Throwable ex) {
                    logger.warn("Exception in undo {}", ex.toString(), ex);
                }

                return null;
            }
        }.execute();
    }

    //--------//
    // unlink //
    //--------//
    /**
     * Remove a relation between inters.
     *
     * @param sig      the containing SIG
     * @param relation the relation to remove
     */
    @UIThread
    public void unlink (final SIGraph sig,
                        final Relation relation)
    {
        new CtrlTask(DO)
        {
            @Override
            protected Void doInBackground ()
            {
                try {
                    logger.debug("unlink on {}", relation);

                    seq.add(new UnlinkTask(sig, relation));

                    Inter source = sig.getEdgeSource(relation);

                    seq.performDo();

                    sheet.getInterIndex().publish(source);

                    epilog(seq);
                } catch (Throwable ex) {
                    logger.warn("Exception in unlink {}", ex.toString(), ex);
                }

                return null;
            }
        }.execute();
    }

    //-----------//
    // addGhosts //
    //-----------//
    /**
     * Perform ghosts addition.
     * It completes {@link #addInters}.
     *
     * @param seq          (output) the UITaskList to populate
     * @param linkedGhosts the ghost inters to add/drop with their links
     */
    private void addGhosts (UITaskList seq,
                            List<LinkedGhost> linkedGhosts)
    {
        for (LinkedGhost linkedGhost : linkedGhosts) {
            final Inter ghost = linkedGhost.ghost;
            final Collection<Link> links = linkedGhost.links;
            final Rectangle ghostBounds = ghost.getBounds();
            final Staff staff = ghost.getStaff();
            final SystemInfo system = staff.getSystem();
            final SIGraph sig = system.getSig();

            // Inter addition
            seq.add(new AdditionTask(sig, ghost, ghostBounds, links));
            sheet.getSymbolsEditor().getShapeBoard().addToHistory(ghost.getShape());

            // Related additions if any
            if (ghost instanceof RestInter) {
                // Wrap this rest within a rest chord
                RestChordInter restChord = new RestChordInter(-1);
                restChord.setStaff(staff);
                seq.add(
                        new AdditionTask(
                                sig,
                                restChord,
                                ghostBounds,
                                Arrays.asList(new Link(ghost, new Containment(), true))));
            } else if (ghost instanceof HeadInter) {
                // If we link head to a stem, create/update the related head chord
                boolean stemFound = false;

                for (Link link : links) {
                    if (link.relation instanceof HeadStemRelation) {
                        final StemInter stem = (StemInter) link.partner;
                        final HeadChordInter headChord;
                        final List<HeadChordInter> stemChords = stem.getChords();

                        if (stemChords.isEmpty()) {
                            // Create a chord based on stem
                            headChord = new HeadChordInter(-1);
                            seq.add(
                                    new AdditionTask(
                                            sig,
                                            headChord,
                                            stem.getBounds(),
                                            Collections.EMPTY_SET));
                            seq.add(new LinkTask(sig, headChord, stem, new ChordStemRelation()));
                        } else {
                            if (stemChords.size() > 1) {
                                logger.warn("Stem shared by several chords, picked one");
                            }

                            headChord = stemChords.get(0);
                        }

                        // Declare head part of head-chord
                        seq.add(new LinkTask(sig, headChord, ghost, new Containment()));
                        stemFound = true;

                        break;
                    }
                }

                if (!stemFound) {
                    // Head without stem
                    HeadChordInter headChord = new HeadChordInter(-1);
                    seq.add(new AdditionTask(sig, headChord, ghostBounds, Collections.EMPTY_SET));
                    seq.add(new LinkTask(sig, headChord, ghost, new Containment()));
                }
            }
        }

        seq.performDo();

        sheet.getInterIndex().publish(linkedGhosts.get(0).ghost);
        sheet.getGlyphIndex().publish(null);
    }

    //---------//
    // addText //
    //---------//
    /**
     * Special addition of glyph text
     *
     * @param glyph to be OCR'ed to text lines and words
     * @param shape either TEXT or LYRICS
     */
    @UIThread
    private void addText (final Glyph glyph,
                          final Shape shape)
    {
        new CtrlTask(DO)
        {
            @Override
            protected Void doInBackground ()
            {
                try {
                    if (!OcrUtil.getOcr().isAvailable()) {
                        logger.info(OCR.NO_OCR);

                        return null;
                    }

                    final Point centroid = glyph.getCentroid();
                    final SystemInfo system = sheet.getSystemManager().getClosestSystem(
                            centroid);

                    if (system == null) {
                        return null;
                    }

                    final SIGraph sig = system.getSig();

                    // Retrieve lines relative to glyph origin
                    ByteProcessor buffer = glyph.getBuffer();
                    List<TextLine> relativeLines = new BlockScanner(sheet).scanBuffer(
                            buffer,
                            sheet.getStub().getOcrLanguages().getValue(),
                            glyph.getId());

                    // Retrieve absolute lines (and the underlying word glyphs)
                    boolean lyrics = shape == Shape.LYRICS;
                    List<TextLine> lines = new TextBuilder(system, lyrics).retrieveGlyphLines(
                            buffer,
                            relativeLines,
                            glyph.getTopLeft());

                    // Generate the sequence of word/line Inter additions
                    for (TextLine line : lines) {
                        logger.debug("line {}", line);

                        TextRole role = line.getRole();
                        SentenceInter sentence = null;
                        Staff staff = null;

                        for (TextWord textWord : line.getWords()) {
                            logger.debug("word {}", textWord);

                            WordInter word = lyrics ? new LyricItemInter(textWord)
                                    : new WordInter(textWord);

                            if (sentence != null) {
                                seq.add(
                                        new AdditionTask(
                                                sig,
                                                word,
                                                textWord.getBounds(),
                                                Arrays.asList(
                                                        new Link(sentence, new Containment(), false))));
                            } else {
                                sentence = lyrics ? LyricLineInter.create(line)
                                        : ((role == TextRole.ChordName)
                                                ? ChordNameInter.create(line)
                                                : SentenceInter.create(line));
                                staff = sentence.assignStaff(system, line.getLocation());
                                seq.add(
                                        new AdditionTask(
                                                sig,
                                                word,
                                                textWord.getBounds(),
                                                Collections.EMPTY_SET));
                                seq.add(
                                        new AdditionTask(
                                                sig,
                                                sentence,
                                                line.getBounds(),
                                                Arrays.asList(new Link(word, new Containment(), true))));
                            }

                            word.setStaff(staff);
                        }
                    }

                    seq.performDo();

                    sheet.getInterIndex().publish(null);
                    sheet.getGlyphIndex().publish(null);
                    sheet.getSymbolsEditor().getShapeBoard().addToHistory(shape);

                    epilog(seq);
                } catch (Throwable ex) {
                    logger.warn("Exception in addText {}", ex.toString(), ex);
                }

                return null;
            }
        }.execute();
    }

    //------------//
    // barlinesOf //
    //------------//
    private List<Inter> barlinesOf (Collection<? extends Inter> inters)
    {
        return Inters.inters(inters, new Inters.ClassPredicate(BarlineInter.class));
    }

    //--------------------------//
    // buildStaffBarlineClosure //
    //--------------------------//
    private List<Inter> buildStaffBarlineClosure (StaffBarlineInter oneBar)
    {
        final Rectangle oneBounds = oneBar.getBounds();
        final Staff staff = oneBar.getStaff();
        final SystemInfo system = staff.getSystem();

        // Include a staffBarline per system staff, properly positioned in abscissa
        final Skew skew = sheet.getSkew();
        final Point center = GeoUtil.centerOf(oneBounds);
        final double slope = skew.getSlope();
        final List<Inter> closure = new ArrayList<Inter>();

        for (Staff st : system.getStaves()) {
            if (st == staff) {
                closure.add(oneBar);
            } else {
                double y1 = st.getFirstLine().yAt(center.getX());
                double y2 = st.getLastLine().yAt(center.getX());
                double y = (y1 + y2) / 2;
                double x = center.x - ((y - center.y) * slope);
                Rectangle box = new Rectangle((int) Math.rint(x), (int) Math.rint(y), 0, 0);
                box.grow(oneBounds.width / 2, oneBounds.height / 2);

                StaffBarlineInter g = new StaffBarlineInter(oneBar.getShape(), 1);
                g.setManual(true);
                g.setStaff(st);
                g.setBounds(box);
                closure.add(g);
            }
        }

        // Display closure staff barlines to user
        sheet.getInterIndex().getEntityService().publish(
                new EntityListEvent<Inter>(
                        this,
                        SelectionHint.ENTITY_INIT,
                        MouseMovement.PRESSING,
                        closure));

        if (OMR.gui.displayConfirmation(
                "Do you confirm whole system-height addition?",
                "Insertion of " + closure.size() + " barline(s)")) {
            return closure;
        } else {
            return Collections.EMPTY_LIST;
        }
    }

    //----------------//
    // determineStaff //
    //----------------//
    /**
     * Determine the target staff for the provided glyph.
     *
     * @param glyph provided glyph
     * @param ghost glyph-based ghost
     * @param links (output) to be populated by links
     * @return the staff found or null
     */
    private Staff determineStaff (Glyph glyph,
                                  Inter ghost,
                                  Collection<Link> links)
    {
        Staff staff = null;
        SystemInfo system;
        final Point center = glyph.getCenter();
        final List<Staff> staves = sheet.getStaffManager().getStavesOf(center);

        if (staves.isEmpty()) {
            throw new IllegalStateException("No staff for " + center);
        }

        if ((staves.size() == 1)
            || ghost instanceof BarlineInter
            || ghost instanceof StaffBarlineInter) {
            // Staff is uniquely defined
            staff = staves.get(0);
            system = staff.getSystem();
            links.addAll(ghost.searchLinks(system, false));

            return staff;
        }

        // Sort the 2 staves by increasing distance from glyph center
        Collections.sort(
                staves,
                new Comparator<Staff>()
        {
            @Override
            public int compare (Staff s1,
                                Staff s2)
            {
                return Double.compare(s1.distanceTo(center), s2.distanceTo(center));
            }
        });

        if (constants.useStaffLink.isSet()) {
            // Try to use link
            SystemInfo prevSystem = null;
            StaffLoop:
            for (Staff stf : staves) {
                system = stf.getSystem();

                if (system != prevSystem) {
                    links.addAll(ghost.searchLinks(system, false));

                    for (Link p : links) {
                        if (p.partner.getStaff() != null) {
                            staff = p.partner.getStaff();

                            // We stop on first link found (we check closest staff first)
                            break StaffLoop;
                        }
                    }

                    links.clear();
                }

                prevSystem = system;
            }
        }

        if ((staff == null) && constants.useStaffProximity.isSet()) {
            // Use proximity to staff (vertical margin defined as ratio of gutter)
            final double bestDist = staves.get(0).distanceTo(center);
            final double otherDist = staves.get(1).distanceTo(center);
            final double gutter = bestDist + otherDist;

            if (bestDist <= (gutter * constants.gutterRatio.getValue())) {
                staff = staves.get(0);
            }
        }

        if (staff == null) {
            // Finally, prompt user...
            int option = StaffSelection.getInstance().prompt();

            if (option >= 0) {
                staff = staves.get(option);
            }
        }

        return staff;
    }

    //-------------------//
    // firstImpactedStep //
    //-------------------//
    /**
     * Report the first step impacted by the provided task sequence
     *
     * @param seq the provided task sequence
     * @return the first step impacted, perhaps null
     */
    private Step firstImpactedStep (UITaskList seq)
    {
        // Classes of inter and relation instances involved
        final Set<Class> classes = new HashSet<Class>();

        for (UITask task : seq.getTasks()) {
            if (task instanceof InterTask) {
                InterTask interTask = (InterTask) task;
                classes.add(interTask.getInter().getClass());
            } else if (task instanceof RelationTask) {
                RelationTask relationTask = (RelationTask) task;
                classes.add(relationTask.getRelation().getClass());
            }
        }

        for (Step step : Step.values()) {
            for (Class classe : classes) {
                if (step.isImpactedBy(classe)) {
                    return step; // First step impacted
                }
            }
        }

        return null; // No impact detected
    }

    //------------------------//
    // getStaffBarlineClosure //
    //------------------------//
    private List<Inter> getStaffBarlineClosure (StaffBarlineInter oneBar)
    {
        final List<Inter> closure = new ArrayList<Inter>();

        for (PartBarline pb : oneBar.getSystemBarline()) {
            closure.addAll(pb.getStaffBarlines());
        }

        // Display closure staff barlines to user
        sheet.getInterIndex().getEntityService().publish(
                new EntityListEvent<Inter>(
                        this,
                        SelectionHint.ENTITY_INIT,
                        MouseMovement.PRESSING,
                        closure));

        if (OMR.gui.displayConfirmation(
                "Do you confirm whole system-height removal?",
                "Removal of " + closure.size() + " barline(s)")) {
            return closure;
        } else {
            return Collections.EMPTY_LIST;
        }
    }

    //------------------//
    // populateRemovals //
    //------------------//
    /**
     * Prepare removal of the provided inters (with their relations)
     *
     * @param inters the inters to remove
     * @param seq    the task sequence to append to
     */
    private void populateRemovals (Collection<? extends Inter> inters,
                                   UITaskList seq)
    {
        // Dry run
        final Removal removal = new Removal();

        for (Inter inter : inters) {
            if (inter.isRemoved()) {
                continue;
            }

            if (inter.isVip()) {
                logger.info("VIP removeInter {}", inter);
            }

            removal.include(inter);
        }

        // Now set the removal tasks
        removal.populateTaskList(seq);
    }

    //-----------//
    // refreshUI //
    //-----------//
    /**
     * Refresh UI after any user action sequence.
     */
    @UIThread
    private void refreshUI ()
    {
        // Update editor display
        editor.refresh();

        // Update status of undo/redo actions
        final BookActions bookActions = BookActions.getInstance();
        bookActions.setUndoable(canUndo());
        bookActions.setRedoable(canRedo());
    }

    //-------------------//
    // removeCompetitors //
    //-------------------//
    /**
     * Discard any existing Inter with the same underlying glyph.
     *
     * @param glyph  underlying glyph
     * @param system containing system
     */
    private void removeCompetitors (Inter ghost,
                                    Glyph glyph,
                                    SystemInfo system,
                                    UITaskList seq)
    {
        if (glyph == null) {
            return;
        }

        final List<Inter> intersected = system.getSig().intersectedInters(glyph.getBounds());
        final List<Inter> competitors = new ArrayList<Inter>();

        for (Inter inter : intersected) {
            if ((inter != ghost) && (inter.getGlyph() == glyph)) {
                competitors.add(inter);
            }
        }

        populateRemovals(competitors, seq);
    }

    //-----------------//
    // staffBarlinesOf //
    //-----------------//
    private List<Inter> staffBarlinesOf (Collection<? extends Inter> inters)
    {
        return Inters.inters(inters, new Inters.ClassPredicate(StaffBarlineInter.class));
    }

    //~ Inner Classes ------------------------------------------------------------------------------
    //-----------//
    // Constants //
    //-----------//
    private static final class Constants
            extends ConstantSet
    {
        //~ Instance fields ------------------------------------------------------------------------

        private final Constant.Boolean useStaffLink = new Constant.Boolean(
                true,
                "Should we use link for staff selection");

        private final Constant.Boolean useStaffProximity = new Constant.Boolean(
                true,
                "Should we use proximity for staff selection");

        private final Constant.Ratio gutterRatio = new Constant.Ratio(
                0.33,
                "Vertical margin as ratio of inter-staff gutter");
    }

    //-------------//
    // LinkedGhost //
    //-------------//
    private static class LinkedGhost
    {
        //~ Instance fields ------------------------------------------------------------------------

        final Inter ghost;

        final Collection<Link> links;

        //~ Constructors ---------------------------------------------------------------------------
        public LinkedGhost (Inter ghost,
                            Collection<Link> links)
        {
            this.ghost = ghost;
            this.links = links;
        }

        public LinkedGhost (Inter ghost)
        {
            this(ghost, Collections.EMPTY_LIST);
        }
    }

    //---------//
    // Removal //
    //---------//
    /**
     * Removal scenario used for dry-run before actual operations.
     */
    private static class Removal
    {
        //~ Instance fields ------------------------------------------------------------------------

        /** Non-ensemble inters to be removed. */
        LinkedHashSet<Inter> inters = new LinkedHashSet<Inter>();

        /** Ensemble inters to be removed. */
        LinkedHashSet<InterEnsemble> ensembles = new LinkedHashSet<InterEnsemble>();

        /** Ensemble inters to be watched for potential removal. */
        LinkedHashSet<InterEnsemble> watched = new LinkedHashSet<InterEnsemble>();

        //~ Methods --------------------------------------------------------------------------------
        public void include (Inter inter)
        {
            if (inter instanceof InterEnsemble) {
                // Include the ensemble and its members
                final InterEnsemble ens = (InterEnsemble) inter;
                ensembles.add(ens);
                inters.addAll(ens.getMembers());

                if (inter instanceof HeadChordInter) {
                    // Remove the chord stem as well
                    final HeadChordInter chord = (HeadChordInter) inter;
                    final StemInter stem = chord.getStem();

                    if (stem != null) {
                        inters.add(stem);
                    }
                }
            } else {
                inters.add(inter);

                // Watch the containing ensemble (if not already to be removed)
                final SIGraph sig = inter.getSig();

                for (Relation rel : sig.getRelations(inter, Containment.class)) {
                    final InterEnsemble ens = (InterEnsemble) sig.getOppositeInter(inter, rel);

                    if (!ensembles.contains(ens)) {
                        watched.add(ens);
                    }
                }
            }
        }

        /**
         * Populate the operational task list
         *
         * @param seq the task list to populate
         */
        public void populateTaskList (UITaskList seq)
        {
            // Examine watched ensembles
            for (InterEnsemble ens : watched) {
                List<Inter> members = new ArrayList<Inter>(ens.getMembers());
                members.removeAll(inters);

                if (members.isEmpty()) {
                    ensembles.add(ens);
                }
            }

            // Ensembles to remove first
            for (InterEnsemble ens : ensembles) {
                seq.add(new RemovalTask(ens));
            }

            // Simple inters to remove second
            for (Inter inter : inters) {
                seq.add(new RemovalTask(inter));
            }
        }

        @Override
        public String toString ()
        {
            StringBuilder sb = new StringBuilder("Removal{");
            sb.append("ensembles:").append(ensembles);
            sb.append(" inters:").append(inters);
            sb.append("}");

            return sb.toString();
        }
    }

    //----------//
    // CtrlTask //
    //----------//
    /**
     * Task class to run user-initiated processing asynchronously.
     */
    private abstract class CtrlTask
            extends VoidTask
    {
        //~ Instance fields ------------------------------------------------------------------------

        protected UITaskList seq = new UITaskList();

        protected final OpKind opKind;

        //~ Constructors ---------------------------------------------------------------------------
        public CtrlTask (OpKind opKind)
        {
            this.opKind = opKind;
        }

        //~ Methods --------------------------------------------------------------------------------
        /**
         * Background epilog for any user action sequence.
         *
         * @param seq sequence of user tasks
         */
        protected void epilog (UITaskList seq)
        {
            if (opKind == OpKind.DO) {
                sheet.getStub().setModified(true);
            }

            // Re-process impacted steps
            final Step latestStep = sheet.getStub().getLatestStep();
            final Step firstStep = firstImpactedStep(seq);
            logger.debug("firstStep: {}", firstStep);

            if ((firstStep != null) && (firstStep.compareTo(latestStep) <= 0)) {
                final EnumSet<Step> steps = EnumSet.range(firstStep, latestStep);

                for (Step step : steps) {
                    logger.debug("Impact {}", step);
                    step.impact(seq, opKind);
                }
            }
        }

        @Override
        @UIThread
        protected void finished ()
        {
            // This method runs on EDT

            // Append to history?
            if ((opKind == DO) && (seq != null)) {
                history.add(seq);
            }

            // Refresh user display
            refreshUI();
        }
    }

    //--------------//
    // RemoveAction //
    //--------------//
    /**
     * Action to remove the selected inter. (Bound to DELETE key)
     */
    private class RemoveAction
            extends AbstractAction
    {
        //~ Methods --------------------------------------------------------------------------------

        @Override
        public void actionPerformed (ActionEvent e)
        {
            List<Inter> inters = sheet.getInterIndex().getEntityService().getSelectedEntityList();

            if ((inters == null) || inters.isEmpty()) {
                return;
            }

            if ((inters.size() == 1)
                || OMR.gui.displayConfirmation(
                            "Do you confirm this multiple deletion?",
                            "Deletion of " + inters.size() + " inters")) {
                removeInters(inters);
            }
        }
    }
}
=======
//------------------------------------------------------------------------------------------------//
//                                                                                                //
//                                  I n t e r C o n t r o l l e r                                 //
//                                                                                                //
//------------------------------------------------------------------------------------------------//
// <editor-fold defaultstate="collapsed" desc="hdr">
//
//  Copyright © Audiveris 2018. All rights reserved.
//
//  This program is free software: you can redistribute it and/or modify it under the terms of the
//  GNU Affero General Public License as published by the Free Software Foundation, either version
//  3 of the License, or (at your option) any later version.
//
//  This program is distributed in the hope that it will be useful, but WITHOUT ANY WARRANTY;
//  without even the implied warranty of MERCHANTABILITY or FITNESS FOR A PARTICULAR PURPOSE.
//  See the GNU Affero General Public License for more details.
//
//  You should have received a copy of the GNU Affero General Public License along with this
//  program.  If not, see <http://www.gnu.org/licenses/>.
//------------------------------------------------------------------------------------------------//
// </editor-fold>
package org.audiveris.omr.sig.ui;

import ij.process.ByteProcessor;

import org.audiveris.omr.OMR;
import org.audiveris.omr.constant.Constant;
import org.audiveris.omr.constant.ConstantSet;
import org.audiveris.omr.glyph.Glyph;
import org.audiveris.omr.glyph.Shape;
import org.audiveris.omr.glyph.ui.NestView;
import org.audiveris.omr.glyph.ui.SymbolsEditor;
import org.audiveris.omr.math.GeoUtil;
import org.audiveris.omr.sheet.PartBarline;
import org.audiveris.omr.sheet.Sheet;
import org.audiveris.omr.sheet.Skew;
import org.audiveris.omr.sheet.Staff;
import org.audiveris.omr.sheet.SystemInfo;
import org.audiveris.omr.sheet.rhythm.MeasureStack;
import org.audiveris.omr.sheet.symbol.InterFactory;
import org.audiveris.omr.sheet.ui.BookActions;
import org.audiveris.omr.sig.SIGraph;
import org.audiveris.omr.sig.inter.BarlineInter;
import org.audiveris.omr.sig.inter.ChordNameInter;
import org.audiveris.omr.sig.inter.HeadChordInter;
import org.audiveris.omr.sig.inter.HeadInter;
import org.audiveris.omr.sig.inter.Inter;
import org.audiveris.omr.sig.inter.InterEnsemble;
import org.audiveris.omr.sig.inter.Inters;
import org.audiveris.omr.sig.inter.LyricItemInter;
import org.audiveris.omr.sig.inter.LyricLineInter;
import org.audiveris.omr.sig.inter.RestChordInter;
import org.audiveris.omr.sig.inter.RestInter;
import org.audiveris.omr.sig.inter.SentenceInter;
import org.audiveris.omr.sig.inter.SlurInter;
import org.audiveris.omr.sig.inter.StaffBarlineInter;
import org.audiveris.omr.sig.inter.StemInter;
import org.audiveris.omr.sig.inter.WordInter;
import org.audiveris.omr.sig.relation.AugmentationRelation;
import org.audiveris.omr.sig.relation.ChordStemRelation;
import org.audiveris.omr.sig.relation.Containment;
import org.audiveris.omr.sig.relation.HeadStemRelation;
import org.audiveris.omr.sig.relation.Link;
import org.audiveris.omr.sig.relation.MirrorRelation;
import org.audiveris.omr.sig.relation.Relation;
import org.audiveris.omr.sig.relation.SlurHeadRelation;
import org.audiveris.omr.sig.ui.UITask.OpKind;
import static org.audiveris.omr.sig.ui.UITask.OpKind.*;
import org.audiveris.omr.sig.ui.UITaskList.Option;
import org.audiveris.omr.step.Step;
import org.audiveris.omr.text.BlockScanner;
import org.audiveris.omr.text.OCR;
import org.audiveris.omr.text.OcrUtil;
import org.audiveris.omr.text.TextBuilder;
import org.audiveris.omr.text.TextLine;
import org.audiveris.omr.text.TextRole;
import org.audiveris.omr.text.TextWord;
import org.audiveris.omr.ui.selection.EntityListEvent;
import org.audiveris.omr.ui.selection.MouseMovement;
import org.audiveris.omr.ui.selection.SelectionHint;
import org.audiveris.omr.ui.util.UIThread;
import org.audiveris.omr.util.HorizontalSide;
import static org.audiveris.omr.util.HorizontalSide.*;
import org.audiveris.omr.util.VoidTask;

import org.slf4j.Logger;
import org.slf4j.LoggerFactory;

import java.awt.Point;
import java.awt.Rectangle;
import java.awt.event.ActionEvent;
import java.awt.geom.Area;
import java.util.ArrayList;
import java.util.Arrays;
import java.util.Collection;
import java.util.Collections;
import java.util.Comparator;
import java.util.EnumSet;
import java.util.HashSet;
import java.util.LinkedHashSet;
import java.util.List;
import java.util.Set;

import javax.swing.AbstractAction;
import javax.swing.InputMap;
import javax.swing.JComponent;
import javax.swing.KeyStroke;

/**
 * Class {@code InterController} is the UI in charge of dealing with Inter and
 * Relation instances (addition, removal, modifications) to correct OMR output,
 * with the ability to undo and redo at will.
 * <p>
 * It works at sheet level.
 * <p>
 * When adding or dropping an inter, the instance is allocated in proper system (and staff if
 * relevant) together with its relations with existing partners nearby.
 * It is not always obvious to select the proper staff, various techniques are used, and if
 * all have failed, the user is prompted for staff indication.
 * <p>
 * Finally, a proper {@link UITaskList} is allocated, inserted in controller's history, and run.
 * Undo and Redo actions operate on this history.
 * <p>
 * User actions are processed asynchronously in background.
 *
 * @author Hervé Bitteur
 */
public class InterController
{

    private static final Constants constants = new Constants();

    private static final Logger logger = LoggerFactory.getLogger(InterController.class);

    /** Underlying sheet. */
    private final Sheet sheet;

    /** History of tasks. */
    private final TaskHistory history = new TaskHistory();

    /** User pane. Lazily assigned */
    private SymbolsEditor editor;

    /**
     * Creates a new {@code IntersController} object.
     *
     * @param sheet the underlying sheet
     */
    public InterController (Sheet sheet)
    {
        this.sheet = sheet;
    }

    //-----------//
    // addInters //
    //-----------//
    /**
     * Add one or several inters.
     *
     * @param inters  the populated inters (staff and bounds are already set)
     * @param options additional options
     */
    @UIThread
    public void addInters (final List<? extends Inter> inters,
                           final Option... options)
    {
        if ((inters == null) || inters.isEmpty()) {
            return;
        }

        logger.debug("addInters {} {}", inters, options);

        if ((options == null) || !Arrays.asList(options).contains(Option.VALIDATED)) {
            if (sheet.getStub().getLatestStep().compareTo(Step.MEASURES) >= 0) {
                List<Inter> staffBarlines = staffBarlinesOf(inters);

                if (!staffBarlines.isEmpty()) {
                    final StaffBarlineInter oneBar = (StaffBarlineInter) staffBarlines.get(0);
                    final List<Inter> closure = buildStaffBarlineClosure(oneBar);

                    if (!closure.isEmpty()) {
                        addInters(closure, Option.VALIDATED, Option.UPDATE_MEASURES);
                    }

                    return;
                }
            }
        }

        CtrlTask ctrlTask = new CtrlTask(DO)
        {
            @Override
            protected Void doInBackground ()
            {
                try {
                    List<LinkedGhost> lgs = new ArrayList<>();

                    for (Inter inter : inters) {
                        SystemInfo system = inter.getStaff().getSystem();

                        if (inter instanceof BarlineInter) {
                            BarlineInter b = (BarlineInter) inter;

                            if (b.getArea() == null) {
                                b.setArea(new Area(b.getBounds()));
                            }
                        }

                        // If glyph is used by another inter, delete this other inter
                        removeCompetitors(inter, inter.getGlyph(), system, seq);

                        lgs.add(new LinkedGhost(inter, inter.searchLinks(system, false)));
                    }

                    addGhosts(seq, lgs);
                    epilog(seq);
                } catch (Throwable ex) {
                    logger.warn("Exception in addInters {}", ex.toString(), ex);
                }

                return null;
            }
        };

        ctrlTask.seq.setOptions(options);
        ctrlTask.execute();
    }

    //-------------//
    // assignGlyph //
    //-------------//
    /**
     * Add a shape interpretation based on a provided glyph.
     *
     * @param aGlyph the glyph to interpret
     * @param shape  the shape to be assigned
     */
    @UIThread
    public void assignGlyph (Glyph aGlyph,
                             final Shape shape)
    {
        logger.debug("addInter {} as {}", aGlyph, shape);

        if ((shape == Shape.TEXT) || (shape == Shape.LYRICS)) {
            addText(aGlyph, shape);

            return;
        }

        final Glyph glyph = sheet.getGlyphIndex().registerOriginal(aGlyph);
        final Inter ghost = InterFactory.createManual(shape, sheet);
        ghost.setBounds(glyph.getBounds());
        ghost.setGlyph(glyph);

        // While we are still interacting with the user, make sure we have the target staff
        final Collection<Link> links = new ArrayList<>();
        final Staff staff = determineStaff(glyph, ghost, links);

        if (staff == null) {
            logger.info("No staff, abandonned.");

            return;
        }

        // For barlines, make sure length is only one-staff high
        if (ghost instanceof BarlineInter || ghost instanceof StaffBarlineInter) {
            Rectangle box = ghost.getBounds();
            int y1 = staff.getFirstLine().yAt(box.x);
            int y2 = staff.getLastLine().yAt(box.x);
            ghost.setBounds(new Rectangle(box.x, y1, box.width, y2 - y1 + 1));
            ghost.setGlyph(null);
        }

        ghost.setStaff(staff);
        addInters(Arrays.asList(ghost));
    }

    //---------//
    // canRedo //
    //---------//
    /**
     * Is a redo possible?
     *
     * @return true if so
     */
    @UIThread
    public boolean canRedo ()
    {
        return history.canRedo();
    }

    //---------//
    // canUndo //
    //---------//
    /**
     * Is an undo possible?
     *
     * @return true if so
     */
    @UIThread
    public boolean canUndo ()
    {
        return history.canUndo();
    }

    //----------------//
    // changeSentence //
    //----------------//
    /**
     * Change the role of a sentence.
     *
     * @param sentence the sentence to modify
     * @param newRole  the new role for the sentence
     */
    @UIThread
    public void changeSentence (final SentenceInter sentence,
                                final TextRole newRole)
    {
        logger.debug("changeSentence {} for {}", sentence, newRole);

        new CtrlTask(DO)
        {
            @Override
            protected Void doInBackground ()
            {
                try {
                    seq.add(new SentenceRoleTask(sentence, newRole));
                    seq.performDo();
                    sheet.getInterIndex().publish(sentence);
                    epilog(seq);
                } catch (Throwable ex) {
                    logger.warn("Exception in changeSentence {}", ex.toString(), ex);
                }

                return null;
            }
        }.execute();
    }

    //------------//
    // changeWord //
    //------------//
    /**
     * Change the text content of a word.
     *
     * @param word     the word to modify
     * @param newValue the new word content
     */
    @UIThread
    public void changeWord (final WordInter word,
                            final String newValue)
    {
        logger.debug("changeWord {} for {}", word, newValue);

        new CtrlTask(DO)
        {
            @Override
            protected Void doInBackground ()
            {
                try {
                    seq.add(new WordValueTask(word, newValue));
                    seq.performDo();
                    sheet.getInterIndex().publish(word);
                    epilog(seq);
                } catch (Throwable ex) {
                    logger.warn("Exception in changeWord {}", ex.toString(), ex);
                }

                return null;
            }
        }.execute();
    }

    //--------------//
    // clearHistory //
    //--------------//
    /**
     * Clear history of user actions.
     */
    @UIThread
    public void clearHistory ()
    {
        history.clear();

        if (editor != null) {
            refreshUI();
        }
    }

    //------//
    // link //
    //------//
    /**
     * Add a relation between inters.
     *
     * @param sig      the containing SIG
     * @param src      the source inter
     * @param target   the target inter
     * @param relation the relation to add
     */
    @UIThread
    public void link (final SIGraph sig,
                      final Inter src,
                      final Inter target,
                      final Relation relation)
    {
        new CtrlTask(DO)
        {
            @Override
            protected Void doInBackground ()
            {
                Inter source = src; // To allow use of a new source

                try {
                    if (relation instanceof HeadStemRelation) {
                        HeadInter head = (HeadInter) source;

                        if (head.getChord() != null) {
                            source = preHeadStemLink(seq, head, (StemInter) target);
                        }
                    }

                    // Remove conflicting relations if any
                    removeConflictingRelations(seq, sig, src, source, target, relation);

                    // Finally, add relation
                    seq.add(new LinkTask(sig, source, target, relation));

                    seq.performDo();
                    epilog(seq);
                } catch (Throwable ex) {
                    logger.warn("Exception in process {}", ex.toString(), ex);
                }

                return null;
            }
        }.execute();
    }

    //------//
    // redo //
    //------//
    /**
     * Redo last user (undone) action sequence.
     */
    @UIThread
    public void redo ()
    {
        new CtrlTask(REDO)
        {
            @Override
            protected Void doInBackground ()
            {
                try {
                    seq = history.toRedo();
                    seq.performDo();

                    sheet.getInterIndex().publish(null);

                    epilog(seq);
                } catch (Throwable ex) {
                    logger.warn("Exception in redo {}", ex.toString(), ex);
                }

                return null;
            }
        }.execute();
    }

    //--------------//
    // removeInters //
    //--------------//
    /**
     * Remove the provided collection of inter (with their relations)
     *
     * @param inters  the inters to remove
     * @param options added options if any
     */
    @UIThread
    public void removeInters (final List<? extends Inter> inters,
                              final Option... options)
    {
        if ((options == null) || !Arrays.asList(options).contains(Option.VALIDATED)) {
            if (sheet.getStub().getLatestStep().compareTo(Step.MEASURES) >= 0) {
                // Now that measures exist, it's whole system height or nothing
                List<Inter> staffBarlines = new ArrayList<>(staffBarlinesOf(inters));

                if (staffBarlines.isEmpty()) {
                    for (Inter inter : barlinesOf(inters)) {
                        StaffBarlineInter sb = ((BarlineInter) inter).getStaffBarline();

                        if ((sb != null) && !staffBarlines.contains(sb)) {
                            staffBarlines.add(sb);
                        }
                    }
                }

                if (!staffBarlines.isEmpty()) {
                    final StaffBarlineInter oneBar = (StaffBarlineInter) staffBarlines.get(0);
                    final List<Inter> closure = getStaffBarlineClosure(oneBar);

                    if (!closure.isEmpty()) {
                        // Remove full system height
                        for (Inter inter : closure) {
                            inter.getBounds();
                        }

                        removeInters(closure, Option.VALIDATED, Option.UPDATE_MEASURES);
                    }

                    return;
                }
            }
        }

        CtrlTask ctrlTask = new CtrlTask(DO)
        {
            @Override
            protected Void doInBackground ()
            {
                try {
                    populateRemovals(inters, seq);

                    seq.performDo();
                    sheet.getInterIndex().publish(null);
                    epilog(seq);
                } catch (Throwable ex) {
                    logger.warn("Exception in removeInters {}", ex.toString(), ex);
                }

                return null;
            }
        };

        ctrlTask.seq.setOptions(options);
        ctrlTask.execute();
    }

    //-----------------//
    // reprocessRhythm //
    //-----------------//
    /**
     * Reprocess the rhythm on the provided measure stack.
     *
     * @param stack measure stack to reprocess
     */
    @UIThread
    public void reprocessRhythm (final MeasureStack stack)
    {
        new CtrlTask(DO)
        {
            @Override
            protected Void doInBackground ()
            {
                try {
                    sheet.getStub().setModified(true);

                    seq = null; // So that history is not modified

                    // Re-process impacted steps
                    final UITaskList tempSeq = new UITaskList(new StackTask(stack));
                    final Step latestStep = sheet.getStub().getLatestStep();
                    final Step firstStep = Step.RHYTHMS;

                    final EnumSet<Step> steps = EnumSet.range(firstStep, latestStep);

                    for (Step step : steps) {
                        logger.debug("Impact {}", step);
                        step.impact(tempSeq, OpKind.DO);
                    }
                } catch (Throwable ex) {
                    logger.warn("Exception in reprocessRhythm {}", ex.toString(), ex);
                }

                return null;
            }
        }.execute();
    }

    //------------------//
    // setSymbolsEditor //
    //------------------//
    /**
     * Late assignment of editor, to avoid circularities in elaboration, and to allow
     * handling of specific keys.
     *
     * @param symbolsEditor the user pane
     */
    public void setSymbolsEditor (SymbolsEditor symbolsEditor)
    {
        editor = symbolsEditor;

        NestView view = editor.getView();
        InputMap inputMap = view.getInputMap(JComponent.WHEN_ANCESTOR_OF_FOCUSED_COMPONENT);

        // Support for delete key
        inputMap.put(KeyStroke.getKeyStroke("DELETE"), "RemoveAction");
        view.getActionMap().put("RemoveAction", new RemoveAction());
    }

    //------//
    // undo //
    //------//
    /**
     * Undo last user action.
     */
    @UIThread
    public void undo ()
    {
        new CtrlTask(UNDO)
        {
            @Override
            protected Void doInBackground ()
            {
                try {
                    UITaskList seq = history.toUndo();
                    seq.performUndo();

                    sheet.getInterIndex().publish(null);

                    epilog(seq);
                } catch (Throwable ex) {
                    logger.warn("Exception in undo {}", ex.toString(), ex);
                }

                return null;
            }
        }.execute();
    }

    //--------//
    // unlink //
    //--------//
    /**
     * Remove a relation between inters.
     *
     * @param sig      the containing SIG
     * @param relation the relation to remove
     */
    @UIThread
    public void unlink (final SIGraph sig,
                        final Relation relation)
    {
        new CtrlTask(DO)
        {
            @Override
            protected Void doInBackground ()
            {
                try {
                    logger.debug("unlink on {}", relation);

                    seq.add(new UnlinkTask(sig, relation));

                    Inter source = sig.getEdgeSource(relation);

                    seq.performDo();

                    sheet.getInterIndex().publish(source);

                    epilog(seq);
                } catch (Throwable ex) {
                    logger.warn("Exception in unlink {}", ex.toString(), ex);
                }

                return null;
            }
        }.execute();
    }

    //-----------//
    // addGhosts //
    //-----------//
    /**
     * Perform ghosts addition.
     * It completes {@link #addInters}.
     *
     * @param seq          (output) the UITaskList to populate
     * @param linkedGhosts the ghost inters to add/drop with their links
     */
    private void addGhosts (UITaskList seq,
                            List<LinkedGhost> linkedGhosts)
    {
        for (LinkedGhost linkedGhost : linkedGhosts) {
            final Inter ghost = linkedGhost.ghost;
            final Collection<Link> links = linkedGhost.links;
            final Rectangle ghostBounds = ghost.getBounds();
            final Staff staff = ghost.getStaff();
            final SystemInfo system = staff.getSystem();
            final SIGraph sig = system.getSig();

            // Inter addition
            seq.add(new AdditionTask(sig, ghost, ghostBounds, links));
            sheet.getSymbolsEditor().getShapeBoard().addToHistory(ghost.getShape());

            // Related additions if any
            if (ghost instanceof RestInter) {
                // Wrap this rest within a rest chord
                RestChordInter restChord = new RestChordInter(-1);
                restChord.setStaff(staff);
                seq.add(
                        new AdditionTask(
                                sig,
                                restChord,
                                ghostBounds,
                                Arrays.asList(new Link(ghost, new Containment(), true))));
            } else if (ghost instanceof HeadInter) {
                // If we link head to a stem, create/update the related head chord
                boolean stemFound = false;

                for (Link link : links) {
                    if (link.relation instanceof HeadStemRelation) {
                        final StemInter stem = (StemInter) link.partner;
                        final HeadChordInter headChord;
                        final List<HeadChordInter> stemChords = stem.getChords();

                        if (stemChords.isEmpty()) {
                            // Create a chord based on stem
                            headChord = new HeadChordInter(-1);
                            seq.add(
                                    new AdditionTask(
                                            sig,
                                            headChord,
                                            stem.getBounds(),
                                            Collections.EMPTY_SET));
                            seq.add(new LinkTask(sig, headChord, stem, new ChordStemRelation()));
                        } else {
                            if (stemChords.size() > 1) {
                                logger.warn("Stem shared by several chords, picked one");
                            }

                            headChord = stemChords.get(0);
                        }

                        // Declare head part of head-chord
                        seq.add(new LinkTask(sig, headChord, ghost, new Containment()));
                        stemFound = true;

                        break;
                    }
                }

                if (!stemFound) {
                    // Head without stem
                    HeadChordInter headChord = new HeadChordInter(-1);
                    seq.add(new AdditionTask(sig, headChord, ghostBounds, Collections.EMPTY_SET));
                    seq.add(new LinkTask(sig, headChord, ghost, new Containment()));
                }
            }
        }

        seq.performDo();

        sheet.getInterIndex().publish(linkedGhosts.get(0).ghost);
        sheet.getGlyphIndex().publish(null);
    }

    //---------//
    // addText //
    //---------//
    /**
     * Special addition of glyph text
     *
     * @param glyph to be OCR'ed to text lines and words
     * @param shape either TEXT or LYRICS
     */
    @UIThread
    private void addText (final Glyph glyph,
                          final Shape shape)
    {
        new CtrlTask(DO)
        {
            @Override
            protected Void doInBackground ()
            {
                try {
                    if (!OcrUtil.getOcr().isAvailable()) {
                        logger.info(OCR.NO_OCR);

                        return null;
                    }

                    final Point centroid = glyph.getCentroid();
                    final SystemInfo system = sheet.getSystemManager().getClosestSystem(centroid);

                    if (system == null) {
                        return null;
                    }

                    final SIGraph sig = system.getSig();

                    // Retrieve lines relative to glyph origin
                    ByteProcessor buffer = glyph.getBuffer();
                    List<TextLine> relativeLines = new BlockScanner(sheet).scanBuffer(
                            buffer,
                            sheet.getStub().getOcrLanguages().getValue(),
                            glyph.getId());

                    // Retrieve absolute lines (and the underlying word glyphs)
                    boolean lyrics = shape == Shape.LYRICS;
                    List<TextLine> lines = new TextBuilder(system, lyrics).retrieveGlyphLines(
                            buffer,
                            relativeLines,
                            glyph.getTopLeft());

                    // Generate the sequence of word/line Inter additions
                    for (TextLine line : lines) {
                        logger.debug("line {}", line);

                        TextRole role = line.getRole();
                        SentenceInter sentence = null;
                        Staff staff = null;

                        for (TextWord textWord : line.getWords()) {
                            logger.debug("word {}", textWord);

                            WordInter word = lyrics ? new LyricItemInter(textWord)
                                    : new WordInter(textWord);

                            if (sentence != null) {
                                seq.add(
                                        new AdditionTask(
                                                sig,
                                                word,
                                                textWord.getBounds(),
                                                Arrays.asList(
                                                        new Link(
                                                                sentence,
                                                                new Containment(),
                                                                false))));
                            } else {
                                sentence = lyrics ? LyricLineInter.create(line)
                                        : ((role == TextRole.ChordName) ? ChordNameInter.create(
                                                        line) : SentenceInter.create(line));
                                staff = sentence.assignStaff(system, line.getLocation());
                                seq.add(
                                        new AdditionTask(
                                                sig,
                                                word,
                                                textWord.getBounds(),
                                                Collections.EMPTY_SET));
                                seq.add(
                                        new AdditionTask(
                                                sig,
                                                sentence,
                                                line.getBounds(),
                                                Arrays.asList(
                                                        new Link(word, new Containment(), true))));
                            }

                            word.setStaff(staff);
                        }
                    }

                    seq.performDo();

                    sheet.getInterIndex().publish(null);
                    sheet.getGlyphIndex().publish(null);
                    sheet.getSymbolsEditor().getShapeBoard().addToHistory(shape);

                    epilog(seq);
                } catch (Throwable ex) {
                    logger.warn("Exception in addText {}", ex.toString(), ex);
                }

                return null;
            }
        }.execute();
    }

    //------------//
    // barlinesOf //
    //------------//
    private List<Inter> barlinesOf (Collection<? extends Inter> inters)
    {
        return Inters.inters(inters, new Inters.ClassPredicate(BarlineInter.class));
    }

    //--------------------------//
    // buildStaffBarlineClosure //
    //--------------------------//
    private List<Inter> buildStaffBarlineClosure (StaffBarlineInter oneBar)
    {
        final Rectangle oneBounds = oneBar.getBounds();
        final Staff staff = oneBar.getStaff();
        final SystemInfo system = staff.getSystem();

        // Include a staffBarline per system staff, properly positioned in abscissa
        final Skew skew = sheet.getSkew();
        final Point center = GeoUtil.centerOf(oneBounds);
        final double slope = skew.getSlope();
        final List<Inter> closure = new ArrayList<>();

        for (Staff st : system.getStaves()) {
            if (st == staff) {
                closure.add(oneBar);
            } else {
                double y1 = st.getFirstLine().yAt(center.getX());
                double y2 = st.getLastLine().yAt(center.getX());
                double y = (y1 + y2) / 2;
                double x = center.x - ((y - center.y) * slope);
                Rectangle box = new Rectangle((int) Math.rint(x), (int) Math.rint(y), 0, 0);
                box.grow(oneBounds.width / 2, oneBounds.height / 2);

                StaffBarlineInter g = new StaffBarlineInter(oneBar.getShape(), 1);
                g.setManual(true);
                g.setStaff(st);
                g.setBounds(box);
                closure.add(g);
            }
        }

        // Display closure staff barlines to user
        sheet.getInterIndex().getEntityService().publish(
                new EntityListEvent<>(
                        this,
                        SelectionHint.ENTITY_INIT,
                        MouseMovement.PRESSING,
                        closure));

        if (OMR.gui.displayConfirmation(
                "Do you confirm whole system-height addition?",
                "Insertion of " + closure.size() + " barline(s)")) {
            return closure;
        } else {
            return Collections.EMPTY_LIST;
        }
    }

    //----------------//
    // determineStaff //
    //----------------//
    /**
     * Determine the target staff for the provided glyph.
     *
     * @param glyph provided glyph
     * @param ghost glyph-based ghost
     * @param links (output) to be populated by links
     * @return the staff found or null
     */
    private Staff determineStaff (Glyph glyph,
                                  Inter ghost,
                                  Collection<Link> links)
    {
        Staff staff = null;
        SystemInfo system;
        final Point center = glyph.getCenter();
        final List<Staff> staves = sheet.getStaffManager().getStavesOf(center);

        if (staves.isEmpty()) {
            throw new IllegalStateException("No staff for " + center);
        }

        if ((staves.size() == 1) || ghost instanceof BarlineInter
                    || ghost instanceof StaffBarlineInter) {
            // Staff is uniquely defined
            staff = staves.get(0);
            system = staff.getSystem();
            links.addAll(ghost.searchLinks(system, false));

            return staff;
        }

        // Sort the 2 staves by increasing distance from glyph center
        Collections.sort(staves, new Comparator<Staff>()
                 {
                     @Override
                     public int compare (Staff s1,
                                         Staff s2)
                     {
                         return Double.compare(s1.distanceTo(center), s2.distanceTo(center));
                     }
                 });

        if (constants.useStaffLink.isSet()) {
            // Try to use link
            SystemInfo prevSystem = null;
            StaffLoop:
            for (Staff stf : staves) {
                system = stf.getSystem();

                if (system != prevSystem) {
                    links.addAll(ghost.searchLinks(system, false));

                    for (Link p : links) {
                        if (p.partner.getStaff() != null) {
                            staff = p.partner.getStaff();

                            // We stop on first link found (we check closest staff first)
                            break StaffLoop;
                        }
                    }

                    links.clear();
                }

                prevSystem = system;
            }
        }

        if ((staff == null) && constants.useStaffProximity.isSet()) {
            // Use proximity to staff (vertical margin defined as ratio of gutter)
            final double bestDist = staves.get(0).distanceTo(center);
            final double otherDist = staves.get(1).distanceTo(center);
            final double gutter = bestDist + otherDist;

            if (bestDist <= (gutter * constants.gutterRatio.getValue())) {
                staff = staves.get(0);
            }
        }

        if (staff == null) {
            // Finally, prompt user...
            int option = StaffSelection.getInstance().prompt();

            if (option >= 0) {
                staff = staves.get(option);
            }
        }

        return staff;
    }

    //-------------------//
    // firstImpactedStep //
    //-------------------//
    /**
     * Report the first step impacted by the provided task sequence
     *
     * @param seq the provided task sequence
     * @return the first step impacted, perhaps null
     */
    private Step firstImpactedStep (UITaskList seq)
    {
        // Classes of inter and relation instances involved
        final Set<Class> classes = new HashSet<>();

        for (UITask task : seq.getTasks()) {
            if (task instanceof InterTask) {
                InterTask interTask = (InterTask) task;
                classes.add(interTask.getInter().getClass());
            } else if (task instanceof RelationTask) {
                RelationTask relationTask = (RelationTask) task;
                classes.add(relationTask.getRelation().getClass());
            }
        }

        for (Step step : Step.values()) {
            for (Class classe : classes) {
                if (step.isImpactedBy(classe)) {
                    return step; // First step impacted
                }
            }
        }

        return null; // No impact detected
    }

    //------------------------//
    // getStaffBarlineClosure //
    //------------------------//
    private List<Inter> getStaffBarlineClosure (StaffBarlineInter oneBar)
    {
        final List<Inter> closure = new ArrayList<>();

        for (PartBarline pb : oneBar.getSystemBarline()) {
            closure.addAll(pb.getStaffBarlines());
        }

        // Display closure staff barlines to user
        sheet.getInterIndex().getEntityService().publish(
                new EntityListEvent<>(
                        this,
                        SelectionHint.ENTITY_INIT,
                        MouseMovement.PRESSING,
                        closure));

        if (OMR.gui.displayConfirmation(
                "Do you confirm whole system-height removal?",
                "Removal of " + closure.size() + " barline(s)")) {
            return closure;
        } else {
            return Collections.EMPTY_LIST;
        }
    }

    //------------------//
    // populateRemovals //
    //------------------//
    /**
     * Prepare removal of the provided inters (with their relations)
     *
     * @param inters the inters to remove
     * @param seq    the task sequence to append to
     */
    private void populateRemovals (Collection<? extends Inter> inters,
                                   UITaskList seq)
    {
        // Dry run
        final Removal removal = new Removal();

        for (Inter inter : inters) {
            if (inter.isRemoved()) {
                continue;
            }

            if (inter.isVip()) {
                logger.info("VIP removeInter {}", inter);
            }

            removal.include(inter);
        }

        // Now set the removal tasks
        removal.populateTaskList(seq);
    }

    //-----------------//
    // preHeadStemLink //
    //-----------------//
    /**
     * Specific actions before linking a head and a stem.
     * <ul>
     * <li>If head is not yet part of a chord, no specific preparation is needed.
     * <li>If the link is to result in a canonical share (down stem + head + up stem) then the
     * head must be "mirrored" between left and right chords.
     * <li>Otherwise, if link is to result in a non compatible configuration between head, stem
     * and existing chords, then the head must migrate away from its chord to incoming stem chord.
     * </ul>
     *
     * @param seq  action sequence to populate
     * @param head head inter being linked
     * @param stem stem inter being linked
     * @return the (perhaps new) head
     */
    private Inter preHeadStemLink (UITaskList seq,
                                   HeadInter head,
                                   StemInter stem)
    {
        final HeadChordInter headChord = head.getChord(); // Not null
        final SIGraph sig = head.getSig();
        final List<HeadChordInter> stemChords = stem.getChords();
        HeadChordInter stemChord = (!stemChords.isEmpty()) ? stemChords.get(0) : null;

        // Check for a canonical head share, to share head
        final HorizontalSide headSide = (stem.getCenter().x < head.getCenter().x) ? LEFT : RIGHT;
        final StemInter headStem = headChord.getStem();

        final boolean sharing;
        if (headSide == LEFT) {
            sharing = HeadStemRelation.isCanonicalShare(stem, head, headStem);
        } else {
            sharing = HeadStemRelation.isCanonicalShare(headStem, head, stem);
        }

        if (sharing) {
            // Duplicate head and link as mirror
            HeadInter newHead = head.duplicate();
            newHead.setManual(true);
            seq.add(
                    new AdditionTask(
                            sig,
                            newHead,
                            newHead.getBounds(),
                            Arrays.asList(new Link(head, new MirrorRelation(), false))));

            // Insert newHead to stem chord
            if (stemChord == null) {
                stemChord = buildStemChord(seq, stem);
            }

            seq.add(new LinkTask(sig, stemChord, newHead, new Containment()));

            return newHead;
        }

        // If resulting chords are not compatible, move head to stemChord
        if ((stemChords.isEmpty() && (headChord.getStem() != null)) || (!stemChords.isEmpty()
                                                                                && !stemChords
                        .contains(headChord))) {
            // Extract head from headChord
            seq.add(new UnlinkTask(sig, sig.getRelation(headChord, head, Containment.class)));

            if (headChord.getNotes().size() <= 1) {
                // Remove headChord getting empty
                seq.add(new RemovalTask(headChord));
            }

            if (stemChord == null) {
                stemChord = buildStemChord(seq, stem);
            }

            // Insert head to stem chord
            seq.add(new LinkTask(sig, stemChord, head, new Containment()));
        }

        return head;
    }

    //----------------//
    // buildStemChord //
    //----------------//
    /**
     * Create a HeadChord on the fly based on provided stem.
     *
     * @param seq  action sequence to populate
     * @param stem the provided stem
     * @return a HeadChord around this stem
     */
    private HeadChordInter buildStemChord (UITaskList seq,
                                           StemInter stem)
    {
        final SIGraph sig = stem.getSig();
        final HeadChordInter stemChord = new HeadChordInter(-1);
        seq.add(new AdditionTask(sig, stemChord, stem.getBounds(), Collections.EMPTY_SET));
        seq.add(new LinkTask(sig, stemChord, stem, new ChordStemRelation()));

        return stemChord;
    }

    //-----------//
    // refreshUI //
    //-----------//
    /**
     * Refresh UI after any user action sequence.
     */
    @UIThread
    private void refreshUI ()
    {
        // Update editor display
        editor.refresh();

        // Update status of undo/redo actions
        final BookActions bookActions = BookActions.getInstance();
        bookActions.setUndoable(canUndo());
        bookActions.setRedoable(canRedo());
    }

    //-------------------//
    // removeCompetitors //
    //-------------------//
    /**
     * Discard any existing Inter with the same underlying glyph.
     *
     * @param glyph  underlying glyph
     * @param system containing system
     */
    private void removeCompetitors (Inter ghost,
                                    Glyph glyph,
                                    SystemInfo system,
                                    UITaskList seq)
    {
        if (glyph == null) {
            return;
        }

        final List<Inter> intersected = system.getSig().intersectedInters(glyph.getBounds());
        final List<Inter> competitors = new ArrayList<>();

        for (Inter inter : intersected) {
            if ((inter != ghost) && (inter.getGlyph() == glyph)) {
                competitors.add(inter);
            }
        }

        populateRemovals(competitors, seq);
    }

    //----------------------------//
    // removeConflictingRelations //
    //----------------------------//
    private void removeConflictingRelations (UITaskList seq,
                                             SIGraph sig,
                                             Inter src,
                                             Inter source,
                                             Inter target,
                                             Relation relation)
    {
        Set<Relation> toRemove = new LinkedHashSet<>();

        if (relation instanceof SlurHeadRelation) {
            // This relation is declared multi-source & multi-target
            // But is single target (head) for each given side
            SlurInter slur = (SlurInter) source;
            HeadInter head = (HeadInter) target;
            HorizontalSide side = (head.getCenter().x < slur.getCenter().x) ? LEFT : RIGHT;
            SlurHeadRelation existingRel = slur.getHeadRelation(side);

            if (existingRel != null) {
                toRemove.add(existingRel);
            }
        }

        // Conflict on sources
        if (relation.isSingleSource()) {
            for (Relation rel : sig.getRelations(target, relation.getClass())) {
                toRemove.add(rel);
            }
        }

        // Conflict on targets
        if (relation.isSingleTarget()) {
            if (source == src) {
                for (Relation rel : sig.getRelations(source, relation.getClass())) {
                    toRemove.add(rel);
                }

                // Specific case of (single target) augmentation dot to shared head:
                // We allow a dot source to augment both mirrored head targets
                if (relation instanceof AugmentationRelation && target instanceof HeadInter) {
                    HeadInter mirror = (HeadInter) target.getMirror();

                    if (mirror != null) {
                        Relation mirrorRel = sig.getRelation(source, mirror, relation.getClass());

                        if (mirrorRel != null) {
                            toRemove.remove(mirrorRel);
                        }
                    }
                }
            }
        }

        for (Relation rel : toRemove) {
            seq.add(new UnlinkTask(sig, rel));
        }
    }

    //-----------------//
    // staffBarlinesOf //
    //-----------------//
    private List<Inter> staffBarlinesOf (Collection<? extends Inter> inters)
    {
        return Inters.inters(inters, new Inters.ClassPredicate(StaffBarlineInter.class));
    }

    //-----------//
    // Constants //
    //-----------//
    private static class Constants
            extends ConstantSet
    {

        private final Constant.Boolean useStaffLink = new Constant.Boolean(
                true,
                "Should we use link for staff selection");

        private final Constant.Boolean useStaffProximity = new Constant.Boolean(
                true,
                "Should we use proximity for staff selection");

        private final Constant.Ratio gutterRatio = new Constant.Ratio(
                0.33,
                "Vertical margin as ratio of inter-staff gutter");
    }

    //-------------//
    // LinkedGhost //
    //-------------//
    private static class LinkedGhost
    {

        final Inter ghost;

        final Collection<Link> links;

        public LinkedGhost (Inter ghost,
                            Collection<Link> links)
        {
            this.ghost = ghost;
            this.links = links;
        }

        public LinkedGhost (Inter ghost)
        {
            this(ghost, Collections.EMPTY_LIST);
        }
    }

    //---------//
    // Removal //
    //---------//
    /**
     * Removal scenario used for dry-run before actual operations.
     */
    private static class Removal
    {

        /** Non-ensemble inters to be removed. */
        LinkedHashSet<Inter> inters = new LinkedHashSet<>();

        /** Ensemble inters to be removed. */
        LinkedHashSet<InterEnsemble> ensembles = new LinkedHashSet<>();

        /** Ensemble inters to be watched for potential removal. */
        LinkedHashSet<InterEnsemble> watched = new LinkedHashSet<>();

        public void include (Inter inter)
        {
            if (inter instanceof InterEnsemble) {
                // Include the ensemble and its members
                final InterEnsemble ens = (InterEnsemble) inter;
                ensembles.add(ens);
                inters.addAll(ens.getMembers());

                if (inter instanceof HeadChordInter) {
                    // Remove the chord stem as well
                    final HeadChordInter chord = (HeadChordInter) inter;
                    final StemInter stem = chord.getStem();

                    if (stem != null) {
                        inters.add(stem);
                    }
                }
            } else {
                inters.add(inter);

                // Watch the containing ensemble (if not already to be removed)
                final SIGraph sig = inter.getSig();

                for (Relation rel : sig.getRelations(inter, Containment.class)) {
                    final InterEnsemble ens = (InterEnsemble) sig.getOppositeInter(inter, rel);

                    if (!ensembles.contains(ens)) {
                        watched.add(ens);
                    }
                }
            }
        }

        /**
         * Populate the operational task list
         *
         * @param seq the task list to populate
         */
        public void populateTaskList (UITaskList seq)
        {
            // Examine watched ensembles
            for (InterEnsemble ens : watched) {
                List<Inter> members = new ArrayList<>(ens.getMembers());
                members.removeAll(inters);

                if (members.isEmpty()) {
                    ensembles.add(ens);
                }
            }

            // Ensembles to remove first
            for (InterEnsemble ens : ensembles) {
                seq.add(new RemovalTask(ens));
            }

            // Simple inters to remove second
            for (Inter inter : inters) {
                seq.add(new RemovalTask(inter));
            }
        }

        @Override
        public String toString ()
        {
            StringBuilder sb = new StringBuilder("Removal{");
            sb.append("ensembles:").append(ensembles);
            sb.append(" inters:").append(inters);
            sb.append("}");

            return sb.toString();
        }
    }

    //----------//
    // CtrlTask //
    //----------//
    /**
     * Task class to run user-initiated processing asynchronously.
     */
    private abstract class CtrlTask
            extends VoidTask
    {

        protected UITaskList seq = new UITaskList();

        protected final OpKind opKind;

        public CtrlTask (OpKind opKind)
        {
            this.opKind = opKind;
        }

        /**
         * Background epilog for any user action sequence.
         *
         * @param seq sequence of user tasks
         */
        protected void epilog (UITaskList seq)
        {
            if (opKind == OpKind.DO) {
                sheet.getStub().setModified(true);
            }

            // Re-process impacted steps
            final Step latestStep = sheet.getStub().getLatestStep();
            final Step firstStep = firstImpactedStep(seq);
            logger.debug("firstStep: {}", firstStep);

            if ((firstStep != null) && (firstStep.compareTo(latestStep) <= 0)) {
                final EnumSet<Step> steps = EnumSet.range(firstStep, latestStep);

                for (Step step : steps) {
                    logger.debug("Impact {}", step);
                    step.impact(seq, opKind);
                }
            }
        }

        @Override
        @UIThread
        protected void finished ()
        {
            // This method runs on EDT

            // Append to history?
            if ((opKind == DO) && (seq != null)) {
                history.add(seq);
            }

            // Refresh user display
            refreshUI();
        }
    }

    //--------------//
    // RemoveAction //
    //--------------//
    /**
     * Action to remove the selected inter. (Bound to DELETE key)
     */
    private class RemoveAction
            extends AbstractAction
    {

        @Override
        public void actionPerformed (ActionEvent e)
        {
            List<Inter> inters = sheet.getInterIndex().getEntityService().getSelectedEntityList();

            if ((inters == null) || inters.isEmpty()) {
                return;
            }

            if ((inters.size() == 1) || OMR.gui.displayConfirmation(
                    "Do you confirm this multiple deletion?",
                    "Deletion of " + inters.size() + " inters")) {
                removeInters(inters);
            }
        }
    }
}
>>>>>>> 8e2b0fd5
<|MERGE_RESOLUTION|>--- conflicted
+++ resolved
@@ -1,4 +1,3 @@
-<<<<<<< HEAD
 //------------------------------------------------------------------------------------------------//
 //                                                                                                //
 //                                  I n t e r C o n t r o l l e r                                 //
@@ -62,6 +61,7 @@
 import org.audiveris.omr.sig.relation.Containment;
 import org.audiveris.omr.sig.relation.HeadStemRelation;
 import org.audiveris.omr.sig.relation.Link;
+import org.audiveris.omr.sig.relation.MirrorRelation;
 import org.audiveris.omr.sig.relation.Relation;
 import org.audiveris.omr.sig.relation.SlurHeadRelation;
 import org.audiveris.omr.sig.ui.UITask.OpKind;
@@ -127,13 +127,11 @@
  */
 public class InterController
 {
-    //~ Static fields/initializers -----------------------------------------------------------------
 
     private static final Constants constants = new Constants();
 
     private static final Logger logger = LoggerFactory.getLogger(InterController.class);
 
-    //~ Instance fields ----------------------------------------------------------------------------
     /** Underlying sheet. */
     private final Sheet sheet;
 
@@ -143,7 +141,6 @@
     /** User pane. Lazily assigned */
     private SymbolsEditor editor;
 
-    //~ Constructors -------------------------------------------------------------------------------
     /**
      * Creates a new {@code IntersController} object.
      *
@@ -154,14 +151,13 @@
         this.sheet = sheet;
     }
 
-    //~ Methods ------------------------------------------------------------------------------------
     //-----------//
     // addInters //
     //-----------//
     /**
      * Add one or several inters.
      *
-     * @param inters  the populated inters (staff &amp; bounds are already set)
+     * @param inters  the populated inters (staff and bounds are already set)
      * @param options additional options
      */
     @UIThread
@@ -197,7 +193,7 @@
             protected Void doInBackground ()
             {
                 try {
-                    List<LinkedGhost> lgs = new ArrayList<LinkedGhost>();
+                    List<LinkedGhost> lgs = new ArrayList<>();
 
                     for (Inter inter : inters) {
                         SystemInfo system = inter.getStaff().getSystem();
@@ -210,9 +206,9 @@
                             }
                         }
 
-                        // If glyph used by another inter, delete this other inter
-                        ///removeCompetitors(inter, inter.getGlyph(), system, seq);
-                        //
+                        // If glyph is used by another inter, delete this other inter
+                        removeCompetitors(inter, inter.getGlyph(), system, seq);
+
                         lgs.add(new LinkedGhost(inter, inter.searchLinks(system, false)));
                     }
 
@@ -256,8 +252,8 @@
         ghost.setBounds(glyph.getBounds());
         ghost.setGlyph(glyph);
 
-        // While interacting with user, make sure we have the target staff
-        final Collection<Link> links = new ArrayList<Link>();
+        // While we are still interacting with the user, make sure we have the target staff
+        final Collection<Link> links = new ArrayList<>();
         final Staff staff = determineStaff(glyph, ghost, links);
 
         if (staff == null) {
@@ -398,13 +394,13 @@
      * Add a relation between inters.
      *
      * @param sig      the containing SIG
-     * @param source   the source inter
+     * @param src      the source inter
      * @param target   the target inter
      * @param relation the relation to add
      */
     @UIThread
     public void link (final SIGraph sig,
-                      final Inter source,
+                      final Inter src,
                       final Inter target,
                       final Relation relation)
     {
@@ -413,103 +409,22 @@
             @Override
             protected Void doInBackground ()
             {
+                Inter source = src; // To allow use of a new source
+
                 try {
                     if (relation instanceof HeadStemRelation) {
                         HeadInter head = (HeadInter) source;
-                        StemInter stem = (StemInter) target;
-                        HeadChordInter headChord = (HeadChordInter) head.getChord();
-
-                        if (headChord != null) {
-                            List<HeadChordInter> stemChords = stem.getChords();
-                            HeadChordInter stemChord = (!stemChords.isEmpty())
-                                    ? stemChords.get(0) : null;
-
-                            if ((stemChords.isEmpty() && (headChord.getStem() != null))
-                                || (!stemChords.isEmpty() && !stemChords.contains(headChord))) {
-                                // Extract head from headChord
-                                seq.add(
-                                        new UnlinkTask(
-                                                sig,
-                                                sig.getRelation(headChord, head, Containment.class)));
-
-                                if (headChord.getNotes().size() <= 1) {
-                                    // Remove headChord getting empty
-                                    seq.add(new RemovalTask(headChord));
-                                }
-
-                                if (stemChord == null) {
-                                    // Create a HeadChord on the fly based on stem
-                                    stemChord = new HeadChordInter(-1);
-                                    seq.add(
-                                            new AdditionTask(
-                                                    sig,
-                                                    stemChord,
-                                                    stem.getBounds(),
-                                                    Collections.EMPTY_SET));
-                                    seq.add(
-                                            new LinkTask(
-                                                    sig,
-                                                    stemChord,
-                                                    stem,
-                                                    new ChordStemRelation()));
-                                }
-
-                                // Insert head to stem chord
-                                seq.add(new LinkTask(sig, stemChord, head, new Containment()));
-                            }
+
+                        if (head.getChord() != null) {
+                            source = preHeadStemLink(seq, head, (StemInter) target);
                         }
                     }
 
                     // Remove conflicting relations if any
-                    Set<Relation> toRemove = new LinkedHashSet<Relation>();
-
-                    if (relation instanceof SlurHeadRelation) {
-                        // This relation is declared multi-source & multi-target
-                        // But is single target (head) for each given side
-                        SlurInter slur = (SlurInter) source;
-                        HeadInter head = (HeadInter) target;
-                        HorizontalSide side = (head.getCenter().x < slur.getCenter().x)
-                                ? LEFT : RIGHT;
-                        SlurHeadRelation existingRel = slur.getHeadRelation(side);
-
-                        if (existingRel != null) {
-                            toRemove.add(existingRel);
-                        }
-                    }
-
-                    if (relation.isSingleSource()) {
-                        for (Relation rel : sig.getRelations(target, relation.getClass())) {
-                            toRemove.add(rel);
-                        }
-                    }
-
-                    if (relation.isSingleTarget()) {
-                        for (Relation rel : sig.getRelations(source, relation.getClass())) {
-                            toRemove.add(rel);
-                        }
-                    }
-
-                    for (Relation rel : toRemove) {
-                        seq.add(new UnlinkTask(sig, rel));
-                    }
+                    removeConflictingRelations(seq, sig, src, source, target, relation);
 
                     // Finally, add relation
                     seq.add(new LinkTask(sig, source, target, relation));
-
-                    // Specific case for dot augmenting mirrored heads
-                    if (relation instanceof AugmentationRelation
-                        && target instanceof HeadInter) {
-                        Inter mirror = target.getMirror();
-
-                        if (mirror != null) {
-                            logger.debug(
-                                    "LinkTask from {} to mirrored {} and {}",
-                                    source,
-                                    target,
-                                    mirror);
-                            seq.add(new LinkTask(sig, source, mirror, relation.duplicate()));
-                        }
-                    }
 
                     seq.performDo();
                     epilog(seq);
@@ -568,7 +483,7 @@
         if ((options == null) || !Arrays.asList(options).contains(Option.VALIDATED)) {
             if (sheet.getStub().getLatestStep().compareTo(Step.MEASURES) >= 0) {
                 // Now that measures exist, it's whole system height or nothing
-                List<Inter> staffBarlines = new ArrayList<Inter>(staffBarlinesOf(inters));
+                List<Inter> staffBarlines = new ArrayList<>(staffBarlinesOf(inters));
 
                 if (staffBarlines.isEmpty()) {
                     for (Inter inter : barlinesOf(inters)) {
@@ -865,8 +780,7 @@
                     }
 
                     final Point centroid = glyph.getCentroid();
-                    final SystemInfo system = sheet.getSystemManager().getClosestSystem(
-                            centroid);
+                    final SystemInfo system = sheet.getSystemManager().getClosestSystem(centroid);
 
                     if (system == null) {
                         return null;
@@ -909,12 +823,14 @@
                                                 word,
                                                 textWord.getBounds(),
                                                 Arrays.asList(
-                                                        new Link(sentence, new Containment(), false))));
+                                                        new Link(
+                                                                sentence,
+                                                                new Containment(),
+                                                                false))));
                             } else {
                                 sentence = lyrics ? LyricLineInter.create(line)
-                                        : ((role == TextRole.ChordName)
-                                                ? ChordNameInter.create(line)
-                                                : SentenceInter.create(line));
+                                        : ((role == TextRole.ChordName) ? ChordNameInter.create(
+                                                        line) : SentenceInter.create(line));
                                 staff = sentence.assignStaff(system, line.getLocation());
                                 seq.add(
                                         new AdditionTask(
@@ -927,7 +843,8 @@
                                                 sig,
                                                 sentence,
                                                 line.getBounds(),
-                                                Arrays.asList(new Link(word, new Containment(), true))));
+                                                Arrays.asList(
+                                                        new Link(word, new Containment(), true))));
                             }
 
                             word.setStaff(staff);
@@ -971,7 +888,7 @@
         final Skew skew = sheet.getSkew();
         final Point center = GeoUtil.centerOf(oneBounds);
         final double slope = skew.getSlope();
-        final List<Inter> closure = new ArrayList<Inter>();
+        final List<Inter> closure = new ArrayList<>();
 
         for (Staff st : system.getStaves()) {
             if (st == staff) {
@@ -994,7 +911,7 @@
 
         // Display closure staff barlines to user
         sheet.getInterIndex().getEntityService().publish(
-                new EntityListEvent<Inter>(
+                new EntityListEvent<>(
                         this,
                         SelectionHint.ENTITY_INIT,
                         MouseMovement.PRESSING,
@@ -1033,9 +950,8 @@
             throw new IllegalStateException("No staff for " + center);
         }
 
-        if ((staves.size() == 1)
-            || ghost instanceof BarlineInter
-            || ghost instanceof StaffBarlineInter) {
+        if ((staves.size() == 1) || ghost instanceof BarlineInter
+                    || ghost instanceof StaffBarlineInter) {
             // Staff is uniquely defined
             staff = staves.get(0);
             system = staff.getSystem();
@@ -1045,17 +961,15 @@
         }
 
         // Sort the 2 staves by increasing distance from glyph center
-        Collections.sort(
-                staves,
-                new Comparator<Staff>()
-        {
-            @Override
-            public int compare (Staff s1,
-                                Staff s2)
-            {
-                return Double.compare(s1.distanceTo(center), s2.distanceTo(center));
-            }
-        });
+        Collections.sort(staves, new Comparator<Staff>()
+                 {
+                     @Override
+                     public int compare (Staff s1,
+                                         Staff s2)
+                     {
+                         return Double.compare(s1.distanceTo(center), s2.distanceTo(center));
+                     }
+                 });
 
         if (constants.useStaffLink.isSet()) {
             // Try to use link
@@ -1118,7 +1032,7 @@
     private Step firstImpactedStep (UITaskList seq)
     {
         // Classes of inter and relation instances involved
-        final Set<Class> classes = new HashSet<Class>();
+        final Set<Class> classes = new HashSet<>();
 
         for (UITask task : seq.getTasks()) {
             if (task instanceof InterTask) {
@@ -1146,7 +1060,7 @@
     //------------------------//
     private List<Inter> getStaffBarlineClosure (StaffBarlineInter oneBar)
     {
-        final List<Inter> closure = new ArrayList<Inter>();
+        final List<Inter> closure = new ArrayList<>();
 
         for (PartBarline pb : oneBar.getSystemBarline()) {
             closure.addAll(pb.getStaffBarlines());
@@ -1154,7 +1068,7 @@
 
         // Display closure staff barlines to user
         sheet.getInterIndex().getEntityService().publish(
-                new EntityListEvent<Inter>(
+                new EntityListEvent<>(
                         this,
                         SelectionHint.ENTITY_INIT,
                         MouseMovement.PRESSING,
@@ -1200,6 +1114,109 @@
         removal.populateTaskList(seq);
     }
 
+    //-----------------//
+    // preHeadStemLink //
+    //-----------------//
+    /**
+     * Specific actions before linking a head and a stem.
+     * <ul>
+     * <li>If head is not yet part of a chord, no specific preparation is needed.
+     * <li>If the link is to result in a canonical share (down stem + head + up stem) then the
+     * head must be "mirrored" between left and right chords.
+     * <li>Otherwise, if link is to result in a non compatible configuration between head, stem
+     * and existing chords, then the head must migrate away from its chord to incoming stem chord.
+     * </ul>
+     *
+     * @param seq  action sequence to populate
+     * @param head head inter being linked
+     * @param stem stem inter being linked
+     * @return the (perhaps new) head
+     */
+    private Inter preHeadStemLink (UITaskList seq,
+                                   HeadInter head,
+                                   StemInter stem)
+    {
+        final HeadChordInter headChord = head.getChord(); // Not null
+        final SIGraph sig = head.getSig();
+        final List<HeadChordInter> stemChords = stem.getChords();
+        HeadChordInter stemChord = (!stemChords.isEmpty()) ? stemChords.get(0) : null;
+
+        // Check for a canonical head share, to share head
+        final HorizontalSide headSide = (stem.getCenter().x < head.getCenter().x) ? LEFT : RIGHT;
+        final StemInter headStem = headChord.getStem();
+
+        final boolean sharing;
+        if (headSide == LEFT) {
+            sharing = HeadStemRelation.isCanonicalShare(stem, head, headStem);
+        } else {
+            sharing = HeadStemRelation.isCanonicalShare(headStem, head, stem);
+        }
+
+        if (sharing) {
+            // Duplicate head and link as mirror
+            HeadInter newHead = head.duplicate();
+            newHead.setManual(true);
+            seq.add(
+                    new AdditionTask(
+                            sig,
+                            newHead,
+                            newHead.getBounds(),
+                            Arrays.asList(new Link(head, new MirrorRelation(), false))));
+
+            // Insert newHead to stem chord
+            if (stemChord == null) {
+                stemChord = buildStemChord(seq, stem);
+            }
+
+            seq.add(new LinkTask(sig, stemChord, newHead, new Containment()));
+
+            return newHead;
+        }
+
+        // If resulting chords are not compatible, move head to stemChord
+        if ((stemChords.isEmpty() && (headChord.getStem() != null)) || (!stemChords.isEmpty()
+                                                                                && !stemChords
+                        .contains(headChord))) {
+            // Extract head from headChord
+            seq.add(new UnlinkTask(sig, sig.getRelation(headChord, head, Containment.class)));
+
+            if (headChord.getNotes().size() <= 1) {
+                // Remove headChord getting empty
+                seq.add(new RemovalTask(headChord));
+            }
+
+            if (stemChord == null) {
+                stemChord = buildStemChord(seq, stem);
+            }
+
+            // Insert head to stem chord
+            seq.add(new LinkTask(sig, stemChord, head, new Containment()));
+        }
+
+        return head;
+    }
+
+    //----------------//
+    // buildStemChord //
+    //----------------//
+    /**
+     * Create a HeadChord on the fly based on provided stem.
+     *
+     * @param seq  action sequence to populate
+     * @param stem the provided stem
+     * @return a HeadChord around this stem
+     */
+    private HeadChordInter buildStemChord (UITaskList seq,
+                                           StemInter stem)
+    {
+        final SIGraph sig = stem.getSig();
+        final HeadChordInter stemChord = new HeadChordInter(-1);
+        seq.add(new AdditionTask(sig, stemChord, stem.getBounds(), Collections.EMPTY_SET));
+        seq.add(new LinkTask(sig, stemChord, stem, new ChordStemRelation()));
+
+        return stemChord;
+    }
+
     //-----------//
     // refreshUI //
     //-----------//
@@ -1237,7 +1254,7 @@
         }
 
         final List<Inter> intersected = system.getSig().intersectedInters(glyph.getBounds());
-        final List<Inter> competitors = new ArrayList<Inter>();
+        final List<Inter> competitors = new ArrayList<>();
 
         for (Inter inter : intersected) {
             if ((inter != ghost) && (inter.getGlyph() == glyph)) {
@@ -1248,6 +1265,66 @@
         populateRemovals(competitors, seq);
     }
 
+    //----------------------------//
+    // removeConflictingRelations //
+    //----------------------------//
+    private void removeConflictingRelations (UITaskList seq,
+                                             SIGraph sig,
+                                             Inter src,
+                                             Inter source,
+                                             Inter target,
+                                             Relation relation)
+    {
+        Set<Relation> toRemove = new LinkedHashSet<>();
+
+        if (relation instanceof SlurHeadRelation) {
+            // This relation is declared multi-source & multi-target
+            // But is single target (head) for each given side
+            SlurInter slur = (SlurInter) source;
+            HeadInter head = (HeadInter) target;
+            HorizontalSide side = (head.getCenter().x < slur.getCenter().x) ? LEFT : RIGHT;
+            SlurHeadRelation existingRel = slur.getHeadRelation(side);
+
+            if (existingRel != null) {
+                toRemove.add(existingRel);
+            }
+        }
+
+        // Conflict on sources
+        if (relation.isSingleSource()) {
+            for (Relation rel : sig.getRelations(target, relation.getClass())) {
+                toRemove.add(rel);
+            }
+        }
+
+        // Conflict on targets
+        if (relation.isSingleTarget()) {
+            if (source == src) {
+                for (Relation rel : sig.getRelations(source, relation.getClass())) {
+                    toRemove.add(rel);
+                }
+
+                // Specific case of (single target) augmentation dot to shared head:
+                // We allow a dot source to augment both mirrored head targets
+                if (relation instanceof AugmentationRelation && target instanceof HeadInter) {
+                    HeadInter mirror = (HeadInter) target.getMirror();
+
+                    if (mirror != null) {
+                        Relation mirrorRel = sig.getRelation(source, mirror, relation.getClass());
+
+                        if (mirrorRel != null) {
+                            toRemove.remove(mirrorRel);
+                        }
+                    }
+                }
+            }
+        }
+
+        for (Relation rel : toRemove) {
+            seq.add(new UnlinkTask(sig, rel));
+        }
+    }
+
     //-----------------//
     // staffBarlinesOf //
     //-----------------//
@@ -1256,14 +1333,12 @@
         return Inters.inters(inters, new Inters.ClassPredicate(StaffBarlineInter.class));
     }
 
-    //~ Inner Classes ------------------------------------------------------------------------------
     //-----------//
     // Constants //
     //-----------//
-    private static final class Constants
+    private static class Constants
             extends ConstantSet
     {
-        //~ Instance fields ------------------------------------------------------------------------
 
         private final Constant.Boolean useStaffLink = new Constant.Boolean(
                 true,
@@ -1283,13 +1358,11 @@
     //-------------//
     private static class LinkedGhost
     {
-        //~ Instance fields ------------------------------------------------------------------------
 
         final Inter ghost;
 
         final Collection<Link> links;
 
-        //~ Constructors ---------------------------------------------------------------------------
         public LinkedGhost (Inter ghost,
                             Collection<Link> links)
         {
@@ -1311,18 +1384,16 @@
      */
     private static class Removal
     {
-        //~ Instance fields ------------------------------------------------------------------------
 
         /** Non-ensemble inters to be removed. */
-        LinkedHashSet<Inter> inters = new LinkedHashSet<Inter>();
+        LinkedHashSet<Inter> inters = new LinkedHashSet<>();
 
         /** Ensemble inters to be removed. */
-        LinkedHashSet<InterEnsemble> ensembles = new LinkedHashSet<InterEnsemble>();
+        LinkedHashSet<InterEnsemble> ensembles = new LinkedHashSet<>();
 
         /** Ensemble inters to be watched for potential removal. */
-        LinkedHashSet<InterEnsemble> watched = new LinkedHashSet<InterEnsemble>();
-
-        //~ Methods --------------------------------------------------------------------------------
+        LinkedHashSet<InterEnsemble> watched = new LinkedHashSet<>();
+
         public void include (Inter inter)
         {
             if (inter instanceof InterEnsemble) {
@@ -1365,7 +1436,7 @@
         {
             // Examine watched ensembles
             for (InterEnsemble ens : watched) {
-                List<Inter> members = new ArrayList<Inter>(ens.getMembers());
+                List<Inter> members = new ArrayList<>(ens.getMembers());
                 members.removeAll(inters);
 
                 if (members.isEmpty()) {
@@ -1405,19 +1476,16 @@
     private abstract class CtrlTask
             extends VoidTask
     {
-        //~ Instance fields ------------------------------------------------------------------------
 
         protected UITaskList seq = new UITaskList();
 
         protected final OpKind opKind;
 
-        //~ Constructors ---------------------------------------------------------------------------
         public CtrlTask (OpKind opKind)
         {
             this.opKind = opKind;
         }
 
-        //~ Methods --------------------------------------------------------------------------------
         /**
          * Background epilog for any user action sequence.
          *
@@ -1469,7 +1537,6 @@
     private class RemoveAction
             extends AbstractAction
     {
-        //~ Methods --------------------------------------------------------------------------------
 
         @Override
         public void actionPerformed (ActionEvent e)
@@ -1480,1571 +1547,11 @@
                 return;
             }
 
-            if ((inters.size() == 1)
-                || OMR.gui.displayConfirmation(
-                            "Do you confirm this multiple deletion?",
-                            "Deletion of " + inters.size() + " inters")) {
+            if ((inters.size() == 1) || OMR.gui.displayConfirmation(
+                    "Do you confirm this multiple deletion?",
+                    "Deletion of " + inters.size() + " inters")) {
                 removeInters(inters);
             }
         }
     }
-}
-=======
-//------------------------------------------------------------------------------------------------//
-//                                                                                                //
-//                                  I n t e r C o n t r o l l e r                                 //
-//                                                                                                //
-//------------------------------------------------------------------------------------------------//
-// <editor-fold defaultstate="collapsed" desc="hdr">
-//
-//  Copyright © Audiveris 2018. All rights reserved.
-//
-//  This program is free software: you can redistribute it and/or modify it under the terms of the
-//  GNU Affero General Public License as published by the Free Software Foundation, either version
-//  3 of the License, or (at your option) any later version.
-//
-//  This program is distributed in the hope that it will be useful, but WITHOUT ANY WARRANTY;
-//  without even the implied warranty of MERCHANTABILITY or FITNESS FOR A PARTICULAR PURPOSE.
-//  See the GNU Affero General Public License for more details.
-//
-//  You should have received a copy of the GNU Affero General Public License along with this
-//  program.  If not, see <http://www.gnu.org/licenses/>.
-//------------------------------------------------------------------------------------------------//
-// </editor-fold>
-package org.audiveris.omr.sig.ui;
-
-import ij.process.ByteProcessor;
-
-import org.audiveris.omr.OMR;
-import org.audiveris.omr.constant.Constant;
-import org.audiveris.omr.constant.ConstantSet;
-import org.audiveris.omr.glyph.Glyph;
-import org.audiveris.omr.glyph.Shape;
-import org.audiveris.omr.glyph.ui.NestView;
-import org.audiveris.omr.glyph.ui.SymbolsEditor;
-import org.audiveris.omr.math.GeoUtil;
-import org.audiveris.omr.sheet.PartBarline;
-import org.audiveris.omr.sheet.Sheet;
-import org.audiveris.omr.sheet.Skew;
-import org.audiveris.omr.sheet.Staff;
-import org.audiveris.omr.sheet.SystemInfo;
-import org.audiveris.omr.sheet.rhythm.MeasureStack;
-import org.audiveris.omr.sheet.symbol.InterFactory;
-import org.audiveris.omr.sheet.ui.BookActions;
-import org.audiveris.omr.sig.SIGraph;
-import org.audiveris.omr.sig.inter.BarlineInter;
-import org.audiveris.omr.sig.inter.ChordNameInter;
-import org.audiveris.omr.sig.inter.HeadChordInter;
-import org.audiveris.omr.sig.inter.HeadInter;
-import org.audiveris.omr.sig.inter.Inter;
-import org.audiveris.omr.sig.inter.InterEnsemble;
-import org.audiveris.omr.sig.inter.Inters;
-import org.audiveris.omr.sig.inter.LyricItemInter;
-import org.audiveris.omr.sig.inter.LyricLineInter;
-import org.audiveris.omr.sig.inter.RestChordInter;
-import org.audiveris.omr.sig.inter.RestInter;
-import org.audiveris.omr.sig.inter.SentenceInter;
-import org.audiveris.omr.sig.inter.SlurInter;
-import org.audiveris.omr.sig.inter.StaffBarlineInter;
-import org.audiveris.omr.sig.inter.StemInter;
-import org.audiveris.omr.sig.inter.WordInter;
-import org.audiveris.omr.sig.relation.AugmentationRelation;
-import org.audiveris.omr.sig.relation.ChordStemRelation;
-import org.audiveris.omr.sig.relation.Containment;
-import org.audiveris.omr.sig.relation.HeadStemRelation;
-import org.audiveris.omr.sig.relation.Link;
-import org.audiveris.omr.sig.relation.MirrorRelation;
-import org.audiveris.omr.sig.relation.Relation;
-import org.audiveris.omr.sig.relation.SlurHeadRelation;
-import org.audiveris.omr.sig.ui.UITask.OpKind;
-import static org.audiveris.omr.sig.ui.UITask.OpKind.*;
-import org.audiveris.omr.sig.ui.UITaskList.Option;
-import org.audiveris.omr.step.Step;
-import org.audiveris.omr.text.BlockScanner;
-import org.audiveris.omr.text.OCR;
-import org.audiveris.omr.text.OcrUtil;
-import org.audiveris.omr.text.TextBuilder;
-import org.audiveris.omr.text.TextLine;
-import org.audiveris.omr.text.TextRole;
-import org.audiveris.omr.text.TextWord;
-import org.audiveris.omr.ui.selection.EntityListEvent;
-import org.audiveris.omr.ui.selection.MouseMovement;
-import org.audiveris.omr.ui.selection.SelectionHint;
-import org.audiveris.omr.ui.util.UIThread;
-import org.audiveris.omr.util.HorizontalSide;
-import static org.audiveris.omr.util.HorizontalSide.*;
-import org.audiveris.omr.util.VoidTask;
-
-import org.slf4j.Logger;
-import org.slf4j.LoggerFactory;
-
-import java.awt.Point;
-import java.awt.Rectangle;
-import java.awt.event.ActionEvent;
-import java.awt.geom.Area;
-import java.util.ArrayList;
-import java.util.Arrays;
-import java.util.Collection;
-import java.util.Collections;
-import java.util.Comparator;
-import java.util.EnumSet;
-import java.util.HashSet;
-import java.util.LinkedHashSet;
-import java.util.List;
-import java.util.Set;
-
-import javax.swing.AbstractAction;
-import javax.swing.InputMap;
-import javax.swing.JComponent;
-import javax.swing.KeyStroke;
-
-/**
- * Class {@code InterController} is the UI in charge of dealing with Inter and
- * Relation instances (addition, removal, modifications) to correct OMR output,
- * with the ability to undo and redo at will.
- * <p>
- * It works at sheet level.
- * <p>
- * When adding or dropping an inter, the instance is allocated in proper system (and staff if
- * relevant) together with its relations with existing partners nearby.
- * It is not always obvious to select the proper staff, various techniques are used, and if
- * all have failed, the user is prompted for staff indication.
- * <p>
- * Finally, a proper {@link UITaskList} is allocated, inserted in controller's history, and run.
- * Undo and Redo actions operate on this history.
- * <p>
- * User actions are processed asynchronously in background.
- *
- * @author Hervé Bitteur
- */
-public class InterController
-{
-
-    private static final Constants constants = new Constants();
-
-    private static final Logger logger = LoggerFactory.getLogger(InterController.class);
-
-    /** Underlying sheet. */
-    private final Sheet sheet;
-
-    /** History of tasks. */
-    private final TaskHistory history = new TaskHistory();
-
-    /** User pane. Lazily assigned */
-    private SymbolsEditor editor;
-
-    /**
-     * Creates a new {@code IntersController} object.
-     *
-     * @param sheet the underlying sheet
-     */
-    public InterController (Sheet sheet)
-    {
-        this.sheet = sheet;
-    }
-
-    //-----------//
-    // addInters //
-    //-----------//
-    /**
-     * Add one or several inters.
-     *
-     * @param inters  the populated inters (staff and bounds are already set)
-     * @param options additional options
-     */
-    @UIThread
-    public void addInters (final List<? extends Inter> inters,
-                           final Option... options)
-    {
-        if ((inters == null) || inters.isEmpty()) {
-            return;
-        }
-
-        logger.debug("addInters {} {}", inters, options);
-
-        if ((options == null) || !Arrays.asList(options).contains(Option.VALIDATED)) {
-            if (sheet.getStub().getLatestStep().compareTo(Step.MEASURES) >= 0) {
-                List<Inter> staffBarlines = staffBarlinesOf(inters);
-
-                if (!staffBarlines.isEmpty()) {
-                    final StaffBarlineInter oneBar = (StaffBarlineInter) staffBarlines.get(0);
-                    final List<Inter> closure = buildStaffBarlineClosure(oneBar);
-
-                    if (!closure.isEmpty()) {
-                        addInters(closure, Option.VALIDATED, Option.UPDATE_MEASURES);
-                    }
-
-                    return;
-                }
-            }
-        }
-
-        CtrlTask ctrlTask = new CtrlTask(DO)
-        {
-            @Override
-            protected Void doInBackground ()
-            {
-                try {
-                    List<LinkedGhost> lgs = new ArrayList<>();
-
-                    for (Inter inter : inters) {
-                        SystemInfo system = inter.getStaff().getSystem();
-
-                        if (inter instanceof BarlineInter) {
-                            BarlineInter b = (BarlineInter) inter;
-
-                            if (b.getArea() == null) {
-                                b.setArea(new Area(b.getBounds()));
-                            }
-                        }
-
-                        // If glyph is used by another inter, delete this other inter
-                        removeCompetitors(inter, inter.getGlyph(), system, seq);
-
-                        lgs.add(new LinkedGhost(inter, inter.searchLinks(system, false)));
-                    }
-
-                    addGhosts(seq, lgs);
-                    epilog(seq);
-                } catch (Throwable ex) {
-                    logger.warn("Exception in addInters {}", ex.toString(), ex);
-                }
-
-                return null;
-            }
-        };
-
-        ctrlTask.seq.setOptions(options);
-        ctrlTask.execute();
-    }
-
-    //-------------//
-    // assignGlyph //
-    //-------------//
-    /**
-     * Add a shape interpretation based on a provided glyph.
-     *
-     * @param aGlyph the glyph to interpret
-     * @param shape  the shape to be assigned
-     */
-    @UIThread
-    public void assignGlyph (Glyph aGlyph,
-                             final Shape shape)
-    {
-        logger.debug("addInter {} as {}", aGlyph, shape);
-
-        if ((shape == Shape.TEXT) || (shape == Shape.LYRICS)) {
-            addText(aGlyph, shape);
-
-            return;
-        }
-
-        final Glyph glyph = sheet.getGlyphIndex().registerOriginal(aGlyph);
-        final Inter ghost = InterFactory.createManual(shape, sheet);
-        ghost.setBounds(glyph.getBounds());
-        ghost.setGlyph(glyph);
-
-        // While we are still interacting with the user, make sure we have the target staff
-        final Collection<Link> links = new ArrayList<>();
-        final Staff staff = determineStaff(glyph, ghost, links);
-
-        if (staff == null) {
-            logger.info("No staff, abandonned.");
-
-            return;
-        }
-
-        // For barlines, make sure length is only one-staff high
-        if (ghost instanceof BarlineInter || ghost instanceof StaffBarlineInter) {
-            Rectangle box = ghost.getBounds();
-            int y1 = staff.getFirstLine().yAt(box.x);
-            int y2 = staff.getLastLine().yAt(box.x);
-            ghost.setBounds(new Rectangle(box.x, y1, box.width, y2 - y1 + 1));
-            ghost.setGlyph(null);
-        }
-
-        ghost.setStaff(staff);
-        addInters(Arrays.asList(ghost));
-    }
-
-    //---------//
-    // canRedo //
-    //---------//
-    /**
-     * Is a redo possible?
-     *
-     * @return true if so
-     */
-    @UIThread
-    public boolean canRedo ()
-    {
-        return history.canRedo();
-    }
-
-    //---------//
-    // canUndo //
-    //---------//
-    /**
-     * Is an undo possible?
-     *
-     * @return true if so
-     */
-    @UIThread
-    public boolean canUndo ()
-    {
-        return history.canUndo();
-    }
-
-    //----------------//
-    // changeSentence //
-    //----------------//
-    /**
-     * Change the role of a sentence.
-     *
-     * @param sentence the sentence to modify
-     * @param newRole  the new role for the sentence
-     */
-    @UIThread
-    public void changeSentence (final SentenceInter sentence,
-                                final TextRole newRole)
-    {
-        logger.debug("changeSentence {} for {}", sentence, newRole);
-
-        new CtrlTask(DO)
-        {
-            @Override
-            protected Void doInBackground ()
-            {
-                try {
-                    seq.add(new SentenceRoleTask(sentence, newRole));
-                    seq.performDo();
-                    sheet.getInterIndex().publish(sentence);
-                    epilog(seq);
-                } catch (Throwable ex) {
-                    logger.warn("Exception in changeSentence {}", ex.toString(), ex);
-                }
-
-                return null;
-            }
-        }.execute();
-    }
-
-    //------------//
-    // changeWord //
-    //------------//
-    /**
-     * Change the text content of a word.
-     *
-     * @param word     the word to modify
-     * @param newValue the new word content
-     */
-    @UIThread
-    public void changeWord (final WordInter word,
-                            final String newValue)
-    {
-        logger.debug("changeWord {} for {}", word, newValue);
-
-        new CtrlTask(DO)
-        {
-            @Override
-            protected Void doInBackground ()
-            {
-                try {
-                    seq.add(new WordValueTask(word, newValue));
-                    seq.performDo();
-                    sheet.getInterIndex().publish(word);
-                    epilog(seq);
-                } catch (Throwable ex) {
-                    logger.warn("Exception in changeWord {}", ex.toString(), ex);
-                }
-
-                return null;
-            }
-        }.execute();
-    }
-
-    //--------------//
-    // clearHistory //
-    //--------------//
-    /**
-     * Clear history of user actions.
-     */
-    @UIThread
-    public void clearHistory ()
-    {
-        history.clear();
-
-        if (editor != null) {
-            refreshUI();
-        }
-    }
-
-    //------//
-    // link //
-    //------//
-    /**
-     * Add a relation between inters.
-     *
-     * @param sig      the containing SIG
-     * @param src      the source inter
-     * @param target   the target inter
-     * @param relation the relation to add
-     */
-    @UIThread
-    public void link (final SIGraph sig,
-                      final Inter src,
-                      final Inter target,
-                      final Relation relation)
-    {
-        new CtrlTask(DO)
-        {
-            @Override
-            protected Void doInBackground ()
-            {
-                Inter source = src; // To allow use of a new source
-
-                try {
-                    if (relation instanceof HeadStemRelation) {
-                        HeadInter head = (HeadInter) source;
-
-                        if (head.getChord() != null) {
-                            source = preHeadStemLink(seq, head, (StemInter) target);
-                        }
-                    }
-
-                    // Remove conflicting relations if any
-                    removeConflictingRelations(seq, sig, src, source, target, relation);
-
-                    // Finally, add relation
-                    seq.add(new LinkTask(sig, source, target, relation));
-
-                    seq.performDo();
-                    epilog(seq);
-                } catch (Throwable ex) {
-                    logger.warn("Exception in process {}", ex.toString(), ex);
-                }
-
-                return null;
-            }
-        }.execute();
-    }
-
-    //------//
-    // redo //
-    //------//
-    /**
-     * Redo last user (undone) action sequence.
-     */
-    @UIThread
-    public void redo ()
-    {
-        new CtrlTask(REDO)
-        {
-            @Override
-            protected Void doInBackground ()
-            {
-                try {
-                    seq = history.toRedo();
-                    seq.performDo();
-
-                    sheet.getInterIndex().publish(null);
-
-                    epilog(seq);
-                } catch (Throwable ex) {
-                    logger.warn("Exception in redo {}", ex.toString(), ex);
-                }
-
-                return null;
-            }
-        }.execute();
-    }
-
-    //--------------//
-    // removeInters //
-    //--------------//
-    /**
-     * Remove the provided collection of inter (with their relations)
-     *
-     * @param inters  the inters to remove
-     * @param options added options if any
-     */
-    @UIThread
-    public void removeInters (final List<? extends Inter> inters,
-                              final Option... options)
-    {
-        if ((options == null) || !Arrays.asList(options).contains(Option.VALIDATED)) {
-            if (sheet.getStub().getLatestStep().compareTo(Step.MEASURES) >= 0) {
-                // Now that measures exist, it's whole system height or nothing
-                List<Inter> staffBarlines = new ArrayList<>(staffBarlinesOf(inters));
-
-                if (staffBarlines.isEmpty()) {
-                    for (Inter inter : barlinesOf(inters)) {
-                        StaffBarlineInter sb = ((BarlineInter) inter).getStaffBarline();
-
-                        if ((sb != null) && !staffBarlines.contains(sb)) {
-                            staffBarlines.add(sb);
-                        }
-                    }
-                }
-
-                if (!staffBarlines.isEmpty()) {
-                    final StaffBarlineInter oneBar = (StaffBarlineInter) staffBarlines.get(0);
-                    final List<Inter> closure = getStaffBarlineClosure(oneBar);
-
-                    if (!closure.isEmpty()) {
-                        // Remove full system height
-                        for (Inter inter : closure) {
-                            inter.getBounds();
-                        }
-
-                        removeInters(closure, Option.VALIDATED, Option.UPDATE_MEASURES);
-                    }
-
-                    return;
-                }
-            }
-        }
-
-        CtrlTask ctrlTask = new CtrlTask(DO)
-        {
-            @Override
-            protected Void doInBackground ()
-            {
-                try {
-                    populateRemovals(inters, seq);
-
-                    seq.performDo();
-                    sheet.getInterIndex().publish(null);
-                    epilog(seq);
-                } catch (Throwable ex) {
-                    logger.warn("Exception in removeInters {}", ex.toString(), ex);
-                }
-
-                return null;
-            }
-        };
-
-        ctrlTask.seq.setOptions(options);
-        ctrlTask.execute();
-    }
-
-    //-----------------//
-    // reprocessRhythm //
-    //-----------------//
-    /**
-     * Reprocess the rhythm on the provided measure stack.
-     *
-     * @param stack measure stack to reprocess
-     */
-    @UIThread
-    public void reprocessRhythm (final MeasureStack stack)
-    {
-        new CtrlTask(DO)
-        {
-            @Override
-            protected Void doInBackground ()
-            {
-                try {
-                    sheet.getStub().setModified(true);
-
-                    seq = null; // So that history is not modified
-
-                    // Re-process impacted steps
-                    final UITaskList tempSeq = new UITaskList(new StackTask(stack));
-                    final Step latestStep = sheet.getStub().getLatestStep();
-                    final Step firstStep = Step.RHYTHMS;
-
-                    final EnumSet<Step> steps = EnumSet.range(firstStep, latestStep);
-
-                    for (Step step : steps) {
-                        logger.debug("Impact {}", step);
-                        step.impact(tempSeq, OpKind.DO);
-                    }
-                } catch (Throwable ex) {
-                    logger.warn("Exception in reprocessRhythm {}", ex.toString(), ex);
-                }
-
-                return null;
-            }
-        }.execute();
-    }
-
-    //------------------//
-    // setSymbolsEditor //
-    //------------------//
-    /**
-     * Late assignment of editor, to avoid circularities in elaboration, and to allow
-     * handling of specific keys.
-     *
-     * @param symbolsEditor the user pane
-     */
-    public void setSymbolsEditor (SymbolsEditor symbolsEditor)
-    {
-        editor = symbolsEditor;
-
-        NestView view = editor.getView();
-        InputMap inputMap = view.getInputMap(JComponent.WHEN_ANCESTOR_OF_FOCUSED_COMPONENT);
-
-        // Support for delete key
-        inputMap.put(KeyStroke.getKeyStroke("DELETE"), "RemoveAction");
-        view.getActionMap().put("RemoveAction", new RemoveAction());
-    }
-
-    //------//
-    // undo //
-    //------//
-    /**
-     * Undo last user action.
-     */
-    @UIThread
-    public void undo ()
-    {
-        new CtrlTask(UNDO)
-        {
-            @Override
-            protected Void doInBackground ()
-            {
-                try {
-                    UITaskList seq = history.toUndo();
-                    seq.performUndo();
-
-                    sheet.getInterIndex().publish(null);
-
-                    epilog(seq);
-                } catch (Throwable ex) {
-                    logger.warn("Exception in undo {}", ex.toString(), ex);
-                }
-
-                return null;
-            }
-        }.execute();
-    }
-
-    //--------//
-    // unlink //
-    //--------//
-    /**
-     * Remove a relation between inters.
-     *
-     * @param sig      the containing SIG
-     * @param relation the relation to remove
-     */
-    @UIThread
-    public void unlink (final SIGraph sig,
-                        final Relation relation)
-    {
-        new CtrlTask(DO)
-        {
-            @Override
-            protected Void doInBackground ()
-            {
-                try {
-                    logger.debug("unlink on {}", relation);
-
-                    seq.add(new UnlinkTask(sig, relation));
-
-                    Inter source = sig.getEdgeSource(relation);
-
-                    seq.performDo();
-
-                    sheet.getInterIndex().publish(source);
-
-                    epilog(seq);
-                } catch (Throwable ex) {
-                    logger.warn("Exception in unlink {}", ex.toString(), ex);
-                }
-
-                return null;
-            }
-        }.execute();
-    }
-
-    //-----------//
-    // addGhosts //
-    //-----------//
-    /**
-     * Perform ghosts addition.
-     * It completes {@link #addInters}.
-     *
-     * @param seq          (output) the UITaskList to populate
-     * @param linkedGhosts the ghost inters to add/drop with their links
-     */
-    private void addGhosts (UITaskList seq,
-                            List<LinkedGhost> linkedGhosts)
-    {
-        for (LinkedGhost linkedGhost : linkedGhosts) {
-            final Inter ghost = linkedGhost.ghost;
-            final Collection<Link> links = linkedGhost.links;
-            final Rectangle ghostBounds = ghost.getBounds();
-            final Staff staff = ghost.getStaff();
-            final SystemInfo system = staff.getSystem();
-            final SIGraph sig = system.getSig();
-
-            // Inter addition
-            seq.add(new AdditionTask(sig, ghost, ghostBounds, links));
-            sheet.getSymbolsEditor().getShapeBoard().addToHistory(ghost.getShape());
-
-            // Related additions if any
-            if (ghost instanceof RestInter) {
-                // Wrap this rest within a rest chord
-                RestChordInter restChord = new RestChordInter(-1);
-                restChord.setStaff(staff);
-                seq.add(
-                        new AdditionTask(
-                                sig,
-                                restChord,
-                                ghostBounds,
-                                Arrays.asList(new Link(ghost, new Containment(), true))));
-            } else if (ghost instanceof HeadInter) {
-                // If we link head to a stem, create/update the related head chord
-                boolean stemFound = false;
-
-                for (Link link : links) {
-                    if (link.relation instanceof HeadStemRelation) {
-                        final StemInter stem = (StemInter) link.partner;
-                        final HeadChordInter headChord;
-                        final List<HeadChordInter> stemChords = stem.getChords();
-
-                        if (stemChords.isEmpty()) {
-                            // Create a chord based on stem
-                            headChord = new HeadChordInter(-1);
-                            seq.add(
-                                    new AdditionTask(
-                                            sig,
-                                            headChord,
-                                            stem.getBounds(),
-                                            Collections.EMPTY_SET));
-                            seq.add(new LinkTask(sig, headChord, stem, new ChordStemRelation()));
-                        } else {
-                            if (stemChords.size() > 1) {
-                                logger.warn("Stem shared by several chords, picked one");
-                            }
-
-                            headChord = stemChords.get(0);
-                        }
-
-                        // Declare head part of head-chord
-                        seq.add(new LinkTask(sig, headChord, ghost, new Containment()));
-                        stemFound = true;
-
-                        break;
-                    }
-                }
-
-                if (!stemFound) {
-                    // Head without stem
-                    HeadChordInter headChord = new HeadChordInter(-1);
-                    seq.add(new AdditionTask(sig, headChord, ghostBounds, Collections.EMPTY_SET));
-                    seq.add(new LinkTask(sig, headChord, ghost, new Containment()));
-                }
-            }
-        }
-
-        seq.performDo();
-
-        sheet.getInterIndex().publish(linkedGhosts.get(0).ghost);
-        sheet.getGlyphIndex().publish(null);
-    }
-
-    //---------//
-    // addText //
-    //---------//
-    /**
-     * Special addition of glyph text
-     *
-     * @param glyph to be OCR'ed to text lines and words
-     * @param shape either TEXT or LYRICS
-     */
-    @UIThread
-    private void addText (final Glyph glyph,
-                          final Shape shape)
-    {
-        new CtrlTask(DO)
-        {
-            @Override
-            protected Void doInBackground ()
-            {
-                try {
-                    if (!OcrUtil.getOcr().isAvailable()) {
-                        logger.info(OCR.NO_OCR);
-
-                        return null;
-                    }
-
-                    final Point centroid = glyph.getCentroid();
-                    final SystemInfo system = sheet.getSystemManager().getClosestSystem(centroid);
-
-                    if (system == null) {
-                        return null;
-                    }
-
-                    final SIGraph sig = system.getSig();
-
-                    // Retrieve lines relative to glyph origin
-                    ByteProcessor buffer = glyph.getBuffer();
-                    List<TextLine> relativeLines = new BlockScanner(sheet).scanBuffer(
-                            buffer,
-                            sheet.getStub().getOcrLanguages().getValue(),
-                            glyph.getId());
-
-                    // Retrieve absolute lines (and the underlying word glyphs)
-                    boolean lyrics = shape == Shape.LYRICS;
-                    List<TextLine> lines = new TextBuilder(system, lyrics).retrieveGlyphLines(
-                            buffer,
-                            relativeLines,
-                            glyph.getTopLeft());
-
-                    // Generate the sequence of word/line Inter additions
-                    for (TextLine line : lines) {
-                        logger.debug("line {}", line);
-
-                        TextRole role = line.getRole();
-                        SentenceInter sentence = null;
-                        Staff staff = null;
-
-                        for (TextWord textWord : line.getWords()) {
-                            logger.debug("word {}", textWord);
-
-                            WordInter word = lyrics ? new LyricItemInter(textWord)
-                                    : new WordInter(textWord);
-
-                            if (sentence != null) {
-                                seq.add(
-                                        new AdditionTask(
-                                                sig,
-                                                word,
-                                                textWord.getBounds(),
-                                                Arrays.asList(
-                                                        new Link(
-                                                                sentence,
-                                                                new Containment(),
-                                                                false))));
-                            } else {
-                                sentence = lyrics ? LyricLineInter.create(line)
-                                        : ((role == TextRole.ChordName) ? ChordNameInter.create(
-                                                        line) : SentenceInter.create(line));
-                                staff = sentence.assignStaff(system, line.getLocation());
-                                seq.add(
-                                        new AdditionTask(
-                                                sig,
-                                                word,
-                                                textWord.getBounds(),
-                                                Collections.EMPTY_SET));
-                                seq.add(
-                                        new AdditionTask(
-                                                sig,
-                                                sentence,
-                                                line.getBounds(),
-                                                Arrays.asList(
-                                                        new Link(word, new Containment(), true))));
-                            }
-
-                            word.setStaff(staff);
-                        }
-                    }
-
-                    seq.performDo();
-
-                    sheet.getInterIndex().publish(null);
-                    sheet.getGlyphIndex().publish(null);
-                    sheet.getSymbolsEditor().getShapeBoard().addToHistory(shape);
-
-                    epilog(seq);
-                } catch (Throwable ex) {
-                    logger.warn("Exception in addText {}", ex.toString(), ex);
-                }
-
-                return null;
-            }
-        }.execute();
-    }
-
-    //------------//
-    // barlinesOf //
-    //------------//
-    private List<Inter> barlinesOf (Collection<? extends Inter> inters)
-    {
-        return Inters.inters(inters, new Inters.ClassPredicate(BarlineInter.class));
-    }
-
-    //--------------------------//
-    // buildStaffBarlineClosure //
-    //--------------------------//
-    private List<Inter> buildStaffBarlineClosure (StaffBarlineInter oneBar)
-    {
-        final Rectangle oneBounds = oneBar.getBounds();
-        final Staff staff = oneBar.getStaff();
-        final SystemInfo system = staff.getSystem();
-
-        // Include a staffBarline per system staff, properly positioned in abscissa
-        final Skew skew = sheet.getSkew();
-        final Point center = GeoUtil.centerOf(oneBounds);
-        final double slope = skew.getSlope();
-        final List<Inter> closure = new ArrayList<>();
-
-        for (Staff st : system.getStaves()) {
-            if (st == staff) {
-                closure.add(oneBar);
-            } else {
-                double y1 = st.getFirstLine().yAt(center.getX());
-                double y2 = st.getLastLine().yAt(center.getX());
-                double y = (y1 + y2) / 2;
-                double x = center.x - ((y - center.y) * slope);
-                Rectangle box = new Rectangle((int) Math.rint(x), (int) Math.rint(y), 0, 0);
-                box.grow(oneBounds.width / 2, oneBounds.height / 2);
-
-                StaffBarlineInter g = new StaffBarlineInter(oneBar.getShape(), 1);
-                g.setManual(true);
-                g.setStaff(st);
-                g.setBounds(box);
-                closure.add(g);
-            }
-        }
-
-        // Display closure staff barlines to user
-        sheet.getInterIndex().getEntityService().publish(
-                new EntityListEvent<>(
-                        this,
-                        SelectionHint.ENTITY_INIT,
-                        MouseMovement.PRESSING,
-                        closure));
-
-        if (OMR.gui.displayConfirmation(
-                "Do you confirm whole system-height addition?",
-                "Insertion of " + closure.size() + " barline(s)")) {
-            return closure;
-        } else {
-            return Collections.EMPTY_LIST;
-        }
-    }
-
-    //----------------//
-    // determineStaff //
-    //----------------//
-    /**
-     * Determine the target staff for the provided glyph.
-     *
-     * @param glyph provided glyph
-     * @param ghost glyph-based ghost
-     * @param links (output) to be populated by links
-     * @return the staff found or null
-     */
-    private Staff determineStaff (Glyph glyph,
-                                  Inter ghost,
-                                  Collection<Link> links)
-    {
-        Staff staff = null;
-        SystemInfo system;
-        final Point center = glyph.getCenter();
-        final List<Staff> staves = sheet.getStaffManager().getStavesOf(center);
-
-        if (staves.isEmpty()) {
-            throw new IllegalStateException("No staff for " + center);
-        }
-
-        if ((staves.size() == 1) || ghost instanceof BarlineInter
-                    || ghost instanceof StaffBarlineInter) {
-            // Staff is uniquely defined
-            staff = staves.get(0);
-            system = staff.getSystem();
-            links.addAll(ghost.searchLinks(system, false));
-
-            return staff;
-        }
-
-        // Sort the 2 staves by increasing distance from glyph center
-        Collections.sort(staves, new Comparator<Staff>()
-                 {
-                     @Override
-                     public int compare (Staff s1,
-                                         Staff s2)
-                     {
-                         return Double.compare(s1.distanceTo(center), s2.distanceTo(center));
-                     }
-                 });
-
-        if (constants.useStaffLink.isSet()) {
-            // Try to use link
-            SystemInfo prevSystem = null;
-            StaffLoop:
-            for (Staff stf : staves) {
-                system = stf.getSystem();
-
-                if (system != prevSystem) {
-                    links.addAll(ghost.searchLinks(system, false));
-
-                    for (Link p : links) {
-                        if (p.partner.getStaff() != null) {
-                            staff = p.partner.getStaff();
-
-                            // We stop on first link found (we check closest staff first)
-                            break StaffLoop;
-                        }
-                    }
-
-                    links.clear();
-                }
-
-                prevSystem = system;
-            }
-        }
-
-        if ((staff == null) && constants.useStaffProximity.isSet()) {
-            // Use proximity to staff (vertical margin defined as ratio of gutter)
-            final double bestDist = staves.get(0).distanceTo(center);
-            final double otherDist = staves.get(1).distanceTo(center);
-            final double gutter = bestDist + otherDist;
-
-            if (bestDist <= (gutter * constants.gutterRatio.getValue())) {
-                staff = staves.get(0);
-            }
-        }
-
-        if (staff == null) {
-            // Finally, prompt user...
-            int option = StaffSelection.getInstance().prompt();
-
-            if (option >= 0) {
-                staff = staves.get(option);
-            }
-        }
-
-        return staff;
-    }
-
-    //-------------------//
-    // firstImpactedStep //
-    //-------------------//
-    /**
-     * Report the first step impacted by the provided task sequence
-     *
-     * @param seq the provided task sequence
-     * @return the first step impacted, perhaps null
-     */
-    private Step firstImpactedStep (UITaskList seq)
-    {
-        // Classes of inter and relation instances involved
-        final Set<Class> classes = new HashSet<>();
-
-        for (UITask task : seq.getTasks()) {
-            if (task instanceof InterTask) {
-                InterTask interTask = (InterTask) task;
-                classes.add(interTask.getInter().getClass());
-            } else if (task instanceof RelationTask) {
-                RelationTask relationTask = (RelationTask) task;
-                classes.add(relationTask.getRelation().getClass());
-            }
-        }
-
-        for (Step step : Step.values()) {
-            for (Class classe : classes) {
-                if (step.isImpactedBy(classe)) {
-                    return step; // First step impacted
-                }
-            }
-        }
-
-        return null; // No impact detected
-    }
-
-    //------------------------//
-    // getStaffBarlineClosure //
-    //------------------------//
-    private List<Inter> getStaffBarlineClosure (StaffBarlineInter oneBar)
-    {
-        final List<Inter> closure = new ArrayList<>();
-
-        for (PartBarline pb : oneBar.getSystemBarline()) {
-            closure.addAll(pb.getStaffBarlines());
-        }
-
-        // Display closure staff barlines to user
-        sheet.getInterIndex().getEntityService().publish(
-                new EntityListEvent<>(
-                        this,
-                        SelectionHint.ENTITY_INIT,
-                        MouseMovement.PRESSING,
-                        closure));
-
-        if (OMR.gui.displayConfirmation(
-                "Do you confirm whole system-height removal?",
-                "Removal of " + closure.size() + " barline(s)")) {
-            return closure;
-        } else {
-            return Collections.EMPTY_LIST;
-        }
-    }
-
-    //------------------//
-    // populateRemovals //
-    //------------------//
-    /**
-     * Prepare removal of the provided inters (with their relations)
-     *
-     * @param inters the inters to remove
-     * @param seq    the task sequence to append to
-     */
-    private void populateRemovals (Collection<? extends Inter> inters,
-                                   UITaskList seq)
-    {
-        // Dry run
-        final Removal removal = new Removal();
-
-        for (Inter inter : inters) {
-            if (inter.isRemoved()) {
-                continue;
-            }
-
-            if (inter.isVip()) {
-                logger.info("VIP removeInter {}", inter);
-            }
-
-            removal.include(inter);
-        }
-
-        // Now set the removal tasks
-        removal.populateTaskList(seq);
-    }
-
-    //-----------------//
-    // preHeadStemLink //
-    //-----------------//
-    /**
-     * Specific actions before linking a head and a stem.
-     * <ul>
-     * <li>If head is not yet part of a chord, no specific preparation is needed.
-     * <li>If the link is to result in a canonical share (down stem + head + up stem) then the
-     * head must be "mirrored" between left and right chords.
-     * <li>Otherwise, if link is to result in a non compatible configuration between head, stem
-     * and existing chords, then the head must migrate away from its chord to incoming stem chord.
-     * </ul>
-     *
-     * @param seq  action sequence to populate
-     * @param head head inter being linked
-     * @param stem stem inter being linked
-     * @return the (perhaps new) head
-     */
-    private Inter preHeadStemLink (UITaskList seq,
-                                   HeadInter head,
-                                   StemInter stem)
-    {
-        final HeadChordInter headChord = head.getChord(); // Not null
-        final SIGraph sig = head.getSig();
-        final List<HeadChordInter> stemChords = stem.getChords();
-        HeadChordInter stemChord = (!stemChords.isEmpty()) ? stemChords.get(0) : null;
-
-        // Check for a canonical head share, to share head
-        final HorizontalSide headSide = (stem.getCenter().x < head.getCenter().x) ? LEFT : RIGHT;
-        final StemInter headStem = headChord.getStem();
-
-        final boolean sharing;
-        if (headSide == LEFT) {
-            sharing = HeadStemRelation.isCanonicalShare(stem, head, headStem);
-        } else {
-            sharing = HeadStemRelation.isCanonicalShare(headStem, head, stem);
-        }
-
-        if (sharing) {
-            // Duplicate head and link as mirror
-            HeadInter newHead = head.duplicate();
-            newHead.setManual(true);
-            seq.add(
-                    new AdditionTask(
-                            sig,
-                            newHead,
-                            newHead.getBounds(),
-                            Arrays.asList(new Link(head, new MirrorRelation(), false))));
-
-            // Insert newHead to stem chord
-            if (stemChord == null) {
-                stemChord = buildStemChord(seq, stem);
-            }
-
-            seq.add(new LinkTask(sig, stemChord, newHead, new Containment()));
-
-            return newHead;
-        }
-
-        // If resulting chords are not compatible, move head to stemChord
-        if ((stemChords.isEmpty() && (headChord.getStem() != null)) || (!stemChords.isEmpty()
-                                                                                && !stemChords
-                        .contains(headChord))) {
-            // Extract head from headChord
-            seq.add(new UnlinkTask(sig, sig.getRelation(headChord, head, Containment.class)));
-
-            if (headChord.getNotes().size() <= 1) {
-                // Remove headChord getting empty
-                seq.add(new RemovalTask(headChord));
-            }
-
-            if (stemChord == null) {
-                stemChord = buildStemChord(seq, stem);
-            }
-
-            // Insert head to stem chord
-            seq.add(new LinkTask(sig, stemChord, head, new Containment()));
-        }
-
-        return head;
-    }
-
-    //----------------//
-    // buildStemChord //
-    //----------------//
-    /**
-     * Create a HeadChord on the fly based on provided stem.
-     *
-     * @param seq  action sequence to populate
-     * @param stem the provided stem
-     * @return a HeadChord around this stem
-     */
-    private HeadChordInter buildStemChord (UITaskList seq,
-                                           StemInter stem)
-    {
-        final SIGraph sig = stem.getSig();
-        final HeadChordInter stemChord = new HeadChordInter(-1);
-        seq.add(new AdditionTask(sig, stemChord, stem.getBounds(), Collections.EMPTY_SET));
-        seq.add(new LinkTask(sig, stemChord, stem, new ChordStemRelation()));
-
-        return stemChord;
-    }
-
-    //-----------//
-    // refreshUI //
-    //-----------//
-    /**
-     * Refresh UI after any user action sequence.
-     */
-    @UIThread
-    private void refreshUI ()
-    {
-        // Update editor display
-        editor.refresh();
-
-        // Update status of undo/redo actions
-        final BookActions bookActions = BookActions.getInstance();
-        bookActions.setUndoable(canUndo());
-        bookActions.setRedoable(canRedo());
-    }
-
-    //-------------------//
-    // removeCompetitors //
-    //-------------------//
-    /**
-     * Discard any existing Inter with the same underlying glyph.
-     *
-     * @param glyph  underlying glyph
-     * @param system containing system
-     */
-    private void removeCompetitors (Inter ghost,
-                                    Glyph glyph,
-                                    SystemInfo system,
-                                    UITaskList seq)
-    {
-        if (glyph == null) {
-            return;
-        }
-
-        final List<Inter> intersected = system.getSig().intersectedInters(glyph.getBounds());
-        final List<Inter> competitors = new ArrayList<>();
-
-        for (Inter inter : intersected) {
-            if ((inter != ghost) && (inter.getGlyph() == glyph)) {
-                competitors.add(inter);
-            }
-        }
-
-        populateRemovals(competitors, seq);
-    }
-
-    //----------------------------//
-    // removeConflictingRelations //
-    //----------------------------//
-    private void removeConflictingRelations (UITaskList seq,
-                                             SIGraph sig,
-                                             Inter src,
-                                             Inter source,
-                                             Inter target,
-                                             Relation relation)
-    {
-        Set<Relation> toRemove = new LinkedHashSet<>();
-
-        if (relation instanceof SlurHeadRelation) {
-            // This relation is declared multi-source & multi-target
-            // But is single target (head) for each given side
-            SlurInter slur = (SlurInter) source;
-            HeadInter head = (HeadInter) target;
-            HorizontalSide side = (head.getCenter().x < slur.getCenter().x) ? LEFT : RIGHT;
-            SlurHeadRelation existingRel = slur.getHeadRelation(side);
-
-            if (existingRel != null) {
-                toRemove.add(existingRel);
-            }
-        }
-
-        // Conflict on sources
-        if (relation.isSingleSource()) {
-            for (Relation rel : sig.getRelations(target, relation.getClass())) {
-                toRemove.add(rel);
-            }
-        }
-
-        // Conflict on targets
-        if (relation.isSingleTarget()) {
-            if (source == src) {
-                for (Relation rel : sig.getRelations(source, relation.getClass())) {
-                    toRemove.add(rel);
-                }
-
-                // Specific case of (single target) augmentation dot to shared head:
-                // We allow a dot source to augment both mirrored head targets
-                if (relation instanceof AugmentationRelation && target instanceof HeadInter) {
-                    HeadInter mirror = (HeadInter) target.getMirror();
-
-                    if (mirror != null) {
-                        Relation mirrorRel = sig.getRelation(source, mirror, relation.getClass());
-
-                        if (mirrorRel != null) {
-                            toRemove.remove(mirrorRel);
-                        }
-                    }
-                }
-            }
-        }
-
-        for (Relation rel : toRemove) {
-            seq.add(new UnlinkTask(sig, rel));
-        }
-    }
-
-    //-----------------//
-    // staffBarlinesOf //
-    //-----------------//
-    private List<Inter> staffBarlinesOf (Collection<? extends Inter> inters)
-    {
-        return Inters.inters(inters, new Inters.ClassPredicate(StaffBarlineInter.class));
-    }
-
-    //-----------//
-    // Constants //
-    //-----------//
-    private static class Constants
-            extends ConstantSet
-    {
-
-        private final Constant.Boolean useStaffLink = new Constant.Boolean(
-                true,
-                "Should we use link for staff selection");
-
-        private final Constant.Boolean useStaffProximity = new Constant.Boolean(
-                true,
-                "Should we use proximity for staff selection");
-
-        private final Constant.Ratio gutterRatio = new Constant.Ratio(
-                0.33,
-                "Vertical margin as ratio of inter-staff gutter");
-    }
-
-    //-------------//
-    // LinkedGhost //
-    //-------------//
-    private static class LinkedGhost
-    {
-
-        final Inter ghost;
-
-        final Collection<Link> links;
-
-        public LinkedGhost (Inter ghost,
-                            Collection<Link> links)
-        {
-            this.ghost = ghost;
-            this.links = links;
-        }
-
-        public LinkedGhost (Inter ghost)
-        {
-            this(ghost, Collections.EMPTY_LIST);
-        }
-    }
-
-    //---------//
-    // Removal //
-    //---------//
-    /**
-     * Removal scenario used for dry-run before actual operations.
-     */
-    private static class Removal
-    {
-
-        /** Non-ensemble inters to be removed. */
-        LinkedHashSet<Inter> inters = new LinkedHashSet<>();
-
-        /** Ensemble inters to be removed. */
-        LinkedHashSet<InterEnsemble> ensembles = new LinkedHashSet<>();
-
-        /** Ensemble inters to be watched for potential removal. */
-        LinkedHashSet<InterEnsemble> watched = new LinkedHashSet<>();
-
-        public void include (Inter inter)
-        {
-            if (inter instanceof InterEnsemble) {
-                // Include the ensemble and its members
-                final InterEnsemble ens = (InterEnsemble) inter;
-                ensembles.add(ens);
-                inters.addAll(ens.getMembers());
-
-                if (inter instanceof HeadChordInter) {
-                    // Remove the chord stem as well
-                    final HeadChordInter chord = (HeadChordInter) inter;
-                    final StemInter stem = chord.getStem();
-
-                    if (stem != null) {
-                        inters.add(stem);
-                    }
-                }
-            } else {
-                inters.add(inter);
-
-                // Watch the containing ensemble (if not already to be removed)
-                final SIGraph sig = inter.getSig();
-
-                for (Relation rel : sig.getRelations(inter, Containment.class)) {
-                    final InterEnsemble ens = (InterEnsemble) sig.getOppositeInter(inter, rel);
-
-                    if (!ensembles.contains(ens)) {
-                        watched.add(ens);
-                    }
-                }
-            }
-        }
-
-        /**
-         * Populate the operational task list
-         *
-         * @param seq the task list to populate
-         */
-        public void populateTaskList (UITaskList seq)
-        {
-            // Examine watched ensembles
-            for (InterEnsemble ens : watched) {
-                List<Inter> members = new ArrayList<>(ens.getMembers());
-                members.removeAll(inters);
-
-                if (members.isEmpty()) {
-                    ensembles.add(ens);
-                }
-            }
-
-            // Ensembles to remove first
-            for (InterEnsemble ens : ensembles) {
-                seq.add(new RemovalTask(ens));
-            }
-
-            // Simple inters to remove second
-            for (Inter inter : inters) {
-                seq.add(new RemovalTask(inter));
-            }
-        }
-
-        @Override
-        public String toString ()
-        {
-            StringBuilder sb = new StringBuilder("Removal{");
-            sb.append("ensembles:").append(ensembles);
-            sb.append(" inters:").append(inters);
-            sb.append("}");
-
-            return sb.toString();
-        }
-    }
-
-    //----------//
-    // CtrlTask //
-    //----------//
-    /**
-     * Task class to run user-initiated processing asynchronously.
-     */
-    private abstract class CtrlTask
-            extends VoidTask
-    {
-
-        protected UITaskList seq = new UITaskList();
-
-        protected final OpKind opKind;
-
-        public CtrlTask (OpKind opKind)
-        {
-            this.opKind = opKind;
-        }
-
-        /**
-         * Background epilog for any user action sequence.
-         *
-         * @param seq sequence of user tasks
-         */
-        protected void epilog (UITaskList seq)
-        {
-            if (opKind == OpKind.DO) {
-                sheet.getStub().setModified(true);
-            }
-
-            // Re-process impacted steps
-            final Step latestStep = sheet.getStub().getLatestStep();
-            final Step firstStep = firstImpactedStep(seq);
-            logger.debug("firstStep: {}", firstStep);
-
-            if ((firstStep != null) && (firstStep.compareTo(latestStep) <= 0)) {
-                final EnumSet<Step> steps = EnumSet.range(firstStep, latestStep);
-
-                for (Step step : steps) {
-                    logger.debug("Impact {}", step);
-                    step.impact(seq, opKind);
-                }
-            }
-        }
-
-        @Override
-        @UIThread
-        protected void finished ()
-        {
-            // This method runs on EDT
-
-            // Append to history?
-            if ((opKind == DO) && (seq != null)) {
-                history.add(seq);
-            }
-
-            // Refresh user display
-            refreshUI();
-        }
-    }
-
-    //--------------//
-    // RemoveAction //
-    //--------------//
-    /**
-     * Action to remove the selected inter. (Bound to DELETE key)
-     */
-    private class RemoveAction
-            extends AbstractAction
-    {
-
-        @Override
-        public void actionPerformed (ActionEvent e)
-        {
-            List<Inter> inters = sheet.getInterIndex().getEntityService().getSelectedEntityList();
-
-            if ((inters == null) || inters.isEmpty()) {
-                return;
-            }
-
-            if ((inters.size() == 1) || OMR.gui.displayConfirmation(
-                    "Do you confirm this multiple deletion?",
-                    "Deletion of " + inters.size() + " inters")) {
-                removeInters(inters);
-            }
-        }
-    }
-}
->>>>>>> 8e2b0fd5
+}