//------------------------------------------------------------------------------------------------//
//                                                                                                //
//                                       W e d g e I n t e r                                      //
//                                                                                                //
//------------------------------------------------------------------------------------------------//
// <editor-fold defaultstate="collapsed" desc="hdr">
//
//  Copyright © Audiveris 2018. All rights reserved.
//
//  This program is free software: you can redistribute it and/or modify it under the terms of the
//  GNU Affero General Public License as published by the Free Software Foundation, either version
//  3 of the License, or (at your option) any later version.
//
//  This program is distributed in the hope that it will be useful, but WITHOUT ANY WARRANTY;
//  without even the implied warranty of MERCHANTABILITY or FITNESS FOR A PARTICULAR PURPOSE.
//  See the GNU Affero General Public License for more details.
//
//  You should have received a copy of the GNU Affero General Public License along with this
//  program.  If not, see <http://www.gnu.org/licenses/>.
//------------------------------------------------------------------------------------------------//
// </editor-fold>
package org.audiveris.omr.sig.inter;

import org.audiveris.omr.constant.ConstantSet;
import org.audiveris.omr.glyph.Glyph;
import org.audiveris.omr.glyph.Shape;
import org.audiveris.omr.sheet.Scale;
import org.audiveris.omr.sig.GradeImpacts;
import org.audiveris.omr.util.HorizontalSide;
import org.audiveris.omr.util.Jaxb;

import org.slf4j.Logger;
import org.slf4j.LoggerFactory;

import org.slf4j.Logger;
import org.slf4j.LoggerFactory;

import java.awt.Rectangle;
import java.awt.geom.Line2D;

import javax.xml.bind.annotation.XmlAccessType;
import javax.xml.bind.annotation.XmlAccessorType;
import javax.xml.bind.annotation.XmlElement;
import javax.xml.bind.annotation.XmlRootElement;
import javax.xml.bind.annotation.adapters.XmlJavaTypeAdapter;

/**
 * Class {@code WedgeInter} represents a wedge (crescendo or diminuendo).
 * <p>
 * <img alt="Wedge image"
 * src=
 * "http://upload.wikimedia.org/wikipedia/commons/thumb/4/43/Music_hairpins.svg/296px-Music_hairpins.svg.png">
 *
 * @author Hervé Bitteur
 */
@XmlAccessorType(XmlAccessType.NONE)
@XmlRootElement(name = "wedge")
public class WedgeInter
        extends AbstractDirectionInter
{

    private static final Constants constants = new Constants();

    private static final Logger logger = LoggerFactory.getLogger(WedgeInter.class);

<<<<<<< HEAD
    //~ Instance fields ----------------------------------------------------------------------------
=======
>>>>>>> 8e2b0fd5
    /** Top line. */
    @XmlElement
    @XmlJavaTypeAdapter(Jaxb.Line2DAdapter.class)
    private Line2D l1;

    /** Bottom line. */
    @XmlElement
    @XmlJavaTypeAdapter(Jaxb.Line2DAdapter.class)
    private Line2D l2;

    /**
     * Creates a new WedgeInter object.
     *
     * @param l1      precise first line
     * @param l2      precise second line
     * @param bounds  bounding bounds
     * @param shape   CRESCENDO or DIMINUENDO
     * @param impacts assignments details
     */
    public WedgeInter (Line2D l1,
                       Line2D l2,
                       Rectangle bounds,
                       Shape shape,
                       GradeImpacts impacts)
    {
        super(null, bounds, shape, impacts);
        this.l1 = l1;
        this.l2 = l2;
    }

    /**
     * Creates a new {@code WedgeInter} object, meant for manual assignment.
     *
     * @param glyph underlying glyph, if any
     * @param shape CRESCENDO or DIMINUENDO
     * @param grade assigned grade
     */
    public WedgeInter (Glyph glyph,
                       Shape shape,
                       double grade)
    {
        super(glyph, (glyph != null) ? glyph.getBounds() : null, shape, grade);

        if (glyph != null) {
            setGlyph(glyph);
        }
    }

    /**
     * No-arg constructor meant for JAXB.
     */
    private WedgeInter ()
    {
        super(null, null, null, 0);
        this.l1 = null;
        this.l2 = null;
    }

    //--------//
    // accept //
    //--------//
    @Override
    public void accept (InterVisitor visitor)
    {
        visitor.visit(this);
    }

    //-----------//
    // getBounds //
    //-----------//
    @Override
    public Rectangle getBounds ()
    {
        Rectangle box = super.getBounds();

        if (box != null) {
            return box;
        }

        return new Rectangle(bounds = l1.getBounds().union(l2.getBounds()));
    }

    //----------//
    // getLine1 //
    //----------//
    /**
     * Report wedge top line.
     *
     * @return top line
     */
    public Line2D getLine1 ()
    {
        return l1;
    }

    //----------//
    // getLine2 //
    //----------//
    /**
     * Report wedge bottom line.
     *
     * @return bottom line
     */
    public Line2D getLine2 ()
    {
        return l2;
    }

    //-----------//
    // getSpread //
    //-----------//
    /**
     * Report vertical gap between ending points or provided side.
     *
     * @param side provided horizontal side
     * @return vertical gap in pixels
     */
    public double getSpread (HorizontalSide side)
    {
        if (side == HorizontalSide.LEFT) {
            return l2.getY1() - l1.getY1();
        } else {
            return l2.getY2() - l1.getY2();
        }
    }

    //----------//
    // setGlyph //
    //----------//
    @Override
    public void setGlyph (Glyph glyph)
    {
        super.setGlyph(glyph);

        if (glyph == null) {
            return;
        }

        Rectangle b = glyph.getBounds();

        if ((l1 == null) || (l2 == null)) {
            switch (shape) {
            case CRESCENDO:
                l1 = new Line2D.Double(b.x, b.y + (b.height / 2), b.x + b.width, b.y);
                l2 = new Line2D.Double(b.x, b.y + (b.height / 2), b.x + b.width, b.y + b.height);

                break;

            case DIMINUENDO:
                l1 = new Line2D.Double(b.x, b.y, b.x + b.width, b.y + (b.height / 2));
                l2 = new Line2D.Double(b.x, b.y + b.height, b.x + b.width, b.y + (b.height / 2));

                break;

            default:
                logger.warn("Unknown wedge shape: {}", shape);

                break;
            }
        }
    }

<<<<<<< HEAD
    //~ Inner Classes ------------------------------------------------------------------------------
=======
    //-----------//
    // internals //
    //-----------//
    @Override
    protected String internals ()
    {
        return super.internals() + " " + shape;
    }

    //------------------------//
    // getStackAbscissaMargin //
    //------------------------//
    /**
     * Report margin beyond stack abscissa limits.
     *
     * @return margin constant
     */
    public static Scale.Fraction getStackAbscissaMargin ()
    {
        return constants.stackAbscissaMargin;
    }

>>>>>>> 8e2b0fd5
    //---------//
    // Impacts //
    //---------//
    public static class Impacts
            extends GradeImpacts
    {

        private static final String[] NAMES = new String[]{
            "s1",
            "s2",
            "closedDy",
            "openDy",
            "openBias"};

        private static final double[] WEIGHTS = new double[]{1, 1, 1, 1, 1};

        public Impacts (double s1,
                        double s2,
                        double closedDy,
                        double openDy,
                        double openBias)
        {
            super(NAMES, WEIGHTS);
            setImpact(0, s1);
            setImpact(1, s2);
            setImpact(2, closedDy);
            setImpact(3, openDy);
            setImpact(4, openBias);
        }
    }

    //-----------//
    // Constants //
    //-----------//
    private static class Constants
            extends ConstantSet
    {

        private final Scale.Fraction stackAbscissaMargin = new Scale.Fraction(
                1.0,
                "Margin beyond stack abscissa limits");
    }
}
<|MERGE_RESOLUTION|>--- conflicted
+++ resolved
@@ -1,300 +1,289 @@
-//------------------------------------------------------------------------------------------------//
-//                                                                                                //
-//                                       W e d g e I n t e r                                      //
-//                                                                                                //
-//------------------------------------------------------------------------------------------------//
-// <editor-fold defaultstate="collapsed" desc="hdr">
-//
-//  Copyright © Audiveris 2018. All rights reserved.
-//
-//  This program is free software: you can redistribute it and/or modify it under the terms of the
-//  GNU Affero General Public License as published by the Free Software Foundation, either version
-//  3 of the License, or (at your option) any later version.
-//
-//  This program is distributed in the hope that it will be useful, but WITHOUT ANY WARRANTY;
-//  without even the implied warranty of MERCHANTABILITY or FITNESS FOR A PARTICULAR PURPOSE.
-//  See the GNU Affero General Public License for more details.
-//
-//  You should have received a copy of the GNU Affero General Public License along with this
-//  program.  If not, see <http://www.gnu.org/licenses/>.
-//------------------------------------------------------------------------------------------------//
-// </editor-fold>
-package org.audiveris.omr.sig.inter;
-
-import org.audiveris.omr.constant.ConstantSet;
-import org.audiveris.omr.glyph.Glyph;
-import org.audiveris.omr.glyph.Shape;
-import org.audiveris.omr.sheet.Scale;
-import org.audiveris.omr.sig.GradeImpacts;
-import org.audiveris.omr.util.HorizontalSide;
-import org.audiveris.omr.util.Jaxb;
-
-import org.slf4j.Logger;
-import org.slf4j.LoggerFactory;
-
-import org.slf4j.Logger;
-import org.slf4j.LoggerFactory;
-
-import java.awt.Rectangle;
-import java.awt.geom.Line2D;
-
-import javax.xml.bind.annotation.XmlAccessType;
-import javax.xml.bind.annotation.XmlAccessorType;
-import javax.xml.bind.annotation.XmlElement;
-import javax.xml.bind.annotation.XmlRootElement;
-import javax.xml.bind.annotation.adapters.XmlJavaTypeAdapter;
-
-/**
- * Class {@code WedgeInter} represents a wedge (crescendo or diminuendo).
- * <p>
- * <img alt="Wedge image"
- * src=
- * "http://upload.wikimedia.org/wikipedia/commons/thumb/4/43/Music_hairpins.svg/296px-Music_hairpins.svg.png">
- *
- * @author Hervé Bitteur
- */
-@XmlAccessorType(XmlAccessType.NONE)
-@XmlRootElement(name = "wedge")
-public class WedgeInter
-        extends AbstractDirectionInter
-{
-
-    private static final Constants constants = new Constants();
-
-    private static final Logger logger = LoggerFactory.getLogger(WedgeInter.class);
-
-<<<<<<< HEAD
-    //~ Instance fields ----------------------------------------------------------------------------
-=======
->>>>>>> 8e2b0fd5
-    /** Top line. */
-    @XmlElement
-    @XmlJavaTypeAdapter(Jaxb.Line2DAdapter.class)
-    private Line2D l1;
-
-    /** Bottom line. */
-    @XmlElement
-    @XmlJavaTypeAdapter(Jaxb.Line2DAdapter.class)
-    private Line2D l2;
-
-    /**
-     * Creates a new WedgeInter object.
-     *
-     * @param l1      precise first line
-     * @param l2      precise second line
-     * @param bounds  bounding bounds
-     * @param shape   CRESCENDO or DIMINUENDO
-     * @param impacts assignments details
-     */
-    public WedgeInter (Line2D l1,
-                       Line2D l2,
-                       Rectangle bounds,
-                       Shape shape,
-                       GradeImpacts impacts)
-    {
-        super(null, bounds, shape, impacts);
-        this.l1 = l1;
-        this.l2 = l2;
-    }
-
-    /**
-     * Creates a new {@code WedgeInter} object, meant for manual assignment.
-     *
-     * @param glyph underlying glyph, if any
-     * @param shape CRESCENDO or DIMINUENDO
-     * @param grade assigned grade
-     */
-    public WedgeInter (Glyph glyph,
-                       Shape shape,
-                       double grade)
-    {
-        super(glyph, (glyph != null) ? glyph.getBounds() : null, shape, grade);
-
-        if (glyph != null) {
-            setGlyph(glyph);
-        }
-    }
-
-    /**
-     * No-arg constructor meant for JAXB.
-     */
-    private WedgeInter ()
-    {
-        super(null, null, null, 0);
-        this.l1 = null;
-        this.l2 = null;
-    }
-
-    //--------//
-    // accept //
-    //--------//
-    @Override
-    public void accept (InterVisitor visitor)
-    {
-        visitor.visit(this);
-    }
-
-    //-----------//
-    // getBounds //
-    //-----------//
-    @Override
-    public Rectangle getBounds ()
-    {
-        Rectangle box = super.getBounds();
-
-        if (box != null) {
-            return box;
-        }
-
-        return new Rectangle(bounds = l1.getBounds().union(l2.getBounds()));
-    }
-
-    //----------//
-    // getLine1 //
-    //----------//
-    /**
-     * Report wedge top line.
-     *
-     * @return top line
-     */
-    public Line2D getLine1 ()
-    {
-        return l1;
-    }
-
-    //----------//
-    // getLine2 //
-    //----------//
-    /**
-     * Report wedge bottom line.
-     *
-     * @return bottom line
-     */
-    public Line2D getLine2 ()
-    {
-        return l2;
-    }
-
-    //-----------//
-    // getSpread //
-    //-----------//
-    /**
-     * Report vertical gap between ending points or provided side.
-     *
-     * @param side provided horizontal side
-     * @return vertical gap in pixels
-     */
-    public double getSpread (HorizontalSide side)
-    {
-        if (side == HorizontalSide.LEFT) {
-            return l2.getY1() - l1.getY1();
-        } else {
-            return l2.getY2() - l1.getY2();
-        }
-    }
-
-    //----------//
-    // setGlyph //
-    //----------//
-    @Override
-    public void setGlyph (Glyph glyph)
-    {
-        super.setGlyph(glyph);
-
-        if (glyph == null) {
-            return;
-        }
-
-        Rectangle b = glyph.getBounds();
-
-        if ((l1 == null) || (l2 == null)) {
-            switch (shape) {
-            case CRESCENDO:
-                l1 = new Line2D.Double(b.x, b.y + (b.height / 2), b.x + b.width, b.y);
-                l2 = new Line2D.Double(b.x, b.y + (b.height / 2), b.x + b.width, b.y + b.height);
-
-                break;
-
-            case DIMINUENDO:
-                l1 = new Line2D.Double(b.x, b.y, b.x + b.width, b.y + (b.height / 2));
-                l2 = new Line2D.Double(b.x, b.y + b.height, b.x + b.width, b.y + (b.height / 2));
-
-                break;
-
-            default:
-                logger.warn("Unknown wedge shape: {}", shape);
-
-                break;
-            }
-        }
-    }
-
-<<<<<<< HEAD
-    //~ Inner Classes ------------------------------------------------------------------------------
-=======
-    //-----------//
-    // internals //
-    //-----------//
-    @Override
-    protected String internals ()
-    {
-        return super.internals() + " " + shape;
-    }
-
-    //------------------------//
-    // getStackAbscissaMargin //
-    //------------------------//
-    /**
-     * Report margin beyond stack abscissa limits.
-     *
-     * @return margin constant
-     */
-    public static Scale.Fraction getStackAbscissaMargin ()
-    {
-        return constants.stackAbscissaMargin;
-    }
-
->>>>>>> 8e2b0fd5
-    //---------//
-    // Impacts //
-    //---------//
-    public static class Impacts
-            extends GradeImpacts
-    {
-
-        private static final String[] NAMES = new String[]{
-            "s1",
-            "s2",
-            "closedDy",
-            "openDy",
-            "openBias"};
-
-        private static final double[] WEIGHTS = new double[]{1, 1, 1, 1, 1};
-
-        public Impacts (double s1,
-                        double s2,
-                        double closedDy,
-                        double openDy,
-                        double openBias)
-        {
-            super(NAMES, WEIGHTS);
-            setImpact(0, s1);
-            setImpact(1, s2);
-            setImpact(2, closedDy);
-            setImpact(3, openDy);
-            setImpact(4, openBias);
-        }
-    }
-
-    //-----------//
-    // Constants //
-    //-----------//
-    private static class Constants
-            extends ConstantSet
-    {
-
-        private final Scale.Fraction stackAbscissaMargin = new Scale.Fraction(
-                1.0,
-                "Margin beyond stack abscissa limits");
-    }
-}
+//------------------------------------------------------------------------------------------------//
+//                                                                                                //
+//                                       W e d g e I n t e r                                      //
+//                                                                                                //
+//------------------------------------------------------------------------------------------------//
+// <editor-fold defaultstate="collapsed" desc="hdr">
+//
+//  Copyright © Audiveris 2018. All rights reserved.
+//
+//  This program is free software: you can redistribute it and/or modify it under the terms of the
+//  GNU Affero General Public License as published by the Free Software Foundation, either version
+//  3 of the License, or (at your option) any later version.
+//
+//  This program is distributed in the hope that it will be useful, but WITHOUT ANY WARRANTY;
+//  without even the implied warranty of MERCHANTABILITY or FITNESS FOR A PARTICULAR PURPOSE.
+//  See the GNU Affero General Public License for more details.
+//
+//  You should have received a copy of the GNU Affero General Public License along with this
+//  program.  If not, see <http://www.gnu.org/licenses/>.
+//------------------------------------------------------------------------------------------------//
+// </editor-fold>
+package org.audiveris.omr.sig.inter;
+
+import org.audiveris.omr.constant.ConstantSet;
+import org.audiveris.omr.glyph.Glyph;
+import org.audiveris.omr.glyph.Shape;
+import org.audiveris.omr.sheet.Scale;
+import org.audiveris.omr.sig.GradeImpacts;
+import org.audiveris.omr.util.HorizontalSide;
+import org.audiveris.omr.util.Jaxb;
+
+import org.slf4j.Logger;
+import org.slf4j.LoggerFactory;
+
+import java.awt.Rectangle;
+import java.awt.geom.Line2D;
+
+import javax.xml.bind.annotation.XmlAccessType;
+import javax.xml.bind.annotation.XmlAccessorType;
+import javax.xml.bind.annotation.XmlElement;
+import javax.xml.bind.annotation.XmlRootElement;
+import javax.xml.bind.annotation.adapters.XmlJavaTypeAdapter;
+
+/**
+ * Class {@code WedgeInter} represents a wedge (crescendo or diminuendo).
+ * <p>
+ * <img alt="Wedge image"
+ * src=
+ * "http://upload.wikimedia.org/wikipedia/commons/thumb/4/43/Music_hairpins.svg/296px-Music_hairpins.svg.png">
+ *
+ * @author Hervé Bitteur
+ */
+@XmlAccessorType(XmlAccessType.NONE)
+@XmlRootElement(name = "wedge")
+public class WedgeInter
+        extends AbstractDirectionInter
+{
+
+    private static final Constants constants = new Constants();
+
+    private static final Logger logger = LoggerFactory.getLogger(WedgeInter.class);
+
+    /** Top line. */
+    @XmlElement
+    @XmlJavaTypeAdapter(Jaxb.Line2DAdapter.class)
+    private Line2D l1;
+
+    /** Bottom line. */
+    @XmlElement
+    @XmlJavaTypeAdapter(Jaxb.Line2DAdapter.class)
+    private Line2D l2;
+
+    /**
+     * Creates a new WedgeInter object.
+     *
+     * @param l1      precise first line
+     * @param l2      precise second line
+     * @param bounds  bounding bounds
+     * @param shape   CRESCENDO or DIMINUENDO
+     * @param impacts assignments details
+     */
+    public WedgeInter (Line2D l1,
+                       Line2D l2,
+                       Rectangle bounds,
+                       Shape shape,
+                       GradeImpacts impacts)
+    {
+        super(null, bounds, shape, impacts);
+        this.l1 = l1;
+        this.l2 = l2;
+    }
+
+    /**
+     * Creates a new {@code WedgeInter} object, meant for manual assignment.
+     *
+     * @param glyph underlying glyph, if any
+     * @param shape CRESCENDO or DIMINUENDO
+     * @param grade assigned grade
+     */
+    public WedgeInter (Glyph glyph,
+                       Shape shape,
+                       double grade)
+    {
+        super(glyph, (glyph != null) ? glyph.getBounds() : null, shape, grade);
+
+        if (glyph != null) {
+            setGlyph(glyph);
+        }
+    }
+
+    /**
+     * No-arg constructor meant for JAXB.
+     */
+    private WedgeInter ()
+    {
+        super(null, null, null, 0);
+        this.l1 = null;
+        this.l2 = null;
+    }
+
+    //--------//
+    // accept //
+    //--------//
+    @Override
+    public void accept (InterVisitor visitor)
+    {
+        visitor.visit(this);
+    }
+
+    //-----------//
+    // getBounds //
+    //-----------//
+    @Override
+    public Rectangle getBounds ()
+    {
+        Rectangle box = super.getBounds();
+
+        if (box != null) {
+            return box;
+        }
+
+        return new Rectangle(bounds = l1.getBounds().union(l2.getBounds()));
+    }
+
+    //----------//
+    // getLine1 //
+    //----------//
+    /**
+     * Report wedge top line.
+     *
+     * @return top line
+     */
+    public Line2D getLine1 ()
+    {
+        return l1;
+    }
+
+    //----------//
+    // getLine2 //
+    //----------//
+    /**
+     * Report wedge bottom line.
+     *
+     * @return bottom line
+     */
+    public Line2D getLine2 ()
+    {
+        return l2;
+    }
+
+    //-----------//
+    // getSpread //
+    //-----------//
+    /**
+     * Report vertical gap between ending points or provided side.
+     *
+     * @param side provided horizontal side
+     * @return vertical gap in pixels
+     */
+    public double getSpread (HorizontalSide side)
+    {
+        if (side == HorizontalSide.LEFT) {
+            return l2.getY1() - l1.getY1();
+        } else {
+            return l2.getY2() - l1.getY2();
+        }
+    }
+
+    //----------//
+    // setGlyph //
+    //----------//
+    @Override
+    public void setGlyph (Glyph glyph)
+    {
+        super.setGlyph(glyph);
+
+        if (glyph == null) {
+            return;
+        }
+
+        Rectangle b = glyph.getBounds();
+
+        if ((l1 == null) || (l2 == null)) {
+            switch (shape) {
+            case CRESCENDO:
+                l1 = new Line2D.Double(b.x, b.y + (b.height / 2), b.x + b.width, b.y);
+                l2 = new Line2D.Double(b.x, b.y + (b.height / 2), b.x + b.width, b.y + b.height);
+
+                break;
+
+            case DIMINUENDO:
+                l1 = new Line2D.Double(b.x, b.y, b.x + b.width, b.y + (b.height / 2));
+                l2 = new Line2D.Double(b.x, b.y + b.height, b.x + b.width, b.y + (b.height / 2));
+
+                break;
+
+            default:
+                logger.warn("Unknown wedge shape: {}", shape);
+
+                break;
+            }
+        }
+    }
+
+    //-----------//
+    // internals //
+    //-----------//
+    @Override
+    protected String internals ()
+    {
+        return super.internals() + " " + shape;
+    }
+
+    //------------------------//
+    // getStackAbscissaMargin //
+    //------------------------//
+    /**
+     * Report margin beyond stack abscissa limits.
+     *
+     * @return margin constant
+     */
+    public static Scale.Fraction getStackAbscissaMargin ()
+    {
+        return constants.stackAbscissaMargin;
+    }
+
+    //---------//
+    // Impacts //
+    //---------//
+    public static class Impacts
+            extends GradeImpacts
+    {
+
+        private static final String[] NAMES = new String[]{
+            "s1",
+            "s2",
+            "closedDy",
+            "openDy",
+            "openBias"};
+
+        private static final double[] WEIGHTS = new double[]{1, 1, 1, 1, 1};
+
+        public Impacts (double s1,
+                        double s2,
+                        double closedDy,
+                        double openDy,
+                        double openBias)
+        {
+            super(NAMES, WEIGHTS);
+            setImpact(0, s1);
+            setImpact(1, s2);
+            setImpact(2, closedDy);
+            setImpact(3, openDy);
+            setImpact(4, openBias);
+        }
+    }
+
+    //-----------//
+    // Constants //
+    //-----------//
+    private static class Constants
+            extends ConstantSet
+    {
+
+        private final Scale.Fraction stackAbscissaMargin = new Scale.Fraction(
+                1.0,
+                "Margin beyond stack abscissa limits");
+    }
+}