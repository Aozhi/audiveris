//------------------------------------------------------------------------------------------------//
//                                                                                                //
//                                       I n t e r I n d e x                                      //
//                                                                                                //
//------------------------------------------------------------------------------------------------//
// <editor-fold defaultstate="collapsed" desc="hdr">
//
//  Copyright © Audiveris 2018. All rights reserved.
//
//  This program is free software: you can redistribute it and/or modify it under the terms of the
//  GNU Affero General Public License as published by the Free Software Foundation, either version
//  3 of the License, or (at your option) any later version.
//
//  This program is distributed in the hope that it will be useful, but WITHOUT ANY WARRANTY;
//  without even the implied warranty of MERCHANTABILITY or FITNESS FOR A PARTICULAR PURPOSE.
//  See the GNU Affero General Public License for more details.
//
//  You should have received a copy of the GNU Affero General Public License along with this
//  program.  If not, see <http://www.gnu.org/licenses/>.
//------------------------------------------------------------------------------------------------//
// </editor-fold>
package org.audiveris.omr.sig;

import org.audiveris.omr.OMR;
import org.audiveris.omr.constant.Constant;
import org.audiveris.omr.constant.ConstantSet;
import org.audiveris.omr.sheet.Sheet;
import org.audiveris.omr.sig.inter.Inter;
import org.audiveris.omr.sig.ui.InterService;
import org.audiveris.omr.util.BasicIndex;

import org.slf4j.Logger;
import org.slf4j.LoggerFactory;

/**
 * Class {@code InterIndex} keeps an index of all Inter instances registered
 * in a sheet, regardless of their containing system.
 *
 * @author Hervé Bitteur
 */
public class InterIndex
        extends BasicIndex<Inter>
{

    private static final Constants constants = new Constants();

    private static final Logger logger = LoggerFactory.getLogger(InterIndex.class);

    /**
     * Creates a new InterIndex object.
     */
    public InterIndex ()
    {
    }

    //----------------//
    // initTransients //
    //----------------//
    /**
     * Initialize needed transient members.
     * (which by definition have not been set by the unmarshalling).
     *
     * @param sheet the related sheet
     */
    public final void initTransients (Sheet sheet)
    {
        // Use sheet ID generator
        lastId = sheet.getPersistentIdGenerator();

        // Declared VIP IDs?
        setVipIds(constants.vipInters.getValue());

        // User Inter service?
        if (OMR.gui != null) {
            setEntityService(new InterService(this, sheet.getLocationService()));
        } else {
            entityService = null;
        }
    }

<<<<<<< HEAD
    //~ Inner Classes ------------------------------------------------------------------------------
=======
    //---------//
    // getName //
    //---------//
    @Override
    public String getName ()
    {
        return "interIndex";
    }

    //---------//
    // publish //
    //---------//
    /**
     * Convenient method to publish an Inter instance.
     *
     * @param inter the inter to publish (can be null)
     */
    public void publish (final Inter inter)
    {
        final EntityService<Inter> interService = this.getEntityService();

        if (interService != null) {
            SwingUtilities.invokeLater(new Runnable()
            {
                @Override
                public void run ()
                {
                    interService.publish(
                            new EntityListEvent<>(
                                    this,
                                    SelectionHint.ENTITY_INIT,
                                    MouseMovement.PRESSING,
                                    inter));
                }
            });
        }
    }

>>>>>>> 8e2b0fd5
    //-----------//
    // Constants //
    //-----------//
    private static class Constants
            extends ConstantSet
    {

        private final Constant.String vipInters = new Constant.String(
                "",
                "(Debug) Comma-separated values of VIP inters IDs");
    }
}
<|MERGE_RESOLUTION|>--- conflicted
+++ resolved
@@ -1,134 +1,153 @@
-//------------------------------------------------------------------------------------------------//
-//                                                                                                //
-//                                       I n t e r I n d e x                                      //
-//                                                                                                //
-//------------------------------------------------------------------------------------------------//
-// <editor-fold defaultstate="collapsed" desc="hdr">
-//
-//  Copyright © Audiveris 2018. All rights reserved.
-//
-//  This program is free software: you can redistribute it and/or modify it under the terms of the
-//  GNU Affero General Public License as published by the Free Software Foundation, either version
-//  3 of the License, or (at your option) any later version.
-//
-//  This program is distributed in the hope that it will be useful, but WITHOUT ANY WARRANTY;
-//  without even the implied warranty of MERCHANTABILITY or FITNESS FOR A PARTICULAR PURPOSE.
-//  See the GNU Affero General Public License for more details.
-//
-//  You should have received a copy of the GNU Affero General Public License along with this
-//  program.  If not, see <http://www.gnu.org/licenses/>.
-//------------------------------------------------------------------------------------------------//
-// </editor-fold>
-package org.audiveris.omr.sig;
-
-import org.audiveris.omr.OMR;
-import org.audiveris.omr.constant.Constant;
-import org.audiveris.omr.constant.ConstantSet;
-import org.audiveris.omr.sheet.Sheet;
-import org.audiveris.omr.sig.inter.Inter;
-import org.audiveris.omr.sig.ui.InterService;
-import org.audiveris.omr.util.BasicIndex;
-
-import org.slf4j.Logger;
-import org.slf4j.LoggerFactory;
-
-/**
- * Class {@code InterIndex} keeps an index of all Inter instances registered
- * in a sheet, regardless of their containing system.
- *
- * @author Hervé Bitteur
- */
-public class InterIndex
-        extends BasicIndex<Inter>
-{
-
-    private static final Constants constants = new Constants();
-
-    private static final Logger logger = LoggerFactory.getLogger(InterIndex.class);
-
-    /**
-     * Creates a new InterIndex object.
-     */
-    public InterIndex ()
-    {
-    }
-
-    //----------------//
-    // initTransients //
-    //----------------//
-    /**
-     * Initialize needed transient members.
-     * (which by definition have not been set by the unmarshalling).
-     *
-     * @param sheet the related sheet
-     */
-    public final void initTransients (Sheet sheet)
-    {
-        // Use sheet ID generator
-        lastId = sheet.getPersistentIdGenerator();
-
-        // Declared VIP IDs?
-        setVipIds(constants.vipInters.getValue());
-
-        // User Inter service?
-        if (OMR.gui != null) {
-            setEntityService(new InterService(this, sheet.getLocationService()));
-        } else {
-            entityService = null;
-        }
-    }
-
-<<<<<<< HEAD
-    //~ Inner Classes ------------------------------------------------------------------------------
-=======
-    //---------//
-    // getName //
-    //---------//
-    @Override
-    public String getName ()
-    {
-        return "interIndex";
-    }
-
-    //---------//
-    // publish //
-    //---------//
-    /**
-     * Convenient method to publish an Inter instance.
-     *
-     * @param inter the inter to publish (can be null)
-     */
-    public void publish (final Inter inter)
-    {
-        final EntityService<Inter> interService = this.getEntityService();
-
-        if (interService != null) {
-            SwingUtilities.invokeLater(new Runnable()
-            {
-                @Override
-                public void run ()
-                {
-                    interService.publish(
-                            new EntityListEvent<>(
-                                    this,
-                                    SelectionHint.ENTITY_INIT,
-                                    MouseMovement.PRESSING,
-                                    inter));
-                }
-            });
-        }
-    }
-
->>>>>>> 8e2b0fd5
-    //-----------//
-    // Constants //
-    //-----------//
-    private static class Constants
-            extends ConstantSet
-    {
-
-        private final Constant.String vipInters = new Constant.String(
-                "",
-                "(Debug) Comma-separated values of VIP inters IDs");
-    }
-}
+//------------------------------------------------------------------------------------------------//
+//                                                                                                //
+//                                       I n t e r I n d e x                                      //
+//                                                                                                //
+//------------------------------------------------------------------------------------------------//
+// <editor-fold defaultstate="collapsed" desc="hdr">
+//
+//  Copyright © Audiveris 2018. All rights reserved.
+//
+//  This program is free software: you can redistribute it and/or modify it under the terms of the
+//  GNU Affero General Public License as published by the Free Software Foundation, either version
+//  3 of the License, or (at your option) any later version.
+//
+//  This program is distributed in the hope that it will be useful, but WITHOUT ANY WARRANTY;
+//  without even the implied warranty of MERCHANTABILITY or FITNESS FOR A PARTICULAR PURPOSE.
+//  See the GNU Affero General Public License for more details.
+//
+//  You should have received a copy of the GNU Affero General Public License along with this
+//  program.  If not, see <http://www.gnu.org/licenses/>.
+//------------------------------------------------------------------------------------------------//
+// </editor-fold>
+package org.audiveris.omr.sig;
+
+import org.audiveris.omr.OMR;
+import org.audiveris.omr.constant.Constant;
+import org.audiveris.omr.constant.ConstantSet;
+import org.audiveris.omr.sheet.Sheet;
+import org.audiveris.omr.sheet.SystemInfo;
+import org.audiveris.omr.sig.inter.Inter;
+import org.audiveris.omr.sig.ui.InterService;
+import org.audiveris.omr.ui.selection.EntityListEvent;
+import org.audiveris.omr.ui.selection.EntityService;
+import org.audiveris.omr.ui.selection.MouseMovement;
+import org.audiveris.omr.ui.selection.SelectionHint;
+import org.audiveris.omr.util.BasicIndex;
+
+import org.slf4j.Logger;
+import org.slf4j.LoggerFactory;
+
+import javax.swing.SwingUtilities;
+
+/**
+ * Class {@code InterIndex} keeps an index of all Inter instances registered
+ * in a sheet, regardless of their containing system.
+ *
+ * @author Hervé Bitteur
+ */
+public class InterIndex
+        extends BasicIndex<Inter>
+{
+
+    private static final Constants constants = new Constants();
+
+    private static final Logger logger = LoggerFactory.getLogger(InterIndex.class);
+
+    /**
+     * Creates a new InterIndex object.
+     */
+    public InterIndex ()
+    {
+    }
+
+    //----------------//
+    // initTransients //
+    //----------------//
+    /**
+     * Initialize needed transient members.
+     * (which by definition have not been set by the unmarshalling).
+     *
+     * @param sheet the related sheet
+     */
+    public final void initTransients (Sheet sheet)
+    {
+        // Use sheet ID generator
+        lastId = sheet.getPersistentIdGenerator();
+
+        // Declared VIP IDs?
+        final String vipIds = constants.vipInters.getValue();
+
+        if (!vipIds.isEmpty()) {
+            logger.info("VIP inters: {}", vipIds);
+            setVipIds(vipIds);
+        }
+
+        // Browse inters from all SIGs to set VIPs
+        for (SystemInfo system : sheet.getSystems()) {
+            SIGraph sig = system.getSig();
+
+            for (Inter inter : sig.vertexSet()) {
+                if (this.isVipId(inter.getId())) {
+                    inter.setVip(true);
+                }
+            }
+        }
+
+        // User Inter service?
+        if (OMR.gui != null) {
+            setEntityService(new InterService(this, sheet.getLocationService()));
+        } else {
+            entityService = null;
+        }
+    }
+
+    //---------//
+    // getName //
+    //---------//
+    @Override
+    public String getName ()
+    {
+        return "interIndex";
+    }
+
+    //---------//
+    // publish //
+    //---------//
+    /**
+     * Convenient method to publish an Inter instance.
+     *
+     * @param inter the inter to publish (can be null)
+     */
+    public void publish (final Inter inter)
+    {
+        final EntityService<Inter> interService = this.getEntityService();
+
+        if (interService != null) {
+            SwingUtilities.invokeLater(new Runnable()
+            {
+                @Override
+                public void run ()
+                {
+                    interService.publish(
+                            new EntityListEvent<>(
+                                    this,
+                                    SelectionHint.ENTITY_INIT,
+                                    MouseMovement.PRESSING,
+                                    inter));
+                }
+            });
+        }
+    }
+
+    //-----------//
+    // Constants //
+    //-----------//
+    private static class Constants
+            extends ConstantSet
+    {
+
+        private final Constant.String vipInters = new Constant.String(
+                "",
+                "(Debug) Comma-separated values of VIP inters IDs");
+    }
+}