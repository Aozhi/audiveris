<<<<<<< HEAD
//------------------------------------------------------------------------------------------------//
//                                                                                                //
//                                M a r k e r B a r R e l a t i o n                               //
//                                                                                                //
//------------------------------------------------------------------------------------------------//
// <editor-fold defaultstate="collapsed" desc="hdr">
//
//  Copyright © Audiveris 2018. All rights reserved.
//
//  This program is free software: you can redistribute it and/or modify it under the terms of the
//  GNU Affero General Public License as published by the Free Software Foundation, either version
//  3 of the License, or (at your option) any later version.
//
//  This program is distributed in the hope that it will be useful, but WITHOUT ANY WARRANTY;
//  without even the implied warranty of MERCHANTABILITY or FITNESS FOR A PARTICULAR PURPOSE.
//  See the GNU Affero General Public License for more details.
//
//  You should have received a copy of the GNU Affero General Public License along with this
//  program.  If not, see <http://www.gnu.org/licenses/>.
//------------------------------------------------------------------------------------------------//
// </editor-fold>
package org.audiveris.omr.sig.relation;

import org.audiveris.omr.constant.Constant;
import org.audiveris.omr.constant.ConstantSet;

import javax.xml.bind.annotation.XmlRootElement;

/**
 * Class {@code MarkerBarRelation} represents the geographical relation between a marker
 * and a StaffBarline.
 *
 * @author Hervé Bitteur
 */
@XmlRootElement(name = "marker-bar")
public class MarkerBarRelation
        extends Support
{
    //~ Static fields/initializers -----------------------------------------------------------------

    private static final Constants constants = new Constants();

    //~ Methods ------------------------------------------------------------------------------------
    //----------------//
    // isSingleSource //
    //----------------//
    @Override
    public boolean isSingleSource ()
    {
        return true;
    }

    //----------------//
    // isSingleTarget //
    //----------------//
    @Override
    public boolean isSingleTarget ()
    {
        return true;
    }

    //----------------//
    // getSourceCoeff //
    //----------------//
    @Override
    protected double getSourceCoeff ()
    {
        return constants.markerSupportCoeff.getValue();
    }

    //~ Inner Classes ------------------------------------------------------------------------------
    //-----------//
    // Constants //
    //-----------//
    private static final class Constants
            extends ConstantSet
    {
        //~ Instance fields ------------------------------------------------------------------------

        private final Constant.Ratio markerSupportCoeff = new Constant.Ratio(
                3,
                "Supporting coeff for (source) marker");
    }
}
=======
//------------------------------------------------------------------------------------------------//
//                                                                                                //
//                                M a r k e r B a r R e l a t i o n                               //
//                                                                                                //
//------------------------------------------------------------------------------------------------//
// <editor-fold defaultstate="collapsed" desc="hdr">
//
//  Copyright © Audiveris 2018. All rights reserved.
//
//  This program is free software: you can redistribute it and/or modify it under the terms of the
//  GNU Affero General Public License as published by the Free Software Foundation, either version
//  3 of the License, or (at your option) any later version.
//
//  This program is distributed in the hope that it will be useful, but WITHOUT ANY WARRANTY;
//  without even the implied warranty of MERCHANTABILITY or FITNESS FOR A PARTICULAR PURPOSE.
//  See the GNU Affero General Public License for more details.
//
//  You should have received a copy of the GNU Affero General Public License along with this
//  program.  If not, see <http://www.gnu.org/licenses/>.
//------------------------------------------------------------------------------------------------//
// </editor-fold>
package org.audiveris.omr.sig.relation;

import org.audiveris.omr.constant.Constant;
import org.audiveris.omr.constant.ConstantSet;

import javax.xml.bind.annotation.XmlRootElement;

/**
 * Class {@code MarkerBarRelation} represents the geographical relation between a marker
 * and a StaffBarline.
 *
 * @author Hervé Bitteur
 */
@XmlRootElement(name = "marker-bar")
public class MarkerBarRelation
        extends Support
{

    private static final Constants constants = new Constants();

    //----------------//
    // isSingleSource //
    //----------------//
    @Override
    public boolean isSingleSource ()
    {
        return true;
    }

    //----------------//
    // isSingleTarget //
    //----------------//
    @Override
    public boolean isSingleTarget ()
    {
        return true;
    }

    //----------------//
    // getSourceCoeff //
    //----------------//
    @Override
    protected double getSourceCoeff ()
    {
        return constants.markerSupportCoeff.getValue();
    }

    @Override
    public Object clone ()
            throws CloneNotSupportedException
    {
        return super.clone(); //To change body of generated methods, choose Tools | Templates.
    }

    //-----------//
    // Constants //
    //-----------//
    private static class Constants
            extends ConstantSet
    {

        private final Constant.Ratio markerSupportCoeff = new Constant.Ratio(
                3,
                "Supporting coeff for (source) marker");
    }
}
>>>>>>> 8e2b0fd5
<|MERGE_RESOLUTION|>--- conflicted
+++ resolved
@@ -1,89 +1,3 @@
-<<<<<<< HEAD
-//------------------------------------------------------------------------------------------------//
-//                                                                                                //
-//                                M a r k e r B a r R e l a t i o n                               //
-//                                                                                                //
-//------------------------------------------------------------------------------------------------//
-// <editor-fold defaultstate="collapsed" desc="hdr">
-//
-//  Copyright © Audiveris 2018. All rights reserved.
-//
-//  This program is free software: you can redistribute it and/or modify it under the terms of the
-//  GNU Affero General Public License as published by the Free Software Foundation, either version
-//  3 of the License, or (at your option) any later version.
-//
-//  This program is distributed in the hope that it will be useful, but WITHOUT ANY WARRANTY;
-//  without even the implied warranty of MERCHANTABILITY or FITNESS FOR A PARTICULAR PURPOSE.
-//  See the GNU Affero General Public License for more details.
-//
-//  You should have received a copy of the GNU Affero General Public License along with this
-//  program.  If not, see <http://www.gnu.org/licenses/>.
-//------------------------------------------------------------------------------------------------//
-// </editor-fold>
-package org.audiveris.omr.sig.relation;
-
-import org.audiveris.omr.constant.Constant;
-import org.audiveris.omr.constant.ConstantSet;
-
-import javax.xml.bind.annotation.XmlRootElement;
-
-/**
- * Class {@code MarkerBarRelation} represents the geographical relation between a marker
- * and a StaffBarline.
- *
- * @author Hervé Bitteur
- */
-@XmlRootElement(name = "marker-bar")
-public class MarkerBarRelation
-        extends Support
-{
-    //~ Static fields/initializers -----------------------------------------------------------------
-
-    private static final Constants constants = new Constants();
-
-    //~ Methods ------------------------------------------------------------------------------------
-    //----------------//
-    // isSingleSource //
-    //----------------//
-    @Override
-    public boolean isSingleSource ()
-    {
-        return true;
-    }
-
-    //----------------//
-    // isSingleTarget //
-    //----------------//
-    @Override
-    public boolean isSingleTarget ()
-    {
-        return true;
-    }
-
-    //----------------//
-    // getSourceCoeff //
-    //----------------//
-    @Override
-    protected double getSourceCoeff ()
-    {
-        return constants.markerSupportCoeff.getValue();
-    }
-
-    //~ Inner Classes ------------------------------------------------------------------------------
-    //-----------//
-    // Constants //
-    //-----------//
-    private static final class Constants
-            extends ConstantSet
-    {
-        //~ Instance fields ------------------------------------------------------------------------
-
-        private final Constant.Ratio markerSupportCoeff = new Constant.Ratio(
-                3,
-                "Supporting coeff for (source) marker");
-    }
-}
-=======
 //------------------------------------------------------------------------------------------------//
 //                                                                                                //
 //                                M a r k e r B a r R e l a t i o n                               //
@@ -152,17 +66,17 @@
         return constants.markerSupportCoeff.getValue();
     }
 
-    @Override
-    public Object clone ()
-            throws CloneNotSupportedException
-    {
-        return super.clone(); //To change body of generated methods, choose Tools | Templates.
-    }
-
+    @Override
+    public Object clone ()
+            throws CloneNotSupportedException
+    {
+        return super.clone(); //To change body of generated methods, choose Tools | Templates.
+    }
+
     //-----------//
     // Constants //
     //-----------//
-    private static class Constants
+    private static class Constants
             extends ConstantSet
     {
 
@@ -170,5 +84,4 @@
                 3,
                 "Supporting coeff for (source) marker");
     }
-}
->>>>>>> 8e2b0fd5
+}