--- conflicted
+++ resolved
@@ -1,140 +1,3 @@
-<<<<<<< HEAD
-//------------------------------------------------------------------------------------------------//
-//                                                                                                //
-//                            C h o r d O r n a m e n t R e l a t i o n                           //
-//                                                                                                //
-//------------------------------------------------------------------------------------------------//
-// <editor-fold defaultstate="collapsed" desc="hdr">
-//
-//  Copyright © Audiveris 2018. All rights reserved.
-//
-//  This program is free software: you can redistribute it and/or modify it under the terms of the
-//  GNU Affero General Public License as published by the Free Software Foundation, either version
-//  3 of the License, or (at your option) any later version.
-//
-//  This program is distributed in the hope that it will be useful, but WITHOUT ANY WARRANTY;
-//  without even the implied warranty of MERCHANTABILITY or FITNESS FOR A PARTICULAR PURPOSE.
-//  See the GNU Affero General Public License for more details.
-//
-//  You should have received a copy of the GNU Affero General Public License along with this
-//  program.  If not, see <http://www.gnu.org/licenses/>.
-//------------------------------------------------------------------------------------------------//
-// </editor-fold>
-package org.audiveris.omr.sig.relation;
-
-import org.audiveris.omr.constant.Constant;
-import org.audiveris.omr.constant.ConstantSet;
-import org.audiveris.omr.sheet.Scale;
-
-import javax.xml.bind.annotation.XmlRootElement;
-
-/**
- * Class {@code ChordOrnamentRelation} represents the relation between a head-chord and
- * an ornament.
- *
- * @author Hervé Bitteur
- */
-@XmlRootElement(name = "chord-ornament")
-public class ChordOrnamentRelation
-        extends AbstractConnection
-{
-    //~ Static fields/initializers -----------------------------------------------------------------
-
-    private static final Constants constants = new Constants();
-
-    //~ Methods ------------------------------------------------------------------------------------
-    //-------------------//
-    // getXOutGapMaximum //
-    //-------------------//
-    public static Scale.Fraction getXOutGapMaximum (boolean manual)
-    {
-        return manual ? constants.xGapMaxManual : constants.xGapMax;
-    }
-
-    //----------------//
-    // getYGapMaximum //
-    //----------------//
-    public static Scale.Fraction getYGapMaximum (boolean manual)
-    {
-        return manual ? constants.yGapMaxManual : constants.yGapMax;
-    }
-
-    //----------------//
-    // isSingleSource //
-    //----------------//
-    @Override
-    public boolean isSingleSource ()
-    {
-        return true;
-    }
-
-    //----------------//
-    // isSingleTarget //
-    //----------------//
-    @Override
-    public boolean isSingleTarget ()
-    {
-        return true;
-    }
-
-    //----------------//
-    // getTargetCoeff //
-    //----------------//
-    @Override
-    protected double getTargetCoeff ()
-    {
-        return constants.ornamentTargetCoeff.getValue();
-    }
-
-    //---------------//
-    // getXOutGapMax //
-    //---------------//
-    @Override
-    protected Scale.Fraction getXOutGapMax (boolean manual)
-    {
-        return getXOutGapMaximum(manual);
-    }
-
-    //------------//
-    // getYGapMax //
-    //------------//
-    @Override
-    protected Scale.Fraction getYGapMax (boolean manual)
-    {
-        return getYGapMaximum(manual);
-    }
-
-    //~ Inner Classes ------------------------------------------------------------------------------
-    //-----------//
-    // Constants //
-    //-----------//
-    private static final class Constants
-            extends ConstantSet
-    {
-        //~ Instance fields ------------------------------------------------------------------------
-
-        private final Constant.Ratio ornamentTargetCoeff = new Constant.Ratio(
-                0.5,
-                "Supporting coeff for (target) ornament");
-
-        private final Scale.Fraction xGapMax = new Scale.Fraction(
-                0.75,
-                "Maximum horizontal gap between ornament center & chord");
-
-        private final Scale.Fraction xGapMaxManual = new Scale.Fraction(
-                1.2,
-                "Maximum manual horizontal gap between ornament center & chord");
-
-        private final Scale.Fraction yGapMax = new Scale.Fraction(
-                2.0,
-                "Maximum vertical gap between ornament center & chord");
-
-        private final Scale.Fraction yGapMaxManual = new Scale.Fraction(
-                3.0,
-                "Maximum manual vertical gap between ornament center & chord");
-    }
-}
-=======
 //------------------------------------------------------------------------------------------------//
 //                                                                                                //
 //                            C h o r d O r n a m e n t R e l a t i o n                           //
@@ -222,26 +85,26 @@
         return getYGapMaximum(manual);
     }
 
-    //-------------------//
-    // getXOutGapMaximum //
-    //-------------------//
-    public static Scale.Fraction getXOutGapMaximum (boolean manual)
-    {
-        return manual ? constants.xGapMaxManual : constants.xGapMax;
-    }
-
-    //----------------//
-    // getYGapMaximum //
-    //----------------//
-    public static Scale.Fraction getYGapMaximum (boolean manual)
-    {
-        return manual ? constants.yGapMaxManual : constants.yGapMax;
-    }
-
+    //-------------------//
+    // getXOutGapMaximum //
+    //-------------------//
+    public static Scale.Fraction getXOutGapMaximum (boolean manual)
+    {
+        return manual ? constants.xGapMaxManual : constants.xGapMax;
+    }
+
+    //----------------//
+    // getYGapMaximum //
+    //----------------//
+    public static Scale.Fraction getYGapMaximum (boolean manual)
+    {
+        return manual ? constants.yGapMaxManual : constants.yGapMax;
+    }
+
     //-----------//
     // Constants //
     //-----------//
-    private static class Constants
+    private static class Constants
             extends ConstantSet
     {
 
@@ -265,5 +128,4 @@
                 3.0,
                 "Maximum manual vertical gap between ornament center & chord");
     }
-}
->>>>>>> 8e2b0fd5
+}