--- conflicted
+++ resolved
@@ -1,786 +1,742 @@
-//------------------------------------------------------------------------------------------------//
-//                                                                                                //
-//                                 S t r u c t u r e E l e m e n t                                //
-//                                                                                                //
-//------------------------------------------------------------------------------------------------//
-// <editor-fold defaultstate="collapsed" desc="hdr">
-//
-//  Copyright © Audiveris 2018. All rights reserved.
-//
-//  This program is free software: you can redistribute it and/or modify it under the terms of the
-//  GNU Affero General Public License as published by the Free Software Foundation, either version
-//  3 of the License, or (at your option) any later version.
-//
-//  This program is distributed in the hope that it will be useful, but WITHOUT ANY WARRANTY;
-//  without even the implied warranty of MERCHANTABILITY or FITNESS FOR A PARTICULAR PURPOSE.
-//  See the GNU Affero General Public License for more details.
-//
-//  You should have received a copy of the GNU Affero General Public License along with this
-//  program.  If not, see <http://www.gnu.org/licenses/>.
-//------------------------------------------------------------------------------------------------//
-// </editor-fold>
-package org.audiveris.omr.image;
-
-import org.slf4j.Logger;
-import org.slf4j.LoggerFactory;
-
-import java.util.StringTokenizer;
-
-/**
- * Class {@code StructureElement}
- *
- * @author ?
- */
-public class StructureElement
-        implements MorphoConstants
-{
-
-    private static final Logger logger = LoggerFactory.getLogger(StructureElement.class);
-
-    /** Epsilon value meant for equality testing: {@value}. */
-    private static final double EPSILON = 1E-5;
-
-    static final String EOL = System.getProperty("line.separator");
-
-<<<<<<< HEAD
-    /** Epsilon value meant for equality testing: {@value}. */
-    private static final double EPSILON = 1E-5;
-
-    //~ Instance fields ----------------------------------------------------------------------------
-=======
-    public int type = FREE;
-
-    public boolean offsetmodified = false;
-
->>>>>>> 8e2b0fd5
-    private int[] mask;
-
-    private int width = 1;
-
-    private int height = 1;
-
-    private double radius = 0;
-
-    private final int[][] vect;
-
-    private int[] offset = OFFSET0;
-
-    private int shift = 1;
-
-    /**
-     * Creates a new StructureElement object.
-     *
-     * @param amask DOCUMENT ME!
-     * @param width DOCUMENT ME!
-     */
-    public StructureElement (int[] amask,
-                             int width)
-    {
-        // this.width=(int) Math.sqrt(amask.length);
-        this.width = width;
-        this.height = amask.length / width;
-        this.shift = 0;
-        setMask(amask);
-        vect = calcVect(mask, width);
-    }
-
-    /**
-     * Creates a new StructureElement object.
-     *
-     * @param tokenString DOCUMENT ME!
-     */
-    public StructureElement (String tokenString)
-    {
-        this.shift = 0;
-        this.type = FREE;
-        mask = inputMask(tokenString);
-        vect = calcVect(mask, width);
-    }
-
-    /**
-     * Creates a new instance of a StructureElement.
-     *
-     * @param type   the type of the structuring element to create
-     * @param shift  DOCUMENT ME!
-     * @param radius the radius of the structuring element to create
-     * @param offset DOCUMENT ME!
-     */
-    public StructureElement (int type,
-                             int shift,
-                             float radius,
-                             int[] offset)
-    {
-        // this.width=(int)(2*radius+2*shift);
-        int r = 0;
-        //   this.width= ((int)(radius+shift+0.5))*2 + 1;
-        //  this.height=width;
-        this.shift = shift;
-        this.radius = radius;
-
-        if (((offset[0] * offset[0]) + (offset[1] * offset[1])) >= (radius / 2)) {
-            offset = OFFSET0;
-        }
-
-        this.offset = offset;
-        this.type = type;
-
-        switch (type) {
-        case CIRCLE: {
-            mask = createCircularMask(shift, radius, offset);
-
-            break;
-        }
-
-        case DIAMOND: {
-            mask = createDiamondMask(shift, radius, offset);
-
-            break;
-        }
-
-        case SQARE: {
-            mask = createSquareMask(shift, 2 * radius, offset);
-
-            break;
-        }
-
-        case HLINE: {
-            //this.height=1;
-            this.shift = 1;
-            mask = createLineMask(shift, 2 * radius, 0, offset);
-
-            break;
-        }
-
-        case VLINE: {
-            //this.height=width;
-            // this.width=1;
-            this.shift = 1;
-            mask = createLineMask(shift, 2 * radius, Math.PI / 2, offset);
-
-            break;
-        }
-
-        case HPOINTS:
-            r = (int) radius;
-            this.width = r + 2;
-            this.height = 1;
-            mask = new int[width];
-            mask[1] = 255;
-            mask[width - 1] = 255;
-
-            break;
-
-        case VPOINTS:
-            r = (int) radius;
-            this.height = r + 2;
-            this.width = 1;
-            mask = new int[height];
-            mask[1] = 255;
-            mask[height - 1] = 255;
-
-            break;
-
-        case RING:
-        default:
-            ; //mask=inputStrEl();
-        }
-
-        vect = calcVect(mask, width);
-    }
-
-    public int[] Delta (int[] offset)
-    {
-        int[] astrel = this.T(offset);
-
-        //int index=0;
-        // for (int i=0; i<this.width-1;i++){
-        // for (int j=0;j<this.width;j++){
-        for (int index = 0; index < mask.length; index++) {
-            //        for (int i=0;i<height-1;i++){
-            //            for  (int j=0; j<width;j++){
-            // int i=c/width;
-            //int j=c%width;
-            //  index=j+this.width*i;
-            astrel[index] = mask[index] - astrel[index];
-
-            //}
-        }
-
-        return astrel;
-    }
-
-    public int[] H (int[] strel,
-                    int sign)
-    {
-        // int[] strel=new int[width*width];
-        for (int i = 0; i < strel.length; i++) {
-            if ((strel[i] * sign) >= 0) {
-                strel[i] = 0;
-            } else {
-                strel[i] = 255;
-            }
-        }
-
-        return strel;
-    }
-
-    public int[] T (int[] h)
-    {
-        int m;
-        int n;
-        int index;
-        int ind;
-
-        // int[] strel=new int[width*width];
-        int[] strel = new int[mask.length];
-
-        for (int i = 0; i < (height - 1); i++) {
-            for (int j = 0; j < width; j++) {
-                m = i + h[0]; // y - direction
-                n = j + h[1]; // x - direction
-
-                if (m < 0) {
-                    m = 0;
-                }
-
-                if (n < 0) {
-                    n = 0;
-                }
-
-                if (n > width) {
-                    n = width;
-                }
-
-                if (m > (width - 1)) {
-                    m = width - 1;
-                }
-
-                index = n + (width * m);
-                ind = j + (width * i);
-
-                try {
-                    // if (index>width*width) index=width*width;
-                    strel[ind] = mask[index];
-                } catch (ArrayIndexOutOfBoundsException ex) {
-                    logger.warn("mask: " + mask.length);
-                    logger.warn("index2: " + index);
-                    logger.warn("index1: " + ind);
-                }
-            }
-        }
-
-        return strel;
-    }
-
-    public StructureElement Tr (int[] h)
-    {
-        return new StructureElement(T(h), this.width);
-    }
-
-    public int[][] VectTransform (int opt)
-    {
-        if (opt == PERIM) {
-            return calcVect(getBorder(), this.width);
-        } else {
-            return calcVect(this.mask, this.width);
-        }
-    }
-
-    public int getArea ()
-    {
-        int maskSize = 0;
-
-        for (int i = 0; i < mask.length; i++) {
-            if (mask[i] != 0) {
-                maskSize++;
-            }
-        }
-
-        return maskSize;
-    }
-
-    public int[] getBorder ()
-    {
-        int sz = this.mask.length;
-        int[] perim = new int[sz];
-        int k;
-        int l;
-        int m;
-        int n = -1;
-        int i;
-        int j = 0;
-
-        for (int c = 0; c < sz; c++) {
-            //        for (int i=0;i<height-1;i++){
-            //            for  (int j=0; j<width;j++){
-            i = c / width;
-            j = c % width;
-
-            //System.out.println("i: "+i+ " j: "+j+"index: "+c);
-            if ((j + 1) > (width - 1)) {
-                k = 0;
-            } else {
-                k = mask[(i * width) + j + 1];
-            }
-
-            if ((i + 1) > (height - 1)) {
-                l = 0;
-            } else {
-                l = mask[((i + 1) * width) + j];
-            }
-
-            if (j == 0) {
-                m = 0;
-            } else {
-                m = mask[((i * width) + j) - 1];
-            }
-
-            if (i == 0) {
-                n = 0;
-            } else {
-                n = mask[((i - 1) * width) + j];
-            }
-
-            //  if (i*width+j<=mask.length)
-            //  if (mask[i*width+j]>k || mask[i*width+j]>m || mask[i*width+j]>l || mask[i*width+j]>n)
-            if ((mask[c] > k) || (mask[c] > m) || (mask[c] > l) || (mask[c] > n)) {
-                // perim[i*width+j]= mask[i*width+j];
-                perim[c] = mask[c];
-
-                //c++;
-            }
-
-            //System.out.println(perim[c]);
-        }
-
-        return perim;
-    }
-
-    public double getDistance (int[] X,
-                               int metrics)
-    {
-        double d = 0d;
-        double g = 0;
-
-        //System.out.println("type: " +metrics);
-        switch (metrics) {
-        case CIRCLE: {
-            g = (X[0] * X[0]) + (X[1] * X[1]);
-            d = Math.sqrt(g + 1) + cor3;
-
-            // if (g==2) d=2.0d;
-            break;
-        }
-
-        case DIAMOND: {
-            d = (Math.abs(X[0]) + Math.abs(X[1]));
-
-            break;
-        }
-
-        case SQARE: {
-            d = Math.max(Math.abs(X[0]), Math.abs(X[1]));
-
-            break;
-        }
-
-        default:
-            d = Math.sqrt((X[0] * X[0]) + (X[1] * X[1]));
-        }
-
-        return d;
-    }
-
-    public int getHeight ()
-    {
-        return height;
-    }
-
-    public int[] getMask ()
-    {
-        return mask;
-    }
-
-    public void setMask (int[] amask)
-    {
-        this.mask = amask;
-    }
-
-    public int getMaskAt (int index)
-    {
-        if (index <= mask.length) {
-            return mask[index];
-        } else {
-            return -1;
-        }
-    }
-
-    public int getMaskAt (int x,
-                          int y)
-    {
-        if (x <= 0) {
-            x = 0;
-        }
-
-        if (x > height) {
-            x = height;
-        }
-
-        if (y <= 0) {
-            y = 0;
-        }
-
-        if (y >= width) {
-            y = width - 1;
-        }
-
-        int index = x + (this.width * y);
-
-        //      if (index<=this.width*this.width) {
-        return mask[index];
-
-        //     }
-        //  else return -1;
-    }
-
-    public int[] getOffset ()
-    {
-        return this.offset;
-    }
-
-    public void setOffset (int[] offset)
-    {
-        this.offset = offset;
-        offsetmodified = true;
-    }
-
-    public double getR ()
-    {
-        return radius;
-    }
-
-    public int getShift ()
-    {
-        return shift;
-    }
-
-    public int getType ()
-    {
-        return type;
-    }
-
-    public void setType (int type)
-    {
-        this.type = type;
-    }
-
-    public int[][] getVect ()
-    {
-        return vect; //calcVect(this.mask , this.width);
-    }
-
-    public int getWidth ()
-    {
-        return width;
-    }
-
-<<<<<<< HEAD
-    public void setMask (int[] amask)
-    {
-        this.mask = amask;
-    }
-
-    public void setOffset (int[] offset)
-    {
-        this.offset = offset;
-        offsetmodified = true;
-    }
-
-    public void setType (int type)
-    {
-        this.type = type;
-    }
-
-    double getNum (StringTokenizer st)
-    {
-        Double d;
-        String token = st.nextToken();
-
-        try {
-            d = Double.valueOf(token);
-        } catch (NumberFormatException e) {
-            d = null;
-        }
-
-        if (d != null) {
-            return d;
-        } else {
-            return 0.0;
-        }
-    }
-
-=======
->>>>>>> 8e2b0fd5
-    private int[] createDiamondMask (int shift,
-                                     double radius,
-                                     int[] offset)
-    {
-        this.width = (((int) (radius + shift + 0.5)) * 2) + 1;
-        this.height = width;
-
-        int[] mask = new int[this.width * this.width];
-
-        // int[] mask = new int[width*width];
-        int r = width / 2;
-
-        //  double r = width/2.0-0.5;
-        for (int x = -r; x <= r; x++) {
-            for (int y = -r; y <= r; y++) {
-                if ((Math.abs(x - offset[0]) + Math.abs(y - offset[1])) <= radius) {
-                    mask[r + x + ((r + y) * width)] = 255;
-                }
-            }
-        }
-
-        return mask;
-    }
-
-    private int[] createLineMask (int shift,
-                                  double l,
-                                  double alpha,
-                                  int[] offset)
-    {
-        //int width=(int)(2*radius+2*shift);
-        int r = (int) ((l / 2.0f) - 1);
-
-        if (validate((float) (alpha / Math.PI), 1)) {
-            alpha = 0;
-        }
-
-        //this.width=(int)(2*radius*Math.cos(alpha)+2*shift);
-        //this.height=(int)(2*radius*Math.sin(alpha)+2*shift);
-        this.width = (int) ((l + (2 * shift)) * Math.cos(alpha));
-        this.height = (int) ((l + (2 * shift)) * Math.sin(alpha));
-
-        if (width == 0) {
-            width++;
-        }
-
-        if (height == 0) {
-            height++;
-        }
-
-        int sz = this.width * this.height;
-        int[] mask = new int[sz];
-
-        if ((Math.abs(alpha) < EPSILON) || (Math.abs(alpha - Math.PI) < EPSILON)) {
-            //for (int i=0;i<height-1;i++)
-            // IJ.log("shift "+shift);
-            for (int j = shift; j < (width - shift); j++) {
-                mask[j] = 255;
-            }
-        } else if (Math.abs(alpha - (Math.PI / 2)) < EPSILON) {
-            for (int i = shift; i < (height - shift); i++) {
-                //for (int j=0;j<width;j++)
-                mask[i] = 255;
-            }
-        } else {
-            for (int x = r - shift; x <= (r - shift); x++) {
-                for (int y = r - shift; y <= (r - shift); y++) {
-                    if (Math.abs(alpha) < (Math.PI / 2)) {
-                        if ((y - (Math.tan(alpha) * x)) == 0) {
-                            mask[(r + x) - offset[0] + (((r + y) - offset[1]) * width)] = 255;
-                        }
-                    } else if (((Math.tan((Math.PI / 2) - alpha) * y) - x) == 0) {
-                        mask[(r + x) - offset[0] + (((r + y) - offset[1]) * width)] = 255;
-                    }
-                }
-            }
-        }
-
-        return mask;
-    }
-
-    private int[] createSquareMask (int shift,
-                                    double radius,
-                                    int[] offset)
-    {
-        if (radius == 0) {
-            radius = 0.5;
-        }
-
-        int r;
-        int c = 0;
-        this.width = (int) ((2 * radius) + (2 * shift));
-        this.height = width;
-
-        int sz = this.width * this.height;
-        int[] mask = new int[sz];
-
-        // for (int r=shift;r<height-shift-1;r++)
-        //    for (int c=shift;c<width-shift;c++) {
-        for (int counter = 0; counter < sz; counter++) {
-            r = counter / width;
-            c = counter % width;
-
-            if ((r > shift) || (r < (height - shift)) || (c > shift) || (c < (width - shift))) {
-                //  try {
-                mask[counter] = 255;
-            }
-
-            //       }
-            //       catch (Exception ex) {
-            //           System.out.println("mask: "+mask.length);
-            //           System.out.println("r: "+r);
-            //           System.out.println("c: "+ c);
-            //      }
-        }
-
-        return mask;
-    }
-
-    private int[] inputMask (String tokenString)
-    {
-        StringTokenizer st = new StringTokenizer(tokenString);
-        int n = st.countTokens();
-
-        // System.out.println("tokens: "+n);
-        int kw = (int) Math.sqrt(n);
-        int kh = kw;
-        int sz = kw * kh;
-
-        //System.out.println("size: "+sz);
-        int[] k = new int[sz];
-
-        for (int i = 0; i < sz; i++) {
-            k[i] = (int) getNum(st);
-        }
-
-        //this.mask=k;
-        this.width = kw;
-        this.height = width;
-
-        return k;
-    }
-
-    private int[][] calcVect (int[] perim,
-                              int w)
-    {
-        int N = 0;
-        int sz = perim.length;
-
-        for (int i = 0; i < perim.length; i++) {
-            if (perim[i] > 0) {
-                N++;
-            }
-        }
-
-        //System.out.println("nnz: "+N);
-        int h = sz / w;
-        int p = (int) Math.floor(h / 2.0);
-        int q = (int) Math.floor(w / 2.0);
-
-        // System.out.println("p: "+p);
-        //  System.out.println("q: "+q);
-        int[][] pg = new int[N][4];
-        int i;
-        int j;
-        int counter = 0;
-
-        // System.out.println("size:"+sz);
-        for (int c = 0; c < sz; c++) {
-            //        for (int  i=0;i<h-1;i++) {
-            //            for (int j=0;j<w;j++){
-            i = c / w;
-            j = c % w;
-
-            if (perim[c] > 0) {
-                pg[counter][0] = i - p;
-                pg[counter][1] = j - q;
-                pg[counter][2] = perim[c];
-
-                int[] a = {pg[counter][1], pg[counter][0]};
-                double d = getDistance(a, this.type);
-                //System.out.println("i: "+pg[counter][0]+ " j: "+pg[counter][1] +"d: " +d);
-                pg[counter][3] = (int) Math.round(d);
-                // System.out.println("i: "+pg[counter][0]+ " j: "+pg[counter][1]+"index: "+counter);
-                counter++;
-
-                //int pp=i-p;
-                // int qq=j-q ;
-            }
-
-            //System.out.println("i: "+i+ " j: "+j+"index: "+c);
-            // }
-        }
-
-        return pg;
-    }
-
-    private int[] createCircularMask (int shift,
-                                      double radius,
-                                      int[] offset)
-    {
-        //  if (radius<=2.0)  {
-        // this.width= ((int)(radius+shift+0.5))*2 ;
-        //offset= SWGRAD;
-        //}
-        //else
-        this.width = (((int) (radius + shift + 0.5)) * 2) + 1;
-        // this.width= ((int)(radius+shift))*2 + 1;
-        this.height = width;
-
-        // IJ.log("w="+width);
-        int[] mask = new int[this.width * this.width];
-        double r = (width / 2.0) - 0.5;
-
-        //if ((radius==1.5) && (r==3)) r=3.5;
-        double r2 = (radius * radius) + 1;
-
-        // IJ.log("radius "+radius+" r "+r +" r2 "+r2);
-        int index = 0;
-
-        for (double x = -r; x <= r; x++) {
-            for (double y = -r; y <= r; y++) {
-                //int index= (int)(r+x+width*(r+y));
-                //   if (x*x+y*y<r2){
-                if ((((x - offset[0]) * (x - offset[0])) + ((y - offset[1]) * (y
-                                                                                       - offset[1])))
-                    < r2) {
-                    mask[index] = 255;
-                }
-
-                index++;
-            }
-        }
-
-        // return mask;
-        return mask;
-    }
-
-    double getNum (StringTokenizer st)
-    {
-        Double d;
-        String token = st.nextToken();
-
-        try {
-            d = Double.valueOf(token);
-        } catch (NumberFormatException e) {
-            d = null;
-        }
-
-        if (d != null) {
-            return d;
-        } else {
-            return 0.0;
-        }
-    }
-
-    private static boolean validate (float var,
-                                     int k)
-    {
-        float a = k * var;
-        int b = (int) (k * var);
-        return ((a - b) == 0) || (var < 0);
-    }
-}
+//------------------------------------------------------------------------------------------------//
+//                                                                                                //
+//                                 S t r u c t u r e E l e m e n t                                //
+//                                                                                                //
+//------------------------------------------------------------------------------------------------//
+// <editor-fold defaultstate="collapsed" desc="hdr">
+//
+//  Copyright © Audiveris 2018. All rights reserved.
+//
+//  This program is free software: you can redistribute it and/or modify it under the terms of the
+//  GNU Affero General Public License as published by the Free Software Foundation, either version
+//  3 of the License, or (at your option) any later version.
+//
+//  This program is distributed in the hope that it will be useful, but WITHOUT ANY WARRANTY;
+//  without even the implied warranty of MERCHANTABILITY or FITNESS FOR A PARTICULAR PURPOSE.
+//  See the GNU Affero General Public License for more details.
+//
+//  You should have received a copy of the GNU Affero General Public License along with this
+//  program.  If not, see <http://www.gnu.org/licenses/>.
+//------------------------------------------------------------------------------------------------//
+// </editor-fold>
+package org.audiveris.omr.image;
+
+import org.slf4j.Logger;
+import org.slf4j.LoggerFactory;
+
+import java.util.StringTokenizer;
+
+/**
+ * Class {@code StructureElement}
+ *
+ * @author ?
+ */
+public class StructureElement
+        implements MorphoConstants
+{
+
+    private static final Logger logger = LoggerFactory.getLogger(StructureElement.class);
+
+    /** Epsilon value meant for equality testing: {@value}. */
+    private static final double EPSILON = 1E-5;
+
+    static final String EOL = System.getProperty("line.separator");
+
+    public int type = FREE;
+
+    public boolean offsetmodified = false;
+
+    private int[] mask;
+
+    private int width = 1;
+
+    private int height = 1;
+
+    private double radius = 0;
+
+    private final int[][] vect;
+
+    private int[] offset = OFFSET0;
+
+    private int shift = 1;
+
+    /**
+     * Creates a new StructureElement object.
+     *
+     * @param amask DOCUMENT ME!
+     * @param width DOCUMENT ME!
+     */
+    public StructureElement (int[] amask,
+                             int width)
+    {
+        // this.width=(int) Math.sqrt(amask.length);
+        this.width = width;
+        this.height = amask.length / width;
+        this.shift = 0;
+        setMask(amask);
+        vect = calcVect(mask, width);
+    }
+
+    /**
+     * Creates a new StructureElement object.
+     *
+     * @param tokenString DOCUMENT ME!
+     */
+    public StructureElement (String tokenString)
+    {
+        this.shift = 0;
+        this.type = FREE;
+        mask = inputMask(tokenString);
+        vect = calcVect(mask, width);
+    }
+
+    /**
+     * Creates a new instance of a StructureElement.
+     *
+     * @param type   the type of the structuring element to create
+     * @param shift  DOCUMENT ME!
+     * @param radius the radius of the structuring element to create
+     * @param offset DOCUMENT ME!
+     */
+    public StructureElement (int type,
+                             int shift,
+                             float radius,
+                             int[] offset)
+    {
+        // this.width=(int)(2*radius+2*shift);
+        int r = 0;
+        //   this.width= ((int)(radius+shift+0.5))*2 + 1;
+        //  this.height=width;
+        this.shift = shift;
+        this.radius = radius;
+
+        if (((offset[0] * offset[0]) + (offset[1] * offset[1])) >= (radius / 2)) {
+            offset = OFFSET0;
+        }
+
+        this.offset = offset;
+        this.type = type;
+
+        switch (type) {
+        case CIRCLE: {
+            mask = createCircularMask(shift, radius, offset);
+
+            break;
+        }
+
+        case DIAMOND: {
+            mask = createDiamondMask(shift, radius, offset);
+
+            break;
+        }
+
+        case SQARE: {
+            mask = createSquareMask(shift, 2 * radius, offset);
+
+            break;
+        }
+
+        case HLINE: {
+            //this.height=1;
+            this.shift = 1;
+            mask = createLineMask(shift, 2 * radius, 0, offset);
+
+            break;
+        }
+
+        case VLINE: {
+            //this.height=width;
+            // this.width=1;
+            this.shift = 1;
+            mask = createLineMask(shift, 2 * radius, Math.PI / 2, offset);
+
+            break;
+        }
+
+        case HPOINTS:
+            r = (int) radius;
+            this.width = r + 2;
+            this.height = 1;
+            mask = new int[width];
+            mask[1] = 255;
+            mask[width - 1] = 255;
+
+            break;
+
+        case VPOINTS:
+            r = (int) radius;
+            this.height = r + 2;
+            this.width = 1;
+            mask = new int[height];
+            mask[1] = 255;
+            mask[height - 1] = 255;
+
+            break;
+
+        case RING:
+        default:
+            ; //mask=inputStrEl();
+        }
+
+        vect = calcVect(mask, width);
+    }
+
+    public int[] Delta (int[] offset)
+    {
+        int[] astrel = this.T(offset);
+
+        //int index=0;
+        // for (int i=0; i<this.width-1;i++){
+        // for (int j=0;j<this.width;j++){
+        for (int index = 0; index < mask.length; index++) {
+            //        for (int i=0;i<height-1;i++){
+            //            for  (int j=0; j<width;j++){
+            // int i=c/width;
+            //int j=c%width;
+            //  index=j+this.width*i;
+            astrel[index] = mask[index] - astrel[index];
+
+            //}
+        }
+
+        return astrel;
+    }
+
+    public int[] H (int[] strel,
+                    int sign)
+    {
+        // int[] strel=new int[width*width];
+        for (int i = 0; i < strel.length; i++) {
+            if ((strel[i] * sign) >= 0) {
+                strel[i] = 0;
+            } else {
+                strel[i] = 255;
+            }
+        }
+
+        return strel;
+    }
+
+    public int[] T (int[] h)
+    {
+        int m;
+        int n;
+        int index;
+        int ind;
+
+        // int[] strel=new int[width*width];
+        int[] strel = new int[mask.length];
+
+        for (int i = 0; i < (height - 1); i++) {
+            for (int j = 0; j < width; j++) {
+                m = i + h[0]; // y - direction
+                n = j + h[1]; // x - direction
+
+                if (m < 0) {
+                    m = 0;
+                }
+
+                if (n < 0) {
+                    n = 0;
+                }
+
+                if (n > width) {
+                    n = width;
+                }
+
+                if (m > (width - 1)) {
+                    m = width - 1;
+                }
+
+                index = n + (width * m);
+                ind = j + (width * i);
+
+                try {
+                    // if (index>width*width) index=width*width;
+                    strel[ind] = mask[index];
+                } catch (ArrayIndexOutOfBoundsException ex) {
+                    logger.warn("mask: " + mask.length);
+                    logger.warn("index2: " + index);
+                    logger.warn("index1: " + ind);
+                }
+            }
+        }
+
+        return strel;
+    }
+
+    public StructureElement Tr (int[] h)
+    {
+        return new StructureElement(T(h), this.width);
+    }
+
+    public int[][] VectTransform (int opt)
+    {
+        if (opt == PERIM) {
+            return calcVect(getBorder(), this.width);
+        } else {
+            return calcVect(this.mask, this.width);
+        }
+    }
+
+    public int getArea ()
+    {
+        int maskSize = 0;
+
+        for (int i = 0; i < mask.length; i++) {
+            if (mask[i] != 0) {
+                maskSize++;
+            }
+        }
+
+        return maskSize;
+    }
+
+    public int[] getBorder ()
+    {
+        int sz = this.mask.length;
+        int[] perim = new int[sz];
+        int k;
+        int l;
+        int m;
+        int n = -1;
+        int i;
+        int j = 0;
+
+        for (int c = 0; c < sz; c++) {
+            //        for (int i=0;i<height-1;i++){
+            //            for  (int j=0; j<width;j++){
+            i = c / width;
+            j = c % width;
+
+            //System.out.println("i: "+i+ " j: "+j+"index: "+c);
+            if ((j + 1) > (width - 1)) {
+                k = 0;
+            } else {
+                k = mask[(i * width) + j + 1];
+            }
+
+            if ((i + 1) > (height - 1)) {
+                l = 0;
+            } else {
+                l = mask[((i + 1) * width) + j];
+            }
+
+            if (j == 0) {
+                m = 0;
+            } else {
+                m = mask[((i * width) + j) - 1];
+            }
+
+            if (i == 0) {
+                n = 0;
+            } else {
+                n = mask[((i - 1) * width) + j];
+            }
+
+            //  if (i*width+j<=mask.length)
+            //  if (mask[i*width+j]>k || mask[i*width+j]>m || mask[i*width+j]>l || mask[i*width+j]>n)
+            if ((mask[c] > k) || (mask[c] > m) || (mask[c] > l) || (mask[c] > n)) {
+                // perim[i*width+j]= mask[i*width+j];
+                perim[c] = mask[c];
+
+                //c++;
+            }
+
+            //System.out.println(perim[c]);
+        }
+
+        return perim;
+    }
+
+    public double getDistance (int[] X,
+                               int metrics)
+    {
+        double d = 0d;
+        double g = 0;
+
+        //System.out.println("type: " +metrics);
+        switch (metrics) {
+        case CIRCLE: {
+            g = (X[0] * X[0]) + (X[1] * X[1]);
+            d = Math.sqrt(g + 1) + cor3;
+
+            // if (g==2) d=2.0d;
+            break;
+        }
+
+        case DIAMOND: {
+            d = (Math.abs(X[0]) + Math.abs(X[1]));
+
+            break;
+        }
+
+        case SQARE: {
+            d = Math.max(Math.abs(X[0]), Math.abs(X[1]));
+
+            break;
+        }
+
+        default:
+            d = Math.sqrt((X[0] * X[0]) + (X[1] * X[1]));
+        }
+
+        return d;
+    }
+
+    public int getHeight ()
+    {
+        return height;
+    }
+
+    public int[] getMask ()
+    {
+        return mask;
+    }
+
+    public void setMask (int[] amask)
+    {
+        this.mask = amask;
+    }
+
+    public int getMaskAt (int index)
+    {
+        if (index <= mask.length) {
+            return mask[index];
+        } else {
+            return -1;
+        }
+    }
+
+    public int getMaskAt (int x,
+                          int y)
+    {
+        if (x <= 0) {
+            x = 0;
+        }
+
+        if (x > height) {
+            x = height;
+        }
+
+        if (y <= 0) {
+            y = 0;
+        }
+
+        if (y >= width) {
+            y = width - 1;
+        }
+
+        int index = x + (this.width * y);
+
+        //      if (index<=this.width*this.width) {
+        return mask[index];
+
+        //     }
+        //  else return -1;
+    }
+
+    public int[] getOffset ()
+    {
+        return this.offset;
+    }
+
+    public void setOffset (int[] offset)
+    {
+        this.offset = offset;
+        offsetmodified = true;
+    }
+
+    public double getR ()
+    {
+        return radius;
+    }
+
+    public int getShift ()
+    {
+        return shift;
+    }
+
+    public int getType ()
+    {
+        return type;
+    }
+
+    public void setType (int type)
+    {
+        this.type = type;
+    }
+
+    public int[][] getVect ()
+    {
+        return vect; //calcVect(this.mask , this.width);
+    }
+
+    public int getWidth ()
+    {
+        return width;
+    }
+
+    private int[] createDiamondMask (int shift,
+                                     double radius,
+                                     int[] offset)
+    {
+        this.width = (((int) (radius + shift + 0.5)) * 2) + 1;
+        this.height = width;
+
+        int[] mask = new int[this.width * this.width];
+
+        // int[] mask = new int[width*width];
+        int r = width / 2;
+
+        //  double r = width/2.0-0.5;
+        for (int x = -r; x <= r; x++) {
+            for (int y = -r; y <= r; y++) {
+                if ((Math.abs(x - offset[0]) + Math.abs(y - offset[1])) <= radius) {
+                    mask[r + x + ((r + y) * width)] = 255;
+                }
+            }
+        }
+
+        return mask;
+    }
+
+    private int[] createLineMask (int shift,
+                                  double l,
+                                  double alpha,
+                                  int[] offset)
+    {
+        //int width=(int)(2*radius+2*shift);
+        int r = (int) ((l / 2.0f) - 1);
+
+        if (validate((float) (alpha / Math.PI), 1)) {
+            alpha = 0;
+        }
+
+        //this.width=(int)(2*radius*Math.cos(alpha)+2*shift);
+        //this.height=(int)(2*radius*Math.sin(alpha)+2*shift);
+        this.width = (int) ((l + (2 * shift)) * Math.cos(alpha));
+        this.height = (int) ((l + (2 * shift)) * Math.sin(alpha));
+
+        if (width == 0) {
+            width++;
+        }
+
+        if (height == 0) {
+            height++;
+        }
+
+        int sz = this.width * this.height;
+        int[] mask = new int[sz];
+
+        if ((Math.abs(alpha) < EPSILON) || (Math.abs(alpha - Math.PI) < EPSILON)) {
+            //for (int i=0;i<height-1;i++)
+            // IJ.log("shift "+shift);
+            for (int j = shift; j < (width - shift); j++) {
+                mask[j] = 255;
+            }
+        } else if (Math.abs(alpha - (Math.PI / 2)) < EPSILON) {
+            for (int i = shift; i < (height - shift); i++) {
+                //for (int j=0;j<width;j++)
+                mask[i] = 255;
+            }
+        } else {
+            for (int x = r - shift; x <= (r - shift); x++) {
+                for (int y = r - shift; y <= (r - shift); y++) {
+                    if (Math.abs(alpha) < (Math.PI / 2)) {
+                        if ((y - (Math.tan(alpha) * x)) == 0) {
+                            mask[(r + x) - offset[0] + (((r + y) - offset[1]) * width)] = 255;
+                        }
+                    } else if (((Math.tan((Math.PI / 2) - alpha) * y) - x) == 0) {
+                        mask[(r + x) - offset[0] + (((r + y) - offset[1]) * width)] = 255;
+                    }
+                }
+            }
+        }
+
+        return mask;
+    }
+
+    private int[] createSquareMask (int shift,
+                                    double radius,
+                                    int[] offset)
+    {
+        if (radius == 0) {
+            radius = 0.5;
+        }
+
+        int r;
+        int c = 0;
+        this.width = (int) ((2 * radius) + (2 * shift));
+        this.height = width;
+
+        int sz = this.width * this.height;
+        int[] mask = new int[sz];
+
+        // for (int r=shift;r<height-shift-1;r++)
+        //    for (int c=shift;c<width-shift;c++) {
+        for (int counter = 0; counter < sz; counter++) {
+            r = counter / width;
+            c = counter % width;
+
+            if ((r > shift) || (r < (height - shift)) || (c > shift) || (c < (width - shift))) {
+                //  try {
+                mask[counter] = 255;
+            }
+
+            //       }
+            //       catch (Exception ex) {
+            //           System.out.println("mask: "+mask.length);
+            //           System.out.println("r: "+r);
+            //           System.out.println("c: "+ c);
+            //      }
+        }
+
+        return mask;
+    }
+
+    private int[] inputMask (String tokenString)
+    {
+        StringTokenizer st = new StringTokenizer(tokenString);
+        int n = st.countTokens();
+
+        // System.out.println("tokens: "+n);
+        int kw = (int) Math.sqrt(n);
+        int kh = kw;
+        int sz = kw * kh;
+
+        //System.out.println("size: "+sz);
+        int[] k = new int[sz];
+
+        for (int i = 0; i < sz; i++) {
+            k[i] = (int) getNum(st);
+        }
+
+        //this.mask=k;
+        this.width = kw;
+        this.height = width;
+
+        return k;
+    }
+
+    private int[][] calcVect (int[] perim,
+                              int w)
+    {
+        int N = 0;
+        int sz = perim.length;
+
+        for (int i = 0; i < perim.length; i++) {
+            if (perim[i] > 0) {
+                N++;
+            }
+        }
+
+        //System.out.println("nnz: "+N);
+        int h = sz / w;
+        int p = (int) Math.floor(h / 2.0);
+        int q = (int) Math.floor(w / 2.0);
+
+        // System.out.println("p: "+p);
+        //  System.out.println("q: "+q);
+        int[][] pg = new int[N][4];
+        int i;
+        int j;
+        int counter = 0;
+
+        // System.out.println("size:"+sz);
+        for (int c = 0; c < sz; c++) {
+            //        for (int  i=0;i<h-1;i++) {
+            //            for (int j=0;j<w;j++){
+            i = c / w;
+            j = c % w;
+
+            if (perim[c] > 0) {
+                pg[counter][0] = i - p;
+                pg[counter][1] = j - q;
+                pg[counter][2] = perim[c];
+
+                int[] a = {pg[counter][1], pg[counter][0]};
+                double d = getDistance(a, this.type);
+                //System.out.println("i: "+pg[counter][0]+ " j: "+pg[counter][1] +"d: " +d);
+                pg[counter][3] = (int) Math.round(d);
+                // System.out.println("i: "+pg[counter][0]+ " j: "+pg[counter][1]+"index: "+counter);
+                counter++;
+
+                //int pp=i-p;
+                // int qq=j-q ;
+            }
+
+            //System.out.println("i: "+i+ " j: "+j+"index: "+c);
+            // }
+        }
+
+        return pg;
+    }
+
+    private int[] createCircularMask (int shift,
+                                      double radius,
+                                      int[] offset)
+    {
+        //  if (radius<=2.0)  {
+        // this.width= ((int)(radius+shift+0.5))*2 ;
+        //offset= SWGRAD;
+        //}
+        //else
+        this.width = (((int) (radius + shift + 0.5)) * 2) + 1;
+        // this.width= ((int)(radius+shift))*2 + 1;
+        this.height = width;
+
+        // IJ.log("w="+width);
+        int[] mask = new int[this.width * this.width];
+        double r = (width / 2.0) - 0.5;
+
+        //if ((radius==1.5) && (r==3)) r=3.5;
+        double r2 = (radius * radius) + 1;
+
+        // IJ.log("radius "+radius+" r "+r +" r2 "+r2);
+        int index = 0;
+
+        for (double x = -r; x <= r; x++) {
+            for (double y = -r; y <= r; y++) {
+                //int index= (int)(r+x+width*(r+y));
+                //   if (x*x+y*y<r2){
+                if ((((x - offset[0]) * (x - offset[0])) + ((y - offset[1]) * (y
+                                                                                       - offset[1])))
+                    < r2) {
+                    mask[index] = 255;
+                }
+
+                index++;
+            }
+        }
+
+        // return mask;
+        return mask;
+    }
+
+    double getNum (StringTokenizer st)
+    {
+        Double d;
+        String token = st.nextToken();
+
+        try {
+            d = Double.valueOf(token);
+        } catch (NumberFormatException e) {
+            d = null;
+        }
+
+        if (d != null) {
+            return d;
+        } else {
+            return 0.0;
+        }
+    }
+
+    private static boolean validate (float var,
+                                     int k)
+    {
+        float a = k * var;
+        int b = (int) (k * var);
+        return ((a - b) == 0) || (var < 0);
+    }
+}