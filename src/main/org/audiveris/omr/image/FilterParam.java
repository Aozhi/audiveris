<<<<<<< HEAD
//------------------------------------------------------------------------------------------------//
//                                                                                                //
//                                      F i l t e r P a r a m                                     //
//                                                                                                //
//------------------------------------------------------------------------------------------------//
// <editor-fold defaultstate="collapsed" desc="hdr">
//
//  Copyright © Audiveris 2018. All rights reserved.
//
//  This program is free software: you can redistribute it and/or modify it under the terms of the
//  GNU Affero General Public License as published by the Free Software Foundation, either version
//  3 of the License, or (at your option) any later version.
//
//  This program is distributed in the hope that it will be useful, but WITHOUT ANY WARRANTY;
//  without even the implied warranty of MERCHANTABILITY or FITNESS FOR A PARTICULAR PURPOSE.
//  See the GNU Affero General Public License for more details.
//
//  You should have received a copy of the GNU Affero General Public License along with this
//  program.  If not, see <http://www.gnu.org/licenses/>.
//------------------------------------------------------------------------------------------------//
// </editor-fold>
package org.audiveris.omr.image;

import org.audiveris.omr.util.param.Param;

import javax.xml.bind.annotation.XmlElementRef;
import javax.xml.bind.annotation.XmlElementRefs;
import javax.xml.bind.annotation.adapters.XmlAdapter;

/**
 * Class {@code FilterParam} is a param on FilterDescriptor.
 *
 * @author Hervé Bitteur
 */
public class FilterParam
        extends Param<FilterDescriptor>
{
    //~ Inner Classes ------------------------------------------------------------------------------

    public static class Adapter
            extends XmlAdapter<Adapter.Value, FilterParam>
    {
        //~ Methods --------------------------------------------------------------------------------

        @Override
        public Value marshal (FilterParam fp)
                throws Exception
        {
            if (fp == null) {
                return null;
            }

            FilterDescriptor specific = fp.getSpecific();

            if (specific == null) {
                return null;
            }

            Value value = new Value();
            value.filter = specific;

            return value;
        }

        @Override
        public FilterParam unmarshal (Value value)
                throws Exception
        {
            if (value == null) {
                return null;
            }

            FilterParam fp = new FilterParam();
            fp.setSpecific(value.filter);

            return fp;
        }

        //~ Inner Classes --------------------------------------------------------------------------
        protected static class Value
        {
            //~ Instance fields --------------------------------------------------------------------

            @XmlElementRefs({
                @XmlElementRef(type = GlobalDescriptor.class)
                , @XmlElementRef(type = AdaptiveDescriptor.class)
            })
            FilterDescriptor filter;
        }
    }
}
=======
//------------------------------------------------------------------------------------------------//
//                                                                                                //
//                                      F i l t e r P a r a m                                     //
//                                                                                                //
//------------------------------------------------------------------------------------------------//
// <editor-fold defaultstate="collapsed" desc="hdr">
//
//  Copyright © Audiveris 2018. All rights reserved.
//
//  This program is free software: you can redistribute it and/or modify it under the terms of the
//  GNU Affero General Public License as published by the Free Software Foundation, either version
//  3 of the License, or (at your option) any later version.
//
//  This program is distributed in the hope that it will be useful, but WITHOUT ANY WARRANTY;
//  without even the implied warranty of MERCHANTABILITY or FITNESS FOR A PARTICULAR PURPOSE.
//  See the GNU Affero General Public License for more details.
//
//  You should have received a copy of the GNU Affero General Public License along with this
//  program.  If not, see <http://www.gnu.org/licenses/>.
//------------------------------------------------------------------------------------------------//
// </editor-fold>
package org.audiveris.omr.image;

import org.audiveris.omr.util.param.Param;

import javax.xml.bind.annotation.XmlElementRef;
import javax.xml.bind.annotation.XmlElementRefs;
import javax.xml.bind.annotation.adapters.XmlAdapter;

/**
 * Class {@code FilterParam} is a param on FilterDescriptor.
 *
 * @author Hervé Bitteur
 */
public class FilterParam
        extends Param<FilterDescriptor>
{

    /**
     * JAXB adapter.
     */
    public static class Adapter
            extends XmlAdapter<Adapter.Value, FilterParam>
    {

        @Override
        public Value marshal (FilterParam fp)
                throws Exception
        {
            if (fp == null) {
                return null;
            }

            FilterDescriptor specific = fp.getSpecific();

            if (specific == null) {
                return null;
            }

            Value value = new Value();
            value.filter = specific;

            return value;
        }

        @Override
        public FilterParam unmarshal (Value value)
                throws Exception
        {
            if (value == null) {
                return null;
            }

            FilterParam fp = new FilterParam();
            fp.setSpecific(value.filter);

            return fp;
        }

        /**
         * Flattened value for un/marshalling.
         */
        protected static class Value
        {

            @XmlElementRefs({
                @XmlElementRef(type = GlobalDescriptor.class),
                @XmlElementRef(type = AdaptiveDescriptor.class)})
            FilterDescriptor filter;
        }
    }
}
>>>>>>> 8e2b0fd5
<|MERGE_RESOLUTION|>--- conflicted
+++ resolved
@@ -1,186 +1,92 @@
-<<<<<<< HEAD
-//------------------------------------------------------------------------------------------------//
-//                                                                                                //
-//                                      F i l t e r P a r a m                                     //
-//                                                                                                //
-//------------------------------------------------------------------------------------------------//
-// <editor-fold defaultstate="collapsed" desc="hdr">
-//
-//  Copyright © Audiveris 2018. All rights reserved.
-//
-//  This program is free software: you can redistribute it and/or modify it under the terms of the
-//  GNU Affero General Public License as published by the Free Software Foundation, either version
-//  3 of the License, or (at your option) any later version.
-//
-//  This program is distributed in the hope that it will be useful, but WITHOUT ANY WARRANTY;
-//  without even the implied warranty of MERCHANTABILITY or FITNESS FOR A PARTICULAR PURPOSE.
-//  See the GNU Affero General Public License for more details.
-//
-//  You should have received a copy of the GNU Affero General Public License along with this
-//  program.  If not, see <http://www.gnu.org/licenses/>.
-//------------------------------------------------------------------------------------------------//
-// </editor-fold>
-package org.audiveris.omr.image;
-
-import org.audiveris.omr.util.param.Param;
-
-import javax.xml.bind.annotation.XmlElementRef;
-import javax.xml.bind.annotation.XmlElementRefs;
-import javax.xml.bind.annotation.adapters.XmlAdapter;
-
-/**
- * Class {@code FilterParam} is a param on FilterDescriptor.
- *
- * @author Hervé Bitteur
- */
-public class FilterParam
-        extends Param<FilterDescriptor>
-{
-    //~ Inner Classes ------------------------------------------------------------------------------
-
-    public static class Adapter
-            extends XmlAdapter<Adapter.Value, FilterParam>
-    {
-        //~ Methods --------------------------------------------------------------------------------
-
-        @Override
-        public Value marshal (FilterParam fp)
-                throws Exception
-        {
-            if (fp == null) {
-                return null;
-            }
-
-            FilterDescriptor specific = fp.getSpecific();
-
-            if (specific == null) {
-                return null;
-            }
-
-            Value value = new Value();
-            value.filter = specific;
-
-            return value;
-        }
-
-        @Override
-        public FilterParam unmarshal (Value value)
-                throws Exception
-        {
-            if (value == null) {
-                return null;
-            }
-
-            FilterParam fp = new FilterParam();
-            fp.setSpecific(value.filter);
-
-            return fp;
-        }
-
-        //~ Inner Classes --------------------------------------------------------------------------
-        protected static class Value
-        {
-            //~ Instance fields --------------------------------------------------------------------
-
-            @XmlElementRefs({
-                @XmlElementRef(type = GlobalDescriptor.class)
-                , @XmlElementRef(type = AdaptiveDescriptor.class)
-            })
-            FilterDescriptor filter;
-        }
-    }
-}
-=======
-//------------------------------------------------------------------------------------------------//
-//                                                                                                //
-//                                      F i l t e r P a r a m                                     //
-//                                                                                                //
-//------------------------------------------------------------------------------------------------//
-// <editor-fold defaultstate="collapsed" desc="hdr">
-//
-//  Copyright © Audiveris 2018. All rights reserved.
-//
-//  This program is free software: you can redistribute it and/or modify it under the terms of the
-//  GNU Affero General Public License as published by the Free Software Foundation, either version
-//  3 of the License, or (at your option) any later version.
-//
-//  This program is distributed in the hope that it will be useful, but WITHOUT ANY WARRANTY;
-//  without even the implied warranty of MERCHANTABILITY or FITNESS FOR A PARTICULAR PURPOSE.
-//  See the GNU Affero General Public License for more details.
-//
-//  You should have received a copy of the GNU Affero General Public License along with this
-//  program.  If not, see <http://www.gnu.org/licenses/>.
-//------------------------------------------------------------------------------------------------//
-// </editor-fold>
-package org.audiveris.omr.image;
-
-import org.audiveris.omr.util.param.Param;
-
-import javax.xml.bind.annotation.XmlElementRef;
-import javax.xml.bind.annotation.XmlElementRefs;
-import javax.xml.bind.annotation.adapters.XmlAdapter;
-
-/**
- * Class {@code FilterParam} is a param on FilterDescriptor.
- *
- * @author Hervé Bitteur
- */
-public class FilterParam
-        extends Param<FilterDescriptor>
-{
-
-    /**
-     * JAXB adapter.
-     */
-    public static class Adapter
-            extends XmlAdapter<Adapter.Value, FilterParam>
-    {
-
-        @Override
-        public Value marshal (FilterParam fp)
-                throws Exception
-        {
-            if (fp == null) {
-                return null;
-            }
-
-            FilterDescriptor specific = fp.getSpecific();
-
-            if (specific == null) {
-                return null;
-            }
-
-            Value value = new Value();
-            value.filter = specific;
-
-            return value;
-        }
-
-        @Override
-        public FilterParam unmarshal (Value value)
-                throws Exception
-        {
-            if (value == null) {
-                return null;
-            }
-
-            FilterParam fp = new FilterParam();
-            fp.setSpecific(value.filter);
-
-            return fp;
-        }
-
-        /**
-         * Flattened value for un/marshalling.
-         */
-        protected static class Value
-        {
-
-            @XmlElementRefs({
-                @XmlElementRef(type = GlobalDescriptor.class),
-                @XmlElementRef(type = AdaptiveDescriptor.class)})
-            FilterDescriptor filter;
-        }
-    }
-}
->>>>>>> 8e2b0fd5
+//------------------------------------------------------------------------------------------------//
+//                                                                                                //
+//                                      F i l t e r P a r a m                                     //
+//                                                                                                //
+//------------------------------------------------------------------------------------------------//
+// <editor-fold defaultstate="collapsed" desc="hdr">
+//
+//  Copyright © Audiveris 2018. All rights reserved.
+//
+//  This program is free software: you can redistribute it and/or modify it under the terms of the
+//  GNU Affero General Public License as published by the Free Software Foundation, either version
+//  3 of the License, or (at your option) any later version.
+//
+//  This program is distributed in the hope that it will be useful, but WITHOUT ANY WARRANTY;
+//  without even the implied warranty of MERCHANTABILITY or FITNESS FOR A PARTICULAR PURPOSE.
+//  See the GNU Affero General Public License for more details.
+//
+//  You should have received a copy of the GNU Affero General Public License along with this
+//  program.  If not, see <http://www.gnu.org/licenses/>.
+//------------------------------------------------------------------------------------------------//
+// </editor-fold>
+package org.audiveris.omr.image;
+
+import org.audiveris.omr.util.param.Param;
+
+import javax.xml.bind.annotation.XmlElementRef;
+import javax.xml.bind.annotation.XmlElementRefs;
+import javax.xml.bind.annotation.adapters.XmlAdapter;
+
+/**
+ * Class {@code FilterParam} is a param on FilterDescriptor.
+ *
+ * @author Hervé Bitteur
+ */
+public class FilterParam
+        extends Param<FilterDescriptor>
+{
+
+    /**
+     * JAXB adapter.
+     */
+    public static class Adapter
+            extends XmlAdapter<Adapter.Value, FilterParam>
+    {
+
+        @Override
+        public Value marshal (FilterParam fp)
+                throws Exception
+        {
+            if (fp == null) {
+                return null;
+            }
+
+            FilterDescriptor specific = fp.getSpecific();
+
+            if (specific == null) {
+                return null;
+            }
+
+            Value value = new Value();
+            value.filter = specific;
+
+            return value;
+        }
+
+        @Override
+        public FilterParam unmarshal (Value value)
+                throws Exception
+        {
+            if (value == null) {
+                return null;
+            }
+
+            FilterParam fp = new FilterParam();
+            fp.setSpecific(value.filter);
+
+            return fp;
+        }
+
+        /**
+         * Flattened value for un/marshalling.
+         */
+        protected static class Value
+        {
+
+            @XmlElementRefs({
+                @XmlElementRef(type = GlobalDescriptor.class),
+                @XmlElementRef(type = AdaptiveDescriptor.class)})
+            FilterDescriptor filter;
+        }
+    }
+}