--- conflicted
+++ resolved
@@ -1,4 +1,3 @@
-<<<<<<< HEAD
 //------------------------------------------------------------------------------------------------//
 //                                                                                                //
 //                                   D y n a m i c S e c t i o n                                  //
@@ -42,11 +41,9 @@
 public class DynamicSection
         extends BasicSection
 {
-    //~ Static fields/initializers -----------------------------------------------------------------
 
     private static final Logger logger = LoggerFactory.getLogger(DynamicSection.class);
 
-    //~ Constructors -------------------------------------------------------------------------------
     /**
      * Creates a new {@code DynamicSection} object.
      *
@@ -57,7 +54,6 @@
         super(orientation);
     }
 
-    //~ Methods ------------------------------------------------------------------------------------
     //--------//
     // append //
     //--------//
@@ -222,6 +218,11 @@
     //-----------------//
     // computeCentroid //
     //-----------------//
+    /**
+     * Compute section centroid.
+     *
+     * @return absolute centroid
+     */
     protected Point computeCentroid ()
     {
         Point orientedPoint = new Point(0, 0);
@@ -243,6 +244,9 @@
     //-------------------//
     // computeParameters //
     //-------------------//
+    /**
+     * Update cached data for this section.
+     */
     protected void computeParameters ()
     {
         // weight & maxRunLength
@@ -297,6 +301,11 @@
     //------------------------//
     // computeRunContribution //
     //------------------------//
+    /**
+     * Compute the contribution of provided run to section data.
+     *
+     * @param run provided run
+     */
     protected void computeRunContribution (Run run)
     {
         final int length = run.getLength();
@@ -307,6 +316,9 @@
     //-----------------//
     // invalidateCache //
     //-----------------//
+    /**
+     * Nullify all cached data.
+     */
     protected void invalidateCache ()
     {
         orientedBounds = null;
@@ -385,406 +397,4 @@
 
         return index;
     }
-}
-=======
-//------------------------------------------------------------------------------------------------//
-//                                                                                                //
-//                                   D y n a m i c S e c t i o n                                  //
-//                                                                                                //
-//------------------------------------------------------------------------------------------------//
-// <editor-fold defaultstate="collapsed" desc="hdr">
-//
-//  Copyright © Audiveris 2018. All rights reserved.
-//
-//  This program is free software: you can redistribute it and/or modify it under the terms of the
-//  GNU Affero General Public License as published by the Free Software Foundation, either version
-//  3 of the License, or (at your option) any later version.
-//
-//  This program is distributed in the hope that it will be useful, but WITHOUT ANY WARRANTY;
-//  without even the implied warranty of MERCHANTABILITY or FITNESS FOR A PARTICULAR PURPOSE.
-//  See the GNU Affero General Public License for more details.
-//
-//  You should have received a copy of the GNU Affero General Public License along with this
-//  program.  If not, see <http://www.gnu.org/licenses/>.
-//------------------------------------------------------------------------------------------------//
-// </editor-fold>
-package org.audiveris.omr.lag;
-
-import org.audiveris.omr.math.Line;
-import org.audiveris.omr.run.Orientation;
-import org.audiveris.omr.run.Run;
-
-import org.slf4j.Logger;
-import org.slf4j.LoggerFactory;
-
-import java.awt.Point;
-import java.awt.Polygon;
-import java.awt.Rectangle;
-
-/**
- * Class {@code DynamicSection} is a section that can evolve by adding runs or
- * translating its location.
- *
- * @author Hervé Bitteur
- */
-public class DynamicSection
-        extends BasicSection
-{
-
-    private static final Logger logger = LoggerFactory.getLogger(DynamicSection.class);
-
-    /**
-     * Creates a new {@code DynamicSection} object.
-     *
-     * @param orientation provided orientation for the section
-     */
-    public DynamicSection (Orientation orientation)
-    {
-        super(orientation);
-    }
-
-    //--------//
-    // append //
-    //--------//
-    /**
-     * Extend a section with the given run.
-     * This new run is assumed to be contiguous to the current last run of the section,
-     * no check is performed.
-     *
-     * @param run the new last run
-     */
-    public void append (Run run)
-    {
-        run = new Run(run);
-        runs.add(run);
-        addRun(run);
-
-        logger.debug("Appended {} to {}", run, this);
-    }
-
-    //-------------//
-    // getCentroid //
-    //-------------//
-    @Override
-    public Point getCentroid ()
-    {
-        if (centroid == null) {
-            centroid = computeCentroid();
-        }
-
-        return centroid;
-    }
-
-    //-------------------//
-    // getOrientedBounds //
-    //-------------------//
-    @Override
-    public Rectangle getOrientedBounds ()
-    {
-        if (orientedBounds == null) {
-            orientedBounds = orientation.oriented(getBounds());
-        }
-
-        return orientedBounds;
-    }
-
-    //-----------------//
-    // getOrientedLine //
-    //-----------------//
-    @Override
-    public Line getOrientedLine ()
-    {
-        if ((orientedLine == null) && (getWeight() > 1)) {
-            orientedLine = computeOrientedLine();
-        }
-
-        return orientedLine;
-    }
-
-    //------------//
-    // getPolygon //
-    //------------//
-    @Override
-    public Polygon getPolygon ()
-    {
-        if (polygon == null) {
-            polygon = computePolygon();
-        }
-
-        return polygon;
-    }
-
-    //-----------//
-    // getWeight //
-    //-----------//
-    @Override
-    public int getWeight ()
-    {
-        if (weight == 0) {
-            computeParameters();
-        }
-
-        return weight;
-    }
-
-    //---------//
-    // prepend //
-    //---------//
-    /**
-     * Add a run at the beginning rather than at the end of the section.
-     *
-     * @param run the new first run
-     */
-    public void prepend (Run run)
-    {
-        run = new Run(run);
-        logger.debug("Prepending {} to {}", run, this);
-
-        firstPos--;
-        runs.add(0, run);
-        addRun(run);
-
-        logger.debug("Prepended {}", this);
-    }
-
-    //-------------//
-    // setFirstPos //
-    //-------------//
-    /**
-     * Set the position of the first run of the section.
-     *
-     * @param firstPos position of the first run, abscissa for a vertical run,
-     *                 ordinate for a horizontal run.
-     */
-    public void setFirstPos (int firstPos)
-    {
-        this.firstPos = firstPos;
-    }
-
-    //-----------//
-    // translate //
-    //-----------//
-    /**
-     * Apply an absolute translation vector to this section.
-     *
-     * @param vector the translation vector
-     */
-    public void translate (Point vector)
-    {
-        // Get the coord/pos equivalent of dx/dy vector
-        Point cp = orientation.oriented(vector);
-        int dc = cp.x;
-        int dp = cp.y;
-
-        // Apply the needed modifications
-        firstPos += dp;
-
-        for (Run run : runs) {
-            run.translate(dc);
-        }
-
-        // Force update
-        invalidateCache();
-    }
-
-    //--------//
-    // addRun //
-    //--------//
-    /**
-     * Compute incrementally the cached parameters.
-     *
-     * @param run the run to be processed
-     */
-    protected void addRun (Run run)
-    {
-        // Invalidate cached data
-        invalidateCache();
-
-        // Compute contribution of this run
-        computeRunContribution(run);
-    }
-
-    //-----------------//
-    // computeCentroid //
-    //-----------------//
-    /**
-     * Compute section centroid.
-     *
-     * @return absolute centroid
-     */
-    protected Point computeCentroid ()
-    {
-        Point orientedPoint = new Point(0, 0);
-        int y = firstPos;
-
-        for (Run run : runs) {
-            final int length = run.getLength();
-            orientedPoint.y += (length * (2 * y));
-            orientedPoint.x += (length * ((2 * run.getStart()) + length));
-            y++;
-        }
-
-        orientedPoint.x /= (2 * getWeight());
-        orientedPoint.y /= (2 * getWeight());
-
-        return orientation.absolute(orientedPoint);
-    }
-
-    //-------------------//
-    // computeParameters //
-    //-------------------//
-    /**
-     * Update cached data for this section.
-     */
-    protected void computeParameters ()
-    {
-        // weight & maxRunLength
-        weight = 0;
-        maxRunLength = 0;
-
-        // maxRunLength
-        for (Run run : runs) {
-            computeRunContribution(run);
-        }
-
-        // Invalidate cached data
-        invalidateCache();
-
-        logger.debug(
-                "Parameters of {} maxRunLength={} meanRunLength={}" + " weight={}",
-                this,
-                maxRunLength,
-                getMeanRunLength(),
-                weight);
-    }
-
-    //----------------//
-    // computePolygon //
-    //----------------//
-    /**
-     * Compute the arrays of points needed to draw the section runs.
-     * This is an absolute definition.
-     *
-     * @return the created polygon that represents the section geometry
-     */
-    protected Polygon computePolygon ()
-    {
-        final int maxNb = 1 + (4 * getRunCount()); // Upper value
-        final int[] xx = new int[maxNb];
-        final int[] yy = new int[maxNb];
-        int idx = 0; // Current filling index in xx & yy arrays
-
-        if (isVertical()) {
-            idx = populatePolygon(yy, xx, idx, 1);
-            idx = populatePolygon(yy, xx, idx, -1);
-        } else {
-            idx = populatePolygon(xx, yy, idx, 1);
-            idx = populatePolygon(xx, yy, idx, -1);
-        }
-
-        Polygon poly = new Polygon(xx, yy, idx);
-
-        return poly;
-    }
-
-    //------------------------//
-    // computeRunContribution //
-    //------------------------//
-    /**
-     * Compute the contribution of provided run to section data.
-     *
-     * @param run provided run
-     */
-    protected void computeRunContribution (Run run)
-    {
-        final int length = run.getLength();
-        weight += length;
-        maxRunLength = Math.max(maxRunLength, length);
-    }
-
-    //-----------------//
-    // invalidateCache //
-    //-----------------//
-    /**
-     * Nullify all cached data.
-     */
-    protected void invalidateCache ()
-    {
-        orientedBounds = null;
-        centroid = null;
-        polygon = null;
-        orientedLine = null;
-    }
-
-    //-----------------//
-    // populatePolygon //
-    //-----------------//
-    /**
-     * Compute the arrays of points needed to draw the section runs
-     *
-     * @param xpoints to receive abscissae
-     * @param ypoints to receive coordinates
-     * @param dir     direction for browsing runs
-     * @param index   first index available in arrays
-     * @return last index value
-     */
-    protected int populatePolygon (int[] xpoints,
-                                   int[] ypoints,
-                                   int index,
-                                   int dir)
-    {
-        // Precise delimitating points
-        int runNb = getRunCount();
-        int iStart = (dir > 0) ? 0 : (runNb - 1);
-        int iBreak = (dir > 0) ? runNb : (-1);
-        int y = (dir > 0) ? getFirstPos() : (getFirstPos() + runNb);
-        int xPrev = -1;
-
-        for (int i = iStart; i != iBreak; i += dir) {
-            Run run = runs.get(i);
-
-            // +----------------------------+
-            // +--+-------------------------+
-            //    +----------------------+--+
-            //    +----------------------+
-            //
-            // Order of the 4 angle points for a run is
-            // Vertical lag:    Horizontal lag:
-            //     1 2              1 4
-            //     4 3              2 3
-            int x = (dir > 0) ? run.getStart() : (run.getStop() + 1);
-
-            if (x != xPrev) {
-                if (xPrev != -1) {
-                    // Insert last vertex
-                    xpoints[index] = xPrev;
-                    ypoints[index] = y;
-                    index++;
-                }
-
-                // Insert new vertex
-                xpoints[index] = x;
-                ypoints[index] = y;
-                index++;
-                xPrev = x;
-            }
-
-            y += dir;
-        }
-
-        // Complete the sequence, with a new vertex
-        xpoints[index] = xPrev;
-        ypoints[index] = y;
-        index++;
-
-        if (dir < 0) {
-            // Finish with starting point
-            xpoints[index] = runs.get(0).getStart();
-            ypoints[index] = getFirstPos();
-            index++;
-        }
-
-        return index;
-    }
-}
->>>>>>> 8e2b0fd5
+}