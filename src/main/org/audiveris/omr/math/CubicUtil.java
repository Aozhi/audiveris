<<<<<<< HEAD
//------------------------------------------------------------------------------------------------//
//                                                                                                //
//                                        C u b i c U t i l                                       //
//                                                                                                //
//------------------------------------------------------------------------------------------------//
// <editor-fold defaultstate="collapsed" desc="hdr">
//
//  Copyright © Audiveris 2018. All rights reserved.
//
//  This program is free software: you can redistribute it and/or modify it under the terms of the
//  GNU Affero General Public License as published by the Free Software Foundation, either version
//  3 of the License, or (at your option) any later version.
//
//  This program is distributed in the hope that it will be useful, but WITHOUT ANY WARRANTY;
//  without even the implied warranty of MERCHANTABILITY or FITNESS FOR A PARTICULAR PURPOSE.
//  See the GNU Affero General Public License for more details.
//
//  You should have received a copy of the GNU Affero General Public License along with this
//  program.  If not, see <http://www.gnu.org/licenses/>.
//------------------------------------------------------------------------------------------------//
// </editor-fold>
package org.audiveris.omr.math;

import java.awt.geom.CubicCurve2D;
import java.awt.geom.Point2D;

/**
 * Class {@code CubicUtil} gathers utility functions related to cubic bezier curves
 * ({@link CubicCurve2D})
 *
 * @author Hervé Bitteur
 */
public abstract class CubicUtil
{
    //~ Constructors -------------------------------------------------------------------------------

    /**
     * Not meant to be instantiated.
     */
    private CubicUtil ()
    {
    }

    //~ Methods ------------------------------------------------------------------------------------
    /**
     * Report the point on the curve, located at t = 1-t = 0.5.
     * It splits the curve length equally.
     * P: middle of segment P1..P2
     * C: middle of segment CP1..CP2
     * M: middle of curve
     * PM = 3/4 * PC
     *
     * @param c the provided curve
     * @return the mid point on curve
     */
    public static Point2D getMidPoint (CubicCurve2D c)
    {
        return new Point2D.Double(
                (c.getX1() + (3 * c.getCtrlX1()) + (3 * c.getCtrlX2()) + c.getX2()) / 8,
                (c.getY1() + (3 * c.getCtrlY1()) + (3 * c.getCtrlY2()) + c.getY2()) / 8);
    }
}
=======
//------------------------------------------------------------------------------------------------//
//                                                                                                //
//                                        C u b i c U t i l                                       //
//                                                                                                //
//------------------------------------------------------------------------------------------------//
// <editor-fold defaultstate="collapsed" desc="hdr">
//
//  Copyright © Audiveris 2018. All rights reserved.
//
//  This program is free software: you can redistribute it and/or modify it under the terms of the
//  GNU Affero General Public License as published by the Free Software Foundation, either version
//  3 of the License, or (at your option) any later version.
//
//  This program is distributed in the hope that it will be useful, but WITHOUT ANY WARRANTY;
//  without even the implied warranty of MERCHANTABILITY or FITNESS FOR A PARTICULAR PURPOSE.
//  See the GNU Affero General Public License for more details.
//
//  You should have received a copy of the GNU Affero General Public License along with this
//  program.  If not, see <http://www.gnu.org/licenses/>.
//------------------------------------------------------------------------------------------------//
// </editor-fold>
package org.audiveris.omr.math;

import java.awt.geom.CubicCurve2D;
import java.awt.geom.Point2D;

/**
 * Class {@code CubicUtil} gathers utility functions related to cubic bezier curves
 * ({@link CubicCurve2D})
 *
 * @author Hervé Bitteur
 */
public abstract class CubicUtil
{

    /**
     * Not meant to be instantiated.
     */
    private CubicUtil ()
    {
    }

    /**
     * Report the point on the curve, located at t = 1-t = 0.5.
     * It splits the curve length equally.
     * P: middle of segment P1..P2
     * C: middle of segment CP1..CP2
     * M: middle of curve
     * PM = 3/4 * PC
     *
     * @param c the provided curve
     * @return the mid point on curve
     */
    public static Point2D getMidPoint (CubicCurve2D c)
    {
        return new Point2D.Double(
                (c.getX1() + (3 * c.getCtrlX1()) + (3 * c.getCtrlX2()) + c.getX2()) / 8,
                (c.getY1() + (3 * c.getCtrlY1()) + (3 * c.getCtrlY2()) + c.getY2()) / 8);
    }
}
>>>>>>> 8e2b0fd5
<|MERGE_RESOLUTION|>--- conflicted
+++ resolved
@@ -1,67 +1,3 @@
-<<<<<<< HEAD
-//------------------------------------------------------------------------------------------------//
-//                                                                                                //
-//                                        C u b i c U t i l                                       //
-//                                                                                                //
-//------------------------------------------------------------------------------------------------//
-// <editor-fold defaultstate="collapsed" desc="hdr">
-//
-//  Copyright © Audiveris 2018. All rights reserved.
-//
-//  This program is free software: you can redistribute it and/or modify it under the terms of the
-//  GNU Affero General Public License as published by the Free Software Foundation, either version
-//  3 of the License, or (at your option) any later version.
-//
-//  This program is distributed in the hope that it will be useful, but WITHOUT ANY WARRANTY;
-//  without even the implied warranty of MERCHANTABILITY or FITNESS FOR A PARTICULAR PURPOSE.
-//  See the GNU Affero General Public License for more details.
-//
-//  You should have received a copy of the GNU Affero General Public License along with this
-//  program.  If not, see <http://www.gnu.org/licenses/>.
-//------------------------------------------------------------------------------------------------//
-// </editor-fold>
-package org.audiveris.omr.math;
-
-import java.awt.geom.CubicCurve2D;
-import java.awt.geom.Point2D;
-
-/**
- * Class {@code CubicUtil} gathers utility functions related to cubic bezier curves
- * ({@link CubicCurve2D})
- *
- * @author Hervé Bitteur
- */
-public abstract class CubicUtil
-{
-    //~ Constructors -------------------------------------------------------------------------------
-
-    /**
-     * Not meant to be instantiated.
-     */
-    private CubicUtil ()
-    {
-    }
-
-    //~ Methods ------------------------------------------------------------------------------------
-    /**
-     * Report the point on the curve, located at t = 1-t = 0.5.
-     * It splits the curve length equally.
-     * P: middle of segment P1..P2
-     * C: middle of segment CP1..CP2
-     * M: middle of curve
-     * PM = 3/4 * PC
-     *
-     * @param c the provided curve
-     * @return the mid point on curve
-     */
-    public static Point2D getMidPoint (CubicCurve2D c)
-    {
-        return new Point2D.Double(
-                (c.getX1() + (3 * c.getCtrlX1()) + (3 * c.getCtrlX2()) + c.getX2()) / 8,
-                (c.getY1() + (3 * c.getCtrlY1()) + (3 * c.getCtrlY2()) + c.getY2()) / 8);
-    }
-}
-=======
 //------------------------------------------------------------------------------------------------//
 //                                                                                                //
 //                                        C u b i c U t i l                                       //
@@ -121,5 +57,4 @@
                 (c.getX1() + (3 * c.getCtrlX1()) + (3 * c.getCtrlX2()) + c.getX2()) / 8,
                 (c.getY1() + (3 * c.getCtrlY1()) + (3 * c.getCtrlY2()) + c.getY2()) / 8);
     }
-}
->>>>>>> 8e2b0fd5
+}