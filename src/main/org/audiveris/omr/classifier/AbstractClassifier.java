--- conflicted
+++ resolved
@@ -1,585 +1,556 @@
-//------------------------------------------------------------------------------------------------//
-//                                                                                                //
-//                               A b s t r a c t C l a s s i f i e r                              //
-//                                                                                                //
-//------------------------------------------------------------------------------------------------//
-// <editor-fold defaultstate="collapsed" desc="hdr">
-//
-//  Copyright © Audiveris 2018. All rights reserved.
-//
-//  This program is free software: you can redistribute it and/or modify it under the terms of the
-//  GNU Affero General Public License as published by the Free Software Foundation, either version
-//  3 of the License, or (at your option) any later version.
-//
-//  This program is distributed in the hope that it will be useful, but WITHOUT ANY WARRANTY;
-//  without even the implied warranty of MERCHANTABILITY or FITNESS FOR A PARTICULAR PURPOSE.
-//  See the GNU Affero General Public License for more details.
-//
-//  You should have received a copy of the GNU Affero General Public License along with this
-//  program.  If not, see <http://www.gnu.org/licenses/>.
-//------------------------------------------------------------------------------------------------//
-// </editor-fold>
-package org.audiveris.omr.classifier;
-
-import org.apache.commons.io.FileUtils;
-
-import org.audiveris.omr.WellKnowns;
-import static org.audiveris.omr.classifier.Classifier.SHAPE_COUNT;
-import org.audiveris.omr.constant.Constant;
-import org.audiveris.omr.constant.ConstantSet;
-import org.audiveris.omr.glyph.Glyph;
-import org.audiveris.omr.glyph.Shape;
-import org.audiveris.omr.glyph.ShapeChecker;
-import org.audiveris.omr.math.PoorManAlgebra.DataSet;
-import org.audiveris.omr.math.PoorManAlgebra.INDArray;
-import org.audiveris.omr.math.PoorManAlgebra.Nd4j;
-import org.audiveris.omr.sheet.Scale;
-import org.audiveris.omr.sheet.SystemInfo;
-import org.audiveris.omr.util.StopWatch;
-import org.audiveris.omr.util.UriUtil;
-import org.audiveris.omr.util.ZipFileSystem;
-
-//import org.nd4j.linalg.api.ndarray.INDArray;
-//import org.nd4j.linalg.dataset.DataSet;
-//import org.nd4j.linalg.factory.Nd4j;
-import org.slf4j.Logger;
-import org.slf4j.LoggerFactory;
-
-import java.io.BufferedInputStream;
-import java.io.BufferedOutputStream;
-import java.io.DataInputStream;
-import java.io.DataOutputStream;
-import java.io.File;
-import java.io.IOException;
-import java.io.InputStream;
-import java.net.URI;
-import java.nio.file.Files;
-import java.nio.file.Path;
-import java.nio.file.Paths;
-import static java.nio.file.StandardOpenOption.CREATE;
-import java.util.ArrayList;
-import java.util.Arrays;
-import java.util.Collection;
-import java.util.EnumSet;
-import java.util.List;
-
-import javax.xml.bind.JAXBException;
-
-/**
- * Class {@code AbstractClassifier} is an abstract basis for all Classifier
- * implementations.
- * <p>
- * It handles the storing and loading of shape classifier model together with features norms
- * (means and standard deviations).
- * <p>
- * The classifier data is thus composed of two parts (model and norms) which are loaded as a whole
- * according to the following algorithm:
- * <ol>
- * <li>It first tries to find data in the application user local area ('train').
- * If found, this data contains a custom definition of model+norms, typically after a user
- * training.</li>
- * <li>If not found, it falls back reading the default definition from the application resource,
- * reading the 'res' folder in the application program area.
- * </ol>
- * <p>
- * After any user training, the data is stored as the custom definition in the user local area,
- * which will be picked up first when the application is run again.
- *
- * @param <M> precise model class to be used
- * @author Hervé Bitteur
- */
-public abstract class AbstractClassifier<M extends Object>
-        implements Classifier
-{
-
-    private static final Constants constants = new Constants();
-
-    private static final Logger logger = LoggerFactory.getLogger(AbstractClassifier.class);
-
-    /** Entry name for mean values. */
-    public static final String MEANS_ENTRY_NAME = "means.bin";
-
-    /** Entry name for mean XML values. */
-    public static final String MEANS_XML_ENTRY_NAME = "means.xml";
-
-    /** Entry name for standard deviation values. */
-    public static final String STDS_ENTRY_NAME = "stds.bin";
-
-    /** Entry name for standard deviation XML values. */
-    public static final String STDS_XML_ENTRY_NAME = "stds.xml";
-
-    /** A special evaluation array, used to report NOISE. */
-    private static final Evaluation[] noiseEvaluations = {
-<<<<<<< HEAD
-        new Evaluation(
-        Shape.NOISE,
-        Evaluation.ALGORITHM)
-    };
-=======
-        new Evaluation(Shape.NOISE, Evaluation.ALGORITHM)};
->>>>>>> 8e2b0fd5
-
-    /** Features means and standard deviations. */
-    protected Norms norms;
-
-    /** Glyph features descriptor. */
-    protected GlyphDescriptor descriptor;
-
-    /** The glyph checker for additional specific checks. */
-    protected ShapeChecker glyphChecker = ShapeChecker.getInstance();
-
-    //----------//
-    // evaluate //
-    //----------//
-    @Override
-    public Evaluation[] evaluate (Glyph glyph,
-                                  SystemInfo system,
-                                  int count,
-                                  double minGrade,
-                                  EnumSet<Classifier.Condition> conditions)
-    {
-        final int interline = system.getSheet().getInterline();
-
-        return evaluate(glyph, system, count, minGrade, conditions, interline);
-    }
-
-    //----------//
-    // evaluate //
-    //----------//
-    @Override
-    public Evaluation[] evaluate (Glyph glyph,
-                                  int interline,
-                                  int count,
-                                  double minGrade,
-                                  EnumSet<Condition> conditions)
-    {
-        return evaluate(glyph, null, count, minGrade, conditions, interline);
-    }
-
-    //---------------//
-    // getDescriptor //
-    //---------------//
-    @Override
-    public GlyphDescriptor getGlyphDescriptor ()
-    {
-        return descriptor;
-    }
-
-    //---------------//
-    // getRawDataSet //
-    //---------------//
-    /**
-     * Build a raw (non normalized) dataset out of the provided collection of samples.
-     *
-     * @param samples the provided samples
-     * @return a raw DataSet for use by a MultiLayerNetwork
-     */
-    public DataSet getRawDataSet (Collection<Sample> samples)
-    {
-        StopWatch watch = new StopWatch("getRawDataSet");
-        watch.start("allocate doubles");
-
-        final double[][] inputs = new double[samples.size()][];
-        final double[][] desiredOutputs = new double[samples.size()][];
-        int ig = 0;
-
-        watch.start("browse samples");
-
-        for (Sample sample : samples) {
-            double[] ins = descriptor.getFeatures(sample, sample.getInterline());
-            inputs[ig] = ins;
-
-            double[] des = new double[SHAPE_COUNT];
-            Arrays.fill(des, 0);
-            des[sample.getShape().getPhysicalShape().ordinal()] = 1;
-            desiredOutputs[ig] = des;
-
-            ig++;
-        }
-
-        // Build the collection of features from the glyph data
-        watch.start("features");
-
-        final INDArray features = Nd4j.create(inputs);
-        watch.start("labels");
-
-        final INDArray labels = Nd4j.create(desiredOutputs);
-
-        if (constants.printWatch.isSet()) {
-            watch.print();
-        }
-
-        return new DataSet(features, labels, null, null);
-    }
-
-    //-------------//
-    // isBigEnough //
-    //-------------//
-    @Override
-    public boolean isBigEnough (Glyph glyph,
-                                int interline)
-    {
-        return isBigEnough(glyph.getNormalizedWeight(interline));
-    }
-
-    //-------------//
-    // isBigEnough //
-    //-------------//
-    @Override
-    public boolean isBigEnough (double weight)
-    {
-        return weight >= constants.minWeight.getValue();
-    }
-
-    //----------------------//
-    // getSortedEvaluations //
-    //----------------------//
-    /**
-     * Run the classifier with the specified glyph, and return a sequence of all
-     * interpretations (ordered from best to worst) with no additional check.
-     *
-     * @param glyph     the glyph to be examined
-     * @param interline the global sheet interline
-     * @return the ordered best evaluations
-     */
-    protected Evaluation[] getSortedEvaluations (Glyph glyph,
-                                                 int interline)
-    {
-        // If too small, it's just NOISE
-        if (!isBigEnough(glyph, interline)) {
-            return noiseEvaluations;
-        } else {
-            Evaluation[] evals = getNaturalEvaluations(glyph, interline);
-            Arrays.sort(evals, Evaluation.byReverseGrade); // Order the evals from best to worst
-
-            return evals;
-        }
-    }
-
-    //--------------//
-    // isCompatible //
-    //--------------//
-    /**
-     * Make sure the provided pair (model + norms) is compatible with the current
-     * application version.
-     *
-     * @param model non-null model instance
-     * @param norms non-null norms instance
-     * @return true if engine is usable and found compatible
-     */
-    protected abstract boolean isCompatible (M model,
-                                             Norms norms);
-
-    //------//
-    // load //
-    //------//
-    /**
-     * Load model and norms from the most suitable classifier data files.
-     * If user files do not exist or cannot be unmarshalled, the default files are used.
-     *
-     * @param fileName file name for classifier data
-     * @return the model loaded
-     */
-    protected M load (String fileName)
-    {
-        // First, try user data, if any, in local EVAL folder
-        logger.debug("AbstractClassifier. Trying user data");
-
-        {
-            final Path path = WellKnowns.TRAIN_FOLDER.resolve(fileName);
-
-            if (Files.exists(path)) {
-                try {
-                    Path root = ZipFileSystem.open(path);
-                    logger.debug("loadModel...");
-
-                    M model = loadModel(root);
-                    logger.debug("loadNorms...");
-                    norms = loadNorms(root);
-                    logger.debug("loaded.");
-                    root.getFileSystem().close();
-
-                    if (!isCompatible(model, norms)) {
-                        final String msg = "Obsolete classifier user data in " + path
-                                                   + ", trying default data";
-                        logger.warn(msg);
-                    } else {
-                        // Tell user we are not using the default
-                        logger.info("Classifier data loaded from local {}", path);
-
-                        return model; // Normal exit
-                    }
-                } catch (Exception ex) {
-                    logger.warn("Load error {}", ex.toString(), ex);
-                    norms = null;
-                }
-            }
-        }
-
-        // Second, use default data (in program RES folder)
-        logger.debug("AbstractClassifier. Trying default data");
-
-        final URI uri = UriUtil.toURI(WellKnowns.RES_URI, fileName);
-
-        try {
-            // Must be a path to a true zip *file*
-            final Path zipPath;
-            logger.debug("uri={}", uri);
-
-            if (uri.toString().startsWith("jar:")) {
-                // We have a .zip within a .jar
-                // Quick fix: copy the .zip into a separate temp file
-                // TODO: investigate a better solution!
-                File tmpFile = File.createTempFile("AbstractClassifier-", ".tmp");
-                logger.debug("tmpFile={}", tmpFile);
-                tmpFile.deleteOnExit();
-
-                try (InputStream is = uri.toURL().openStream()) {
-                    FileUtils.copyInputStreamToFile(is, tmpFile);
-                }
-                zipPath = tmpFile.toPath();
-            } else {
-                zipPath = Paths.get(uri);
-            }
-
-            final Path root = ZipFileSystem.open(zipPath);
-            M model = loadModel(root);
-            norms = loadNorms(root);
-            root.getFileSystem().close();
-
-            if (!isCompatible(model, norms)) {
-                final String msg = "Obsolete classifier default data in " + uri
-                                           + ", please retrain from scratch";
-                logger.warn(msg);
-            } else {
-                logger.info("Classifier data loaded from default uri {}", uri);
-
-                return model; // Normal exit
-            }
-        } catch (Exception ex) {
-            logger.warn("Load error on {} {}", uri, ex.toString(), ex);
-        }
-
-        norms = null; // No norms
-
-        return null; // No model
-    }
-
-    //-----------//
-    // loadModel //
-    //-----------//
-    /**
-     * Load classifier model out of the provided input stream.
-     * Method to be provided by subclass.
-     *
-     * @param root non-null root path of file system
-     * @return the loaded model
-     * @throws Exception if something goes wrong
-     */
-    protected abstract M loadModel (Path root)
-            throws Exception;
-
-    //------------//
-    // storeModel //
-    //------------//
-    /**
-     * Store the model to disk.
-     *
-     * @param modelPath path to model file
-     * @throws Exception if something goes wrong
-     */
-    protected abstract void storeModel (Path modelPath)
-            throws Exception;
-
-    //-----------//
-    // loadNorms //
-    //-----------//
-    /**
-     * Try to load Norms data from the provided input file.
-     *
-     * @param root the root path to file system
-     * @return the loaded Norms instance, or exception is thrown
-     * @throws IOException   if something goes wrong during IO operations
-     * @throws JAXBException if something goes wrong with XML deserialization
-     */
-    protected Norms loadNorms (Path root)
-            throws Exception
-    {
-        INDArray means = null;
-        INDArray stds = null;
-
-        final Path meansEntry = root.resolve(MEANS_ENTRY_NAME);
-
-        if (meansEntry != null) {
-            InputStream is = Files.newInputStream(meansEntry); // READ by default
-            try (DataInputStream dis = new DataInputStream(new BufferedInputStream(is))) {
-                means = Nd4j.read(dis);
-                logger.info("means:{}", means);
-            }
-        }
-
-        final Path stdsEntry = root.resolve(STDS_ENTRY_NAME);
-
-        if (stdsEntry != null) {
-            InputStream is = Files.newInputStream(stdsEntry); // READ by default
-            try (DataInputStream dis = new DataInputStream(new BufferedInputStream(is))) {
-                stds = Nd4j.read(dis);
-                logger.info("stds:{}", stds);
-            }
-        }
-
-        if ((means != null) && (stds != null)) {
-            return new Norms(means, stds);
-        }
-
-        throw new IllegalStateException("Norms were not found");
-    }
-
-    //-------//
-    // store //
-    //-------//
-    /**
-     * Store the engine internals, always as user files.
-     *
-     * @param fileName file name for classifier data (model &amp; norms)
-     */
-    protected void store (String fileName)
-    {
-        final Path path = WellKnowns.TRAIN_FOLDER.resolve(fileName);
-
-        try {
-            if (!Files.exists(WellKnowns.TRAIN_FOLDER)) {
-                Files.createDirectories(WellKnowns.TRAIN_FOLDER);
-                logger.info("Created directory {}", WellKnowns.TRAIN_FOLDER);
-            }
-
-            Path root = ZipFileSystem.create(path); // Delete if already exists
-
-            storeModel(root);
-            storeNorms(root);
-
-            root.getFileSystem().close();
-
-            logger.info("{} data stored to {}", getName(), path);
-        } catch (Exception ex) {
-            logger.warn("Error storing {} {}", getName(), ex.toString(), ex);
-        }
-    }
-
-    //------------//
-    // storeNorms //
-    //------------//
-    /**
-     * Store the norms based on training samples.
-     *
-     * @param root path to root of file system
-     * @throws IOException if something goes wrong during IO operations
-     */
-    protected void storeNorms (Path root)
-            throws Exception
-    {
-        Path means = root.resolve(MEANS_ENTRY_NAME);
-        try (DataOutputStream dos = new DataOutputStream(
-                new BufferedOutputStream(Files.newOutputStream(means, CREATE)))) {
-            Nd4j.write(norms.means, dos);
-            dos.flush();
-        }
-
-        Path stds = root.resolve(STDS_ENTRY_NAME);
-        try (DataOutputStream dos = new DataOutputStream(
-                new BufferedOutputStream(Files.newOutputStream(stds, CREATE)))) {
-            Nd4j.write(norms.stds, dos);
-            dos.flush();
-        }
-    }
-
-    //----------//
-    // evaluate //
-    //----------//
-    private Evaluation[] evaluate (Glyph glyph,
-                                   SystemInfo system,
-                                   int count,
-                                   double minGrade,
-                                   EnumSet<Classifier.Condition> conditions,
-                                   int interline)
-    {
-        List<Evaluation> bests = new ArrayList<>();
-        Evaluation[] evals = getSortedEvaluations(glyph, interline);
-
-        EvalsLoop:
-        for (Evaluation eval : evals) {
-            // Bounding test?
-            if ((bests.size() >= count) || (eval.grade < minGrade)) {
-                break;
-            }
-
-            // Successful checks?
-            if ((conditions != null) && conditions.contains(Condition.CHECKED)) {
-                // This may change the eval shape in only one case:
-                // HW_REST_set may be changed for HALF_REST or WHOLE_REST based on pitch
-                glyphChecker.annotate(system, eval, glyph);
-
-                if (eval.failure != null) {
-                    continue;
-                }
-            }
-
-            // Everything is OK, add the shape if not already in the list
-            // (this can happen when checks have modified the eval original shape)
-            for (Evaluation e : bests) {
-                if (e.shape == eval.shape) {
-                    continue EvalsLoop;
-                }
-            }
-
-            bests.add(eval);
-        }
-
-        return bests.toArray(new Evaluation[bests.size()]);
-    }
-
-    //-------//
-    // Norms //
-    //-------//
-    /**
-     * Class that encapsulates the means and standard deviations of glyph features.
-     */
-    protected static class Norms
-    {
-
-        /** Features means. */
-        final INDArray means;
-
-        /** Features standard deviations. */
-        final INDArray stds;
-
-        /**
-         * Creates a new {@code Norms} object.
-         *
-         * @param means
-         * @param stds
-         */
-        Norms (INDArray means,
-               INDArray stds)
-        {
-            this.means = means;
-            this.stds = stds;
-        }
-    }
-
-    //-----------//
-    // Constants //
-    //-----------//
-    private static class Constants
-            extends ConstantSet
-    {
-
-        private final Constant.Boolean printWatch = new Constant.Boolean(
-                false,
-                "Should we print out the stop watch?");
-
-        private final Scale.AreaFraction minWeight = new Scale.AreaFraction(
-                0.04,
-                "Minimum normalized weight to be considered not a noise");
-    }
-}
+//------------------------------------------------------------------------------------------------//
+//                                                                                                //
+//                               A b s t r a c t C l a s s i f i e r                              //
+//                                                                                                //
+//------------------------------------------------------------------------------------------------//
+// <editor-fold defaultstate="collapsed" desc="hdr">
+//
+//  Copyright © Audiveris 2018. All rights reserved.
+//
+//  This program is free software: you can redistribute it and/or modify it under the terms of the
+//  GNU Affero General Public License as published by the Free Software Foundation, either version
+//  3 of the License, or (at your option) any later version.
+//
+//  This program is distributed in the hope that it will be useful, but WITHOUT ANY WARRANTY;
+//  without even the implied warranty of MERCHANTABILITY or FITNESS FOR A PARTICULAR PURPOSE.
+//  See the GNU Affero General Public License for more details.
+//
+//  You should have received a copy of the GNU Affero General Public License along with this
+//  program.  If not, see <http://www.gnu.org/licenses/>.
+//------------------------------------------------------------------------------------------------//
+// </editor-fold>
+package org.audiveris.omr.classifier;
+
+import org.apache.commons.io.FileUtils;
+
+import org.audiveris.omr.WellKnowns;
+import static org.audiveris.omr.classifier.Classifier.SHAPE_COUNT;
+import org.audiveris.omr.constant.Constant;
+import org.audiveris.omr.constant.ConstantSet;
+import org.audiveris.omr.glyph.Glyph;
+import org.audiveris.omr.glyph.Shape;
+import org.audiveris.omr.glyph.ShapeChecker;
+import org.audiveris.omr.sheet.Scale;
+import org.audiveris.omr.sheet.SystemInfo;
+import org.audiveris.omr.util.StopWatch;
+import org.audiveris.omr.util.UriUtil;
+import org.audiveris.omr.util.ZipFileSystem;
+
+import org.nd4j.linalg.api.ndarray.INDArray;
+import org.nd4j.linalg.dataset.DataSet;
+import org.nd4j.linalg.factory.Nd4j;
+import org.slf4j.Logger;
+import org.slf4j.LoggerFactory;
+
+import java.io.BufferedInputStream;
+import java.io.BufferedOutputStream;
+import java.io.DataInputStream;
+import java.io.DataOutputStream;
+import java.io.File;
+import java.io.IOException;
+import java.io.InputStream;
+import java.net.URI;
+import java.nio.file.Files;
+import java.nio.file.Path;
+import java.nio.file.Paths;
+import static java.nio.file.StandardOpenOption.CREATE;
+import java.util.ArrayList;
+import java.util.Arrays;
+import java.util.Collection;
+import java.util.EnumSet;
+import java.util.List;
+
+import javax.xml.bind.JAXBException;
+
+/**
+ * Class {@code AbstractClassifier} is an abstract basis for all Classifier
+ * implementations.
+ * <p>
+ * It handles the storing and loading of shape classifier model together with features norms
+ * (means and standard deviations).
+ * <p>
+ * The classifier data is thus composed of two parts (model and norms) which are loaded as a whole
+ * according to the following algorithm:
+ * <ol>
+ * <li>It first tries to find data in the application user local area ('train').
+ * If found, this data contains a custom definition of model+norms, typically after a user
+ * training.</li>
+ * <li>If not found, it falls back reading the default definition from the application resource,
+ * reading the 'res' folder in the application program area.
+ * </ol>
+ * <p>
+ * After any user training, the data is stored as the custom definition in the user local area,
+ * which will be picked up first when the application is run again.
+ *
+ * @param <M> precise model class to be used
+ * @author Hervé Bitteur
+ */
+public abstract class AbstractClassifier<M extends Object>
+        implements Classifier
+{
+
+    private static final Constants constants = new Constants();
+
+    private static final Logger logger = LoggerFactory.getLogger(AbstractClassifier.class);
+
+    /** Entry name for mean values. */
+    public static final String MEANS_ENTRY_NAME = "means.bin";
+
+    /** Entry name for standard deviation values. */
+    public static final String STDS_ENTRY_NAME = "stds.bin";
+
+    /** A special evaluation array, used to report NOISE. */
+    private static final Evaluation[] noiseEvaluations = {
+        new Evaluation(Shape.NOISE, Evaluation.ALGORITHM)};
+
+    /** Features means and standard deviations. */
+    protected Norms norms;
+
+    /** Glyph features descriptor. */
+    protected GlyphDescriptor descriptor;
+
+    /** The glyph checker for additional specific checks. */
+    protected ShapeChecker glyphChecker = ShapeChecker.getInstance();
+
+    //----------//
+    // evaluate //
+    //----------//
+    @Override
+    public Evaluation[] evaluate (Glyph glyph,
+                                  SystemInfo system,
+                                  int count,
+                                  double minGrade,
+                                  EnumSet<Classifier.Condition> conditions)
+    {
+        final int interline = system.getSheet().getInterline();
+
+        return evaluate(glyph, system, count, minGrade, conditions, interline);
+    }
+
+    //----------//
+    // evaluate //
+    //----------//
+    @Override
+    public Evaluation[] evaluate (Glyph glyph,
+                                  int interline,
+                                  int count,
+                                  double minGrade,
+                                  EnumSet<Condition> conditions)
+    {
+        return evaluate(glyph, null, count, minGrade, conditions, interline);
+    }
+
+    //---------------//
+    // getDescriptor //
+    //---------------//
+    @Override
+    public GlyphDescriptor getGlyphDescriptor ()
+    {
+        return descriptor;
+    }
+
+    //---------------//
+    // getRawDataSet //
+    //---------------//
+    /**
+     * Build a raw (non normalized) dataset out of the provided collection of samples.
+     *
+     * @param samples the provided samples
+     * @return a raw DataSet for use by a MultiLayerNetwork
+     */
+    public DataSet getRawDataSet (Collection<Sample> samples)
+    {
+        final double[][] inputs = new double[samples.size()][];
+        final double[][] desiredOutputs = new double[samples.size()][];
+        int ig = 0;
+
+        for (Sample sample : samples) {
+            double[] ins = descriptor.getFeatures(sample, sample.getInterline());
+            inputs[ig] = ins;
+
+            double[] des = new double[SHAPE_COUNT];
+            Arrays.fill(des, 0);
+            des[sample.getShape().getPhysicalShape().ordinal()] = 1;
+            desiredOutputs[ig] = des;
+
+            ig++;
+        }
+
+        // Build the collection of features from the glyph data
+        final INDArray features = Nd4j.create(inputs);
+        final INDArray labels = Nd4j.create(desiredOutputs);
+
+        return new DataSet(features, labels, null, null);
+    }
+
+    //-------------//
+    // isBigEnough //
+    //-------------//
+    @Override
+    public boolean isBigEnough (Glyph glyph,
+                                int interline)
+    {
+        return isBigEnough(glyph.getNormalizedWeight(interline));
+    }
+
+    //-------------//
+    // isBigEnough //
+    //-------------//
+    @Override
+    public boolean isBigEnough (double weight)
+    {
+        return weight >= constants.minWeight.getValue();
+    }
+
+    //----------------------//
+    // getSortedEvaluations //
+    //----------------------//
+    /**
+     * Run the classifier with the specified glyph, and return a sequence of all
+     * interpretations (ordered from best to worst) with no additional check.
+     *
+     * @param glyph     the glyph to be examined
+     * @param interline the global sheet interline
+     * @return the ordered best evaluations
+     */
+    protected Evaluation[] getSortedEvaluations (Glyph glyph,
+                                                 int interline)
+    {
+        // If too small, it's just NOISE
+        if (!isBigEnough(glyph, interline)) {
+            return noiseEvaluations;
+        } else {
+            Evaluation[] evals = getNaturalEvaluations(glyph, interline);
+            Arrays.sort(evals, Evaluation.byReverseGrade); // Order the evals from best to worst
+
+            return evals;
+        }
+    }
+
+    //--------------//
+    // isCompatible //
+    //--------------//
+    /**
+     * Make sure the provided pair (model + norms) is compatible with the current
+     * application version.
+     *
+     * @param model non-null model instance
+     * @param norms non-null norms instance
+     * @return true if engine is usable and found compatible
+     */
+    protected abstract boolean isCompatible (M model,
+                                             Norms norms);
+
+    //------//
+    // load //
+    //------//
+    /**
+     * Load model and norms from the most suitable classifier data files.
+     * If user files do not exist or cannot be unmarshalled, the default files are used.
+     *
+     * @param fileName file name for classifier data
+     * @return the model loaded
+     */
+    protected M load (String fileName)
+    {
+        // First, try user data, if any, in local EVAL folder
+        logger.debug("AbstractClassifier. Trying user data");
+
+        {
+            final Path path = WellKnowns.TRAIN_FOLDER.resolve(fileName);
+
+            if (Files.exists(path)) {
+                try {
+                    Path root = ZipFileSystem.open(path);
+                    logger.debug("loadModel...");
+
+                    M model = loadModel(root);
+                    logger.debug("loadNorms...");
+                    norms = loadNorms(root);
+                    logger.debug("loaded.");
+                    root.getFileSystem().close();
+
+                    if (!isCompatible(model, norms)) {
+                        final String msg = "Obsolete classifier user data in " + path
+                                           + ", trying default data";
+                        logger.warn(msg);
+                    } else {
+                        // Tell user we are not using the default
+                        logger.info("Classifier data loaded from local {}", path);
+
+                        return model; // Normal exit
+                    }
+                } catch (Exception ex) {
+                    logger.warn("Load error {}", ex.toString(), ex);
+                    norms = null;
+                }
+            }
+        }
+
+        // Second, use default data (in program RES folder)
+        logger.debug("AbstractClassifier. Trying default data");
+
+        final URI uri = UriUtil.toURI(WellKnowns.RES_URI, fileName);
+
+        try {
+            // Must be a path to a true zip *file*
+            final Path zipPath;
+            logger.debug("uri={}", uri);
+
+            if (uri.toString().startsWith("jar:")) {
+                // We have a .zip within a .jar
+                // Quick fix: copy the .zip into a separate temp file
+                // TODO: investigate a better solution!
+                File tmpFile = File.createTempFile("AbstractClassifier-", ".tmp");
+                logger.debug("tmpFile={}", tmpFile);
+                tmpFile.deleteOnExit();
+
+                try (InputStream is = uri.toURL().openStream()) {
+                    FileUtils.copyInputStreamToFile(is, tmpFile);
+                }
+                zipPath = tmpFile.toPath();
+            } else {
+                zipPath = Paths.get(uri);
+            }
+
+            final Path root = ZipFileSystem.open(zipPath);
+            M model = loadModel(root);
+            norms = loadNorms(root);
+            root.getFileSystem().close();
+
+            if (!isCompatible(model, norms)) {
+                final String msg = "Obsolete classifier default data in " + uri
+                                   + ", please retrain from scratch";
+                logger.warn(msg);
+            } else {
+                logger.info("Classifier data loaded from default uri {}", uri);
+
+                return model; // Normal exit
+            }
+        } catch (Exception ex) {
+            logger.warn("Load error on {} {}", uri, ex.toString(), ex);
+        }
+
+        norms = null; // No norms
+
+        return null; // No model
+    }
+
+    //-----------//
+    // loadModel //
+    //-----------//
+    /**
+     * Load classifier model out of the provided input stream.
+     * Method to be provided by subclass.
+     *
+     * @param root non-null root path of file system
+     * @return the loaded model
+     * @throws Exception if something goes wrong
+     */
+    protected abstract M loadModel (Path root)
+            throws Exception;
+
+    //------------//
+    // storeModel //
+    //------------//
+    /**
+     * Store the model to disk.
+     *
+     * @param modelPath path to model file
+     * @throws Exception if something goes wrong
+     */
+    protected abstract void storeModel (Path modelPath)
+            throws Exception;
+
+    //-----------//
+    // loadNorms //
+    //-----------//
+    /**
+     * Try to load Norms data from the provided input file.
+     *
+     * @param root the root path to file system
+     * @return the loaded Norms instance, or exception is thrown
+     * @throws IOException   if something goes wrong during IO operations
+     * @throws JAXBException if something goes wrong with XML deserialization
+     */
+    protected Norms loadNorms (Path root)
+            throws Exception
+    {
+        INDArray means = null;
+        INDArray stds = null;
+
+        final Path meansEntry = root.resolve(MEANS_ENTRY_NAME);
+
+        if (meansEntry != null) {
+            InputStream is = Files.newInputStream(meansEntry); // READ by default
+            try (DataInputStream dis = new DataInputStream(new BufferedInputStream(is))) {
+                means = Nd4j.read(dis);
+                logger.info("means:{}", means);
+            }
+        }
+
+        final Path stdsEntry = root.resolve(STDS_ENTRY_NAME);
+
+        if (stdsEntry != null) {
+            InputStream is = Files.newInputStream(stdsEntry); // READ by default
+            try (DataInputStream dis = new DataInputStream(new BufferedInputStream(is))) {
+                stds = Nd4j.read(dis);
+                logger.info("stds:{}", stds);
+            }
+        }
+
+        if ((means != null) && (stds != null)) {
+            return new Norms(means, stds);
+        }
+
+        throw new IllegalStateException("Norms were not found");
+    }
+
+    //-------//
+    // store //
+    //-------//
+    /**
+     * Store the engine internals, always as user files.
+     *
+     * @param fileName file name for classifier data (model &amp; norms)
+     */
+    protected void store (String fileName)
+    {
+        final Path path = WellKnowns.TRAIN_FOLDER.resolve(fileName);
+
+        try {
+            if (!Files.exists(WellKnowns.TRAIN_FOLDER)) {
+                Files.createDirectories(WellKnowns.TRAIN_FOLDER);
+                logger.info("Created directory {}", WellKnowns.TRAIN_FOLDER);
+            }
+
+            Path root = ZipFileSystem.create(path); // Delete if already exists
+
+            storeModel(root);
+            storeNorms(root);
+
+            root.getFileSystem().close();
+
+            logger.info("{} data stored to {}", getName(), path);
+        } catch (Exception ex) {
+            logger.warn("Error storing {} {}", getName(), ex.toString(), ex);
+        }
+    }
+
+    //------------//
+    // storeNorms //
+    //------------//
+    /**
+     * Store the norms based on training samples.
+     *
+     * @param root path to root of file system
+     * @throws IOException if something goes wrong during IO operations
+     */
+    protected void storeNorms (Path root)
+            throws Exception
+    {
+        Path means = root.resolve(MEANS_ENTRY_NAME);
+        try (DataOutputStream dos = new DataOutputStream(
+                new BufferedOutputStream(Files.newOutputStream(means, CREATE)))) {
+            Nd4j.write(norms.means, dos);
+            dos.flush();
+        }
+
+        Path stds = root.resolve(STDS_ENTRY_NAME);
+        try (DataOutputStream dos = new DataOutputStream(
+                new BufferedOutputStream(Files.newOutputStream(stds, CREATE)))) {
+            Nd4j.write(norms.stds, dos);
+            dos.flush();
+        }
+    }
+
+    //----------//
+    // evaluate //
+    //----------//
+    private Evaluation[] evaluate (Glyph glyph,
+                                   SystemInfo system,
+                                   int count,
+                                   double minGrade,
+                                   EnumSet<Classifier.Condition> conditions,
+                                   int interline)
+    {
+        List<Evaluation> bests = new ArrayList<>();
+        Evaluation[] evals = getSortedEvaluations(glyph, interline);
+
+        EvalsLoop:
+        for (Evaluation eval : evals) {
+            // Bounding test?
+            if ((bests.size() >= count) || (eval.grade < minGrade)) {
+                break;
+            }
+
+            // Successful checks?
+            if ((conditions != null) && conditions.contains(Condition.CHECKED)) {
+                // This may change the eval shape in only one case:
+                // HW_REST_set may be changed for HALF_REST or WHOLE_REST based on pitch
+                glyphChecker.annotate(system, eval, glyph);
+
+                if (eval.failure != null) {
+                    continue;
+                }
+            }
+
+            // Everything is OK, add the shape if not already in the list
+            // (this can happen when checks have modified the eval original shape)
+            for (Evaluation e : bests) {
+                if (e.shape == eval.shape) {
+                    continue EvalsLoop;
+                }
+            }
+
+            bests.add(eval);
+        }
+
+        return bests.toArray(new Evaluation[bests.size()]);
+    }
+
+    //-------//
+    // Norms //
+    //-------//
+    /**
+     * Class that encapsulates the means and standard deviations of glyph features.
+     */
+    protected static class Norms
+    {
+
+        /** Features means. */
+        final INDArray means;
+
+        /** Features standard deviations. */
+        final INDArray stds;
+
+        /**
+         * Creates a new {@code Norms} object.
+         *
+         * @param means
+         * @param stds
+         */
+        Norms (INDArray means,
+               INDArray stds)
+        {
+            this.means = means;
+            this.stds = stds;
+        }
+    }
+
+    //-----------//
+    // Constants //
+    //-----------//
+    private static class Constants
+            extends ConstantSet
+    {
+
+        private final Constant.Boolean printWatch = new Constant.Boolean(
+                false,
+                "Should we print out the stop watch?");
+
+        private final Scale.AreaFraction minWeight = new Scale.AreaFraction(
+                0.04,
+                "Minimum normalized weight to be considered not a noise");
+    }
+}