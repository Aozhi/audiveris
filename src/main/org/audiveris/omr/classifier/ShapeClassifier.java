//------------------------------------------------------------------------------------------------//
//                                                                                                //
//                                  S h a p e C l a s s i f i e r                                 //
//                                                                                                //
//------------------------------------------------------------------------------------------------//
// <editor-fold defaultstate="collapsed" desc="hdr">
//
//  Copyright © Audiveris 2018. All rights reserved.
//
//  This program is free software: you can redistribute it and/or modify it under the terms of the
//  GNU Affero General Public License as published by the Free Software Foundation, either version
//  3 of the License, or (at your option) any later version.
//
//  This program is distributed in the hope that it will be useful, but WITHOUT ANY WARRANTY;
//  without even the implied warranty of MERCHANTABILITY or FITNESS FOR A PARTICULAR PURPOSE.
//  See the GNU Affero General Public License for more details.
//
//  You should have received a copy of the GNU Affero General Public License along with this
//  program.  If not, see <http://www.gnu.org/licenses/>.
//------------------------------------------------------------------------------------------------//
// </editor-fold>
package org.audiveris.omr.classifier;

import org.audiveris.omr.constant.ConstantSet;
import org.audiveris.omr.util.OmrExecutors;

import org.slf4j.Logger;
import org.slf4j.LoggerFactory;

import java.util.concurrent.Callable;
import java.util.concurrent.Future;

/**
 * Class {@code ShapeClassifier} points to the actual classifier instance in use.
 *
 * @author Hervé Bitteur
 */
public abstract class ShapeClassifier
{

    private static final Constants constants = new Constants();

    private static final Logger logger = LoggerFactory.getLogger(ShapeClassifier.class);

    /** A future which reflects whether instance has been initialized. */
    private static final Future<Void> loading = OmrExecutors.getCachedLowExecutor().submit(
            new Callable<Void>()
    {
        @Override
        public Void call ()
                throws Exception
        {
            try {
<<<<<<< HEAD
                logger.info("Allocating instances for ShapeClassifier...");
                ShapeClassifier.getPatchClassifier();
                //                ShapeClassifier.getInstance();
                //                ShapeClassifier.getSecondInstance();
                logger.info("ShapeClassifier instances allocated.");
=======
                logger.debug("Allocating instances for ShapeClassifier...");
                ShapeClassifier.getInstance();
                //                ShapeClassifier.getSecondInstance();
                logger.debug("ShapeClassifier instances allocated.");
>>>>>>> 8e2b0fd5
            } catch (Exception ex) {
                logger.warn("Error pre-loading ShapeClassifier", ex);
                throw ex;
            }

            return null;
        }
    });

    /** Not meant to be instantiated. */
    private ShapeClassifier ()
    {
    }

    /**
     * Report the classifier instance in use.
     *
     * @return the first classifier
     */
    public static Classifier getInstance ()
    {
<<<<<<< HEAD
        logger.warn("ShapeClassifier.getInstance() is no longer operational");

        return null;

        //        if (useDeepClassifier()) {
        //            return DeepClassifier.getInstance();
        //        } else {
        //            return BasicClassifier.getInstance();
        //        }
    }

    /**
     * Report the second classifier instance in use.
     *
     * @return the second classifier
     */
    public static Classifier getSecondInstance ()
    {
        logger.warn("ShapeClassifier.getSecondInstance() is no longer operational");

        return null;

        //        if (useDeepClassifier()) {
        //            return BasicClassifier.getInstance();
        //        } else {
        //            return DeepClassifier.getInstance();
=======
        //        if (useDeepClassifier()) {
        //            return DeepClassifier.getInstance();
        //        } else {
        return BasicClassifier.getInstance();

>>>>>>> 8e2b0fd5
        //        }
    }

    //    /**
    //     * Report the second classifier instance in use.
    //     *
    //     * @return the second classifier
    //     */
    //    public static Classifier getSecondInstance ()
    //    {
    //        if (useDeepClassifier()) {
    //            return BasicClassifier.getInstance();
    //        } else {
    //            return DeepClassifier.getInstance();
    //        }
    //    }
    //
    //---------//
    // preload //
    //---------//
    /**
     * Empty static method, just to trigger class elaboration (and thus INSTANCE).
     */
    public static void preload ()
    {
    }

<<<<<<< HEAD
    /**
     * Tell whether we are using DeepClassifier (rather than old BasicClassifier).
     *
     * @return true for DeepClassifier, false for BasicClassifier
     */
    public static boolean useDeepClassifier ()
    {
        return constants.useDeepClassifier.isSet();
    }

    //--------------------//
    // getPatchClassifier //
    //--------------------//
    private static PatchClassifier getPatchClassifier ()
    {
        return PatchClassifier.getInstance();
    }

    //~ Inner Classes ------------------------------------------------------------------------------
=======
    //    /**
    //     * Tell whether we are using DeepClassifier (rather than old BasicClassifier).
    //     *
    //     * @return true for DeepClassifier, false for BasicClassifier
    //     */
    //    public static boolean useDeepClassifier ()
    //    {
    //        return constants.useDeepClassifier.isSet();
    //    }
    //
>>>>>>> 8e2b0fd5
    //-----------//
    // Constants //
    //-----------//
    private static class Constants
            extends ConstantSet
    {
        //
        //        private final Constant.Boolean useDeepClassifier = new Constant.Boolean(
        //                false,
        //                "Should we use DeepClassifier? (rather than old BasicClassifier)");
    }
}
<|MERGE_RESOLUTION|>--- conflicted
+++ resolved
@@ -1,191 +1,162 @@
-//------------------------------------------------------------------------------------------------//
-//                                                                                                //
-//                                  S h a p e C l a s s i f i e r                                 //
-//                                                                                                //
-//------------------------------------------------------------------------------------------------//
-// <editor-fold defaultstate="collapsed" desc="hdr">
-//
-//  Copyright © Audiveris 2018. All rights reserved.
-//
-//  This program is free software: you can redistribute it and/or modify it under the terms of the
-//  GNU Affero General Public License as published by the Free Software Foundation, either version
-//  3 of the License, or (at your option) any later version.
-//
-//  This program is distributed in the hope that it will be useful, but WITHOUT ANY WARRANTY;
-//  without even the implied warranty of MERCHANTABILITY or FITNESS FOR A PARTICULAR PURPOSE.
-//  See the GNU Affero General Public License for more details.
-//
-//  You should have received a copy of the GNU Affero General Public License along with this
-//  program.  If not, see <http://www.gnu.org/licenses/>.
-//------------------------------------------------------------------------------------------------//
-// </editor-fold>
-package org.audiveris.omr.classifier;
-
-import org.audiveris.omr.constant.ConstantSet;
-import org.audiveris.omr.util.OmrExecutors;
-
-import org.slf4j.Logger;
-import org.slf4j.LoggerFactory;
-
-import java.util.concurrent.Callable;
-import java.util.concurrent.Future;
-
-/**
- * Class {@code ShapeClassifier} points to the actual classifier instance in use.
- *
- * @author Hervé Bitteur
- */
-public abstract class ShapeClassifier
-{
-
-    private static final Constants constants = new Constants();
-
-    private static final Logger logger = LoggerFactory.getLogger(ShapeClassifier.class);
-
-    /** A future which reflects whether instance has been initialized. */
-    private static final Future<Void> loading = OmrExecutors.getCachedLowExecutor().submit(
-            new Callable<Void>()
-    {
-        @Override
-        public Void call ()
-                throws Exception
-        {
-            try {
-<<<<<<< HEAD
-                logger.info("Allocating instances for ShapeClassifier...");
-                ShapeClassifier.getPatchClassifier();
-                //                ShapeClassifier.getInstance();
-                //                ShapeClassifier.getSecondInstance();
-                logger.info("ShapeClassifier instances allocated.");
-=======
-                logger.debug("Allocating instances for ShapeClassifier...");
-                ShapeClassifier.getInstance();
-                //                ShapeClassifier.getSecondInstance();
-                logger.debug("ShapeClassifier instances allocated.");
->>>>>>> 8e2b0fd5
-            } catch (Exception ex) {
-                logger.warn("Error pre-loading ShapeClassifier", ex);
-                throw ex;
-            }
-
-            return null;
-        }
-    });
-
-    /** Not meant to be instantiated. */
-    private ShapeClassifier ()
-    {
-    }
-
-    /**
-     * Report the classifier instance in use.
-     *
-     * @return the first classifier
-     */
-    public static Classifier getInstance ()
-    {
-<<<<<<< HEAD
-        logger.warn("ShapeClassifier.getInstance() is no longer operational");
-
-        return null;
-
-        //        if (useDeepClassifier()) {
-        //            return DeepClassifier.getInstance();
-        //        } else {
-        //            return BasicClassifier.getInstance();
-        //        }
-    }
-
-    /**
-     * Report the second classifier instance in use.
-     *
-     * @return the second classifier
-     */
-    public static Classifier getSecondInstance ()
-    {
-        logger.warn("ShapeClassifier.getSecondInstance() is no longer operational");
-
-        return null;
-
-        //        if (useDeepClassifier()) {
-        //            return BasicClassifier.getInstance();
-        //        } else {
-        //            return DeepClassifier.getInstance();
-=======
-        //        if (useDeepClassifier()) {
-        //            return DeepClassifier.getInstance();
-        //        } else {
-        return BasicClassifier.getInstance();
-
->>>>>>> 8e2b0fd5
-        //        }
-    }
-
-    //    /**
-    //     * Report the second classifier instance in use.
-    //     *
-    //     * @return the second classifier
-    //     */
-    //    public static Classifier getSecondInstance ()
-    //    {
-    //        if (useDeepClassifier()) {
-    //            return BasicClassifier.getInstance();
-    //        } else {
-    //            return DeepClassifier.getInstance();
-    //        }
-    //    }
-    //
-    //---------//
-    // preload //
-    //---------//
-    /**
-     * Empty static method, just to trigger class elaboration (and thus INSTANCE).
-     */
-    public static void preload ()
-    {
-    }
-
-<<<<<<< HEAD
-    /**
-     * Tell whether we are using DeepClassifier (rather than old BasicClassifier).
-     *
-     * @return true for DeepClassifier, false for BasicClassifier
-     */
-    public static boolean useDeepClassifier ()
-    {
-        return constants.useDeepClassifier.isSet();
-    }
-
-    //--------------------//
-    // getPatchClassifier //
-    //--------------------//
-    private static PatchClassifier getPatchClassifier ()
-    {
-        return PatchClassifier.getInstance();
-    }
-
-    //~ Inner Classes ------------------------------------------------------------------------------
-=======
-    //    /**
-    //     * Tell whether we are using DeepClassifier (rather than old BasicClassifier).
-    //     *
-    //     * @return true for DeepClassifier, false for BasicClassifier
-    //     */
-    //    public static boolean useDeepClassifier ()
-    //    {
-    //        return constants.useDeepClassifier.isSet();
-    //    }
-    //
->>>>>>> 8e2b0fd5
-    //-----------//
-    // Constants //
-    //-----------//
-    private static class Constants
-            extends ConstantSet
-    {
-        //
-        //        private final Constant.Boolean useDeepClassifier = new Constant.Boolean(
-        //                false,
-        //                "Should we use DeepClassifier? (rather than old BasicClassifier)");
-    }
-}
+//------------------------------------------------------------------------------------------------//
+//                                                                                                //
+//                                  S h a p e C l a s s i f i e r                                 //
+//                                                                                                //
+//------------------------------------------------------------------------------------------------//
+// <editor-fold defaultstate="collapsed" desc="hdr">
+//
+//  Copyright © Audiveris 2018. All rights reserved.
+//
+//  This program is free software: you can redistribute it and/or modify it under the terms of the
+//  GNU Affero General Public License as published by the Free Software Foundation, either version
+//  3 of the License, or (at your option) any later version.
+//
+//  This program is distributed in the hope that it will be useful, but WITHOUT ANY WARRANTY;
+//  without even the implied warranty of MERCHANTABILITY or FITNESS FOR A PARTICULAR PURPOSE.
+//  See the GNU Affero General Public License for more details.
+//
+//  You should have received a copy of the GNU Affero General Public License along with this
+//  program.  If not, see <http://www.gnu.org/licenses/>.
+//------------------------------------------------------------------------------------------------//
+// </editor-fold>
+package org.audiveris.omr.classifier;
+
+import org.audiveris.omr.constant.ConstantSet;
+import org.audiveris.omr.util.OmrExecutors;
+
+import org.slf4j.Logger;
+import org.slf4j.LoggerFactory;
+
+import java.util.concurrent.Callable;
+import java.util.concurrent.Future;
+
+/**
+ * Class {@code ShapeClassifier} points to the actual classifier instance in use.
+ *
+ * @author Hervé Bitteur
+ */
+public abstract class ShapeClassifier
+{
+
+    private static final Constants constants = new Constants();
+
+    private static final Logger logger = LoggerFactory.getLogger(ShapeClassifier.class);
+
+    /** A future which reflects whether instance has been initialized. */
+    private static final Future<Void> loading = OmrExecutors.getCachedLowExecutor().submit(
+            new Callable<Void>()
+    {
+        @Override
+        public Void call ()
+                throws Exception
+        {
+            try {
+                logger.info("Allocating instances for ShapeClassifier...");
+                ShapeClassifier.getPatchClassifier();
+                //                ShapeClassifier.getInstance();
+                //                ShapeClassifier.getSecondInstance();
+                logger.info("ShapeClassifier instances allocated.");
+            } catch (Exception ex) {
+                logger.warn("Error pre-loading ShapeClassifier", ex);
+                throw ex;
+            }
+
+            return null;
+        }
+    });
+
+    /** Not meant to be instantiated. */
+    private ShapeClassifier ()
+    {
+    }
+
+    /**
+     * Report the classifier instance in use.
+     *
+     * @return the first classifier
+     */
+    public static Classifier getInstance ()
+    {
+        logger.warn("ShapeClassifier.getInstance() is no longer operational");
+
+        return null;
+
+        //        if (useDeepClassifier()) {
+        //            return DeepClassifier.getInstance();
+        //        } else {
+        //            return BasicClassifier.getInstance();
+        //        }
+    }
+
+    /**
+     * Report the second classifier instance in use.
+     *
+     * @return the second classifier
+     */
+    public static Classifier getSecondInstance ()
+    {
+        logger.warn("ShapeClassifier.getSecondInstance() is no longer operational");
+
+        return null;
+
+        //        if (useDeepClassifier()) {
+        //            return BasicClassifier.getInstance();
+        //        } else {
+        //            return DeepClassifier.getInstance();
+        //        }
+    }
+
+    //    /**
+    //     * Report the second classifier instance in use.
+    //     *
+    //     * @return the second classifier
+    //     */
+    //    public static Classifier getSecondInstance ()
+    //    {
+    //        if (useDeepClassifier()) {
+    //            return BasicClassifier.getInstance();
+    //        } else {
+    //            return DeepClassifier.getInstance();
+    //        }
+    //    }
+    //
+    //---------//
+    // preload //
+    //---------//
+    /**
+     * Empty static method, just to trigger class elaboration (and thus INSTANCE).
+     */
+    public static void preload ()
+    {
+    }
+
+    /**
+     * Tell whether we are using DeepClassifier (rather than old BasicClassifier).
+     *
+     * @return true for DeepClassifier, false for BasicClassifier
+     */
+//    public static boolean useDeepClassifier ()
+//    {
+//        return constants.useDeepClassifier.isSet();
+//    }
+
+    //--------------------//
+    // getPatchClassifier //
+    //--------------------//
+    private static PatchClassifier getPatchClassifier ()
+    {
+        return PatchClassifier.getInstance();
+    }
+
+    //-----------//
+    // Constants //
+    //-----------//
+    private static class Constants
+            extends ConstantSet
+    {
+        //
+        //        private final Constant.Boolean useDeepClassifier = new Constant.Boolean(
+        //                false,
+        //                "Should we use DeepClassifier? (rather than old BasicClassifier)");
+    }
+}