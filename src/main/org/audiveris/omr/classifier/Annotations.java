--- conflicted
+++ resolved
@@ -1,105 +1,50 @@
-<<<<<<< HEAD
-//------------------------------------------------------------------------------------------------//
-//                                                                                                //
-//                                      A n n o t a t i o n s                                     //
-//                                                                                                //
-//------------------------------------------------------------------------------------------------//
-// <editor-fold defaultstate="collapsed" desc="hdr">
-//
-//  Copyright © Audiveris 2018. All rights reserved.
-//
-//  This program is free software: you can redistribute it and/or modify it under the terms of the
-//  GNU Affero General Public License as published by the Free Software Foundation, either version
-//  3 of the License, or (at your option) any later version.
-//
-//  This program is distributed in the hope that it will be useful, but WITHOUT ANY WARRANTY;
-//  without even the implied warranty of MERCHANTABILITY or FITNESS FOR A PARTICULAR PURPOSE.
-//  See the GNU Affero General Public License for more details.
-//
-//  You should have received a copy of the GNU Affero General Public License along with this
-//  program.  If not, see <http://www.gnu.org/licenses/>.
-//------------------------------------------------------------------------------------------------//
-// </editor-fold>
-package org.audiveris.omr.classifier;
-
-/**
- * Class {@code Annotations} gathers definitions about symbols annotations.
- *
- * @author Hervé Bitteur
- */
-public abstract class Annotations
-{
-    //~ Static fields/initializers -----------------------------------------------------------------
-
-    /** File name extension for whole book annotations: {@value}. */
-    public static final String BOOK_ANNOTATIONS_EXTENSION = "-annotations.zip";
-
-    /** File name extension for single sheet annotations: {@value}. */
-    public static final String SHEET_ANNOTATIONS_EXTENSION = "-annotations.xml";
-
-    /** File format for single sheet image: {@value}. */
-    public static final String SHEET_IMAGE_FORMAT = "png";
-
-    /** File name extension for single sheet image: {@value}. */
-    public static final String SHEET_IMAGE_EXTENSION = "-image." + SHEET_IMAGE_FORMAT;
-
-    //~ Constructors -------------------------------------------------------------------------------
-    /**
-     * Not meant to be instantiated.
-     */
-    private Annotations ()
-    {
-    }
-}
-=======
-//------------------------------------------------------------------------------------------------//
-//                                                                                                //
-//                                      A n n o t a t i o n s                                     //
-//                                                                                                //
-//------------------------------------------------------------------------------------------------//
-// <editor-fold defaultstate="collapsed" desc="hdr">
-//
-//  Copyright © Audiveris 2018. All rights reserved.
-//
-//  This program is free software: you can redistribute it and/or modify it under the terms of the
-//  GNU Affero General Public License as published by the Free Software Foundation, either version
-//  3 of the License, or (at your option) any later version.
-//
-//  This program is distributed in the hope that it will be useful, but WITHOUT ANY WARRANTY;
-//  without even the implied warranty of MERCHANTABILITY or FITNESS FOR A PARTICULAR PURPOSE.
-//  See the GNU Affero General Public License for more details.
-//
-//  You should have received a copy of the GNU Affero General Public License along with this
-//  program.  If not, see <http://www.gnu.org/licenses/>.
-//------------------------------------------------------------------------------------------------//
-// </editor-fold>
-package org.audiveris.omr.classifier;
-
-/**
- * Class {@code Annotations} gathers definitions about symbols annotations.
- *
- * @author Hervé Bitteur
- */
-public abstract class Annotations
-{
-
-    /** File name extension for whole book annotations: {@value}. */
-    public static final String BOOK_ANNOTATIONS_EXTENSION = "-annotations.zip";
-
-    /** File name extension for single sheet annotations: {@value}. */
-    public static final String SHEET_ANNOTATIONS_EXTENSION = "-annotations.xml";
-
-    /** File format for single sheet image: {@value}. */
-    public static final String SHEET_IMAGE_FORMAT = "png";
-
-    /** File name extension for single sheet image: {@value}. */
-    public static final String SHEET_IMAGE_EXTENSION = "-image." + SHEET_IMAGE_FORMAT;
-
-    /**
-     * Not meant to be instantiated.
-     */
-    private Annotations ()
-    {
-    }
-}
->>>>>>> 8e2b0fd5
+//------------------------------------------------------------------------------------------------//
+//                                                                                                //
+//                                      A n n o t a t i o n s                                     //
+//                                                                                                //
+//------------------------------------------------------------------------------------------------//
+// <editor-fold defaultstate="collapsed" desc="hdr">
+//
+//  Copyright © Audiveris 2018. All rights reserved.
+//
+//  This program is free software: you can redistribute it and/or modify it under the terms of the
+//  GNU Affero General Public License as published by the Free Software Foundation, either version
+//  3 of the License, or (at your option) any later version.
+//
+//  This program is distributed in the hope that it will be useful, but WITHOUT ANY WARRANTY;
+//  without even the implied warranty of MERCHANTABILITY or FITNESS FOR A PARTICULAR PURPOSE.
+//  See the GNU Affero General Public License for more details.
+//
+//  You should have received a copy of the GNU Affero General Public License along with this
+//  program.  If not, see <http://www.gnu.org/licenses/>.
+//------------------------------------------------------------------------------------------------//
+// </editor-fold>
+package org.audiveris.omr.classifier;
+
+/**
+ * Class {@code Annotations} gathers definitions about symbols annotations.
+ *
+ * @author Hervé Bitteur
+ */
+public abstract class Annotations
+{
+
+    /** File name extension for whole book annotations: {@value}. */
+    public static final String BOOK_ANNOTATIONS_EXTENSION = "-annotations.zip";
+
+    /** File name extension for single sheet annotations: {@value}. */
+    public static final String SHEET_ANNOTATIONS_EXTENSION = "-annotations.xml";
+
+    /** File format for single sheet image: {@value}. */
+    public static final String SHEET_IMAGE_FORMAT = "png";
+
+    /** File name extension for single sheet image: {@value}. */
+    public static final String SHEET_IMAGE_EXTENSION = "-image." + SHEET_IMAGE_FORMAT;
+
+    /**
+     * Not meant to be instantiated.
+     */
+    private Annotations ()
+    {
+    }
+}