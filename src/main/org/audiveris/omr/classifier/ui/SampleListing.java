//------------------------------------------------------------------------------------------------//
//                                                                                                //
//                                    S a m p l e L i s t i n g                                   //
//                                                                                                //
//------------------------------------------------------------------------------------------------//
// <editor-fold defaultstate="collapsed" desc="hdr">
//
//  Copyright © Audiveris 2018. All rights reserved.
//
//  This program is free software: you can redistribute it and/or modify it under the terms of the
//  GNU Affero General Public License as published by the Free Software Foundation, either version
//  3 of the License, or (at your option) any later version.
//
//  This program is distributed in the hope that it will be useful, but WITHOUT ANY WARRANTY;
//  without even the implied warranty of MERCHANTABILITY or FITNESS FOR A PARTICULAR PURPOSE.
//  See the GNU Affero General Public License for more details.
//
//  You should have received a copy of the GNU Affero General Public License along with this
//  program.  If not, see <http://www.gnu.org/licenses/>.
//------------------------------------------------------------------------------------------------//
// </editor-fold>
package org.audiveris.omr.classifier.ui;

import org.audiveris.omr.classifier.Classifier;
import org.audiveris.omr.classifier.Evaluation;
import org.audiveris.omr.classifier.Sample;
import org.audiveris.omr.classifier.SampleRepository;
import static org.audiveris.omr.classifier.SampleRepository.STANDARD_INTERLINE;
import org.audiveris.omr.classifier.SampleSheet;
import org.audiveris.omr.classifier.ShapeClassifier;
import org.audiveris.omr.classifier.SheetContainer;
import org.audiveris.omr.glyph.Shape;
import org.audiveris.omr.run.RunTable;

import org.slf4j.Logger;
import org.slf4j.LoggerFactory;

import java.awt.BorderLayout;
import java.awt.Color;
import java.awt.Component;
import java.awt.Dimension;
import java.awt.Graphics;
import java.awt.Graphics2D;
import java.awt.Point;
import java.awt.Rectangle;
import java.awt.event.ActionEvent;
import java.awt.event.KeyAdapter;
import java.awt.event.KeyEvent;
import java.awt.event.MouseEvent;
import java.util.ArrayList;
import java.util.Collections;
import java.util.Comparator;
import java.util.Enumeration;
import java.util.List;

import javax.swing.AbstractAction;
import javax.swing.BorderFactory;
import javax.swing.BoxLayout;
import javax.swing.DefaultListModel;
import javax.swing.JComponent;
import javax.swing.JList;
import javax.swing.JMenu;
import javax.swing.JMenuItem;
import javax.swing.JPanel;
import javax.swing.JPopupMenu;
import javax.swing.JScrollPane;
import javax.swing.KeyStroke;
import javax.swing.ListCellRenderer;
import static javax.swing.ListSelectionModel.SINGLE_SELECTION;
import javax.swing.Scrollable;
import javax.swing.SwingConstants;
import javax.swing.border.Border;
import javax.swing.border.EmptyBorder;
import javax.swing.border.TitledBorder;
import javax.swing.event.ChangeEvent;
import javax.swing.event.ChangeListener;
import javax.swing.event.ListSelectionEvent;
import javax.swing.event.ListSelectionListener;
import javax.swing.event.MouseInputAdapter;

/**
 * Class {@code SampleListing} is a private companion of {@link SampleBrowser},
 * it is in charge of a list of samples, gathered by shape.
 * <p>
 * It is implemented as a list of ShapePane instances, one per shape, each ShapePane instance
 * handling a list of samples (all of the same shape).
 *
 * @author Hervé Bitteur
 */
class SampleListing
        extends JScrollPane
        implements ChangeListener
{

    private static final Logger logger = LoggerFactory.getLogger(SampleListing.class);

    private static final Border SAMPLE_BORDER = BorderFactory.createEtchedBorder();

    private static final Color SYMBOL_BACKGROUND = new Color(220, 255, 220);

    private static final Color SAMPLE_BACKGROUND = new Color(255, 200, 200);

    private static final int SAMPLE_MARGIN = 10;

    private static final Point SAMPLE_OFFSET = new Point(SAMPLE_MARGIN, SAMPLE_MARGIN);

    private final String title = "Samples";

    private final ScrollablePanel scrollablePanel = new ScrollablePanel();

    /** Underlying sample repository. */
    private final SampleRepository repository;

    /** SampleBrowser instance. */
    private final SampleBrowser browser;

    /** Listener on all shape lists. */
    private final ListMouseListener listener = new ListMouseListener();

    /**
     * Creates a new {@code SampleListing} object.
     */
    SampleListing (SampleBrowser browser,
                   SampleRepository repository)
    {
        this.browser = browser;
        this.repository = repository;

        setBorder(BorderFactory.createTitledBorder(
                new EmptyBorder(20, 5, 0, 0), // TLBR
                title,
                TitledBorder.LEFT,
                TitledBorder.TOP));

        scrollablePanel.setLayout(new BoxLayout(scrollablePanel, BoxLayout.Y_AXIS));
        scrollablePanel.setComponentPopupMenu(new SamplePopup());

        setViewportView(scrollablePanel);
        setPreferredSize(new Dimension(800, 500));
        setAlignmentX(LEFT_ALIGNMENT);
    }

    @Override
    public void stateChanged (ChangeEvent e)
    {
        // Called from shapeSelector: Gather all samples of selected shapes in selected sheets
        final List<Sample> allSamples = new ArrayList<>();
        final List<SheetContainer.Descriptor> descriptors = browser.getSelectedSheets();

        for (Shape shape : browser.getSelectedShapes()) {
            final ArrayList<Sample> shapeSamples = new ArrayList<>();

            for (SheetContainer.Descriptor desc : descriptors) {
                shapeSamples.addAll(repository.getSamples(desc.getName(), shape));
            }

            if (!shapeSamples.isEmpty()) {
                allSamples.addAll(shapeSamples);
            }
        }

        populateWith(allSamples);
    }

    /**
     * Report the ShapePane instance that relates to the provided shape.
     *
     * @param shape provided shape
     * @return related ShapePane, or null
     */
    private ShapePane getShapePane (Shape shape)
    {
        for (Component comp : scrollablePanel.getComponents()) {
            ShapePane shapePane = (ShapePane) comp;

            if (shapePane.getShape() == shape) {
                return shapePane;
            }
        }

        return null;
    }

    /**
     * Sort the ShapePane by the provided comparator
     *
     * @param comparator the provided sample comparator
     */
    private void sortBy (Comparator<Sample> comparator)
    {
        final Sample currentSample = (Sample) browser.getSampleController().getGlyphService()
                .getSelectedEntity();
        final ShapePane shapePane = getShapePane(currentSample.getShape());
        final List<Sample> samples = Collections.list(shapePane.model.elements());
        Collections.sort(samples, comparator);
        shapePane.model.clear();

        for (Sample sample : samples) {
            shapePane.model.addElement(sample);
        }
    }

    /**
     * Add a sample to the listing, only if there is already a ShapePane for the shape.
     *
     * @param sample the sample to potentially add
     */
    void addSample (Sample sample)
    {
        final ShapePane shapePane = getShapePane(sample.getShape());

        if (shapePane != null) {
            shapePane.model.addElement(sample);
        }
    }

    /**
     * Empty and regenerate the whole content of SampleListing.
     *
     * @param samples the whole sequence of samples to display (assumed to be ordered by shape)
     */
    void populateWith (List<Sample> samples)
    {
        scrollablePanel.removeAll(); // Remove all ShapePane instances

        browser.publishSample(null); // Deselect any sample

        // Rebuild ShapePane instances as needed
        Shape currentShape = null;
        List<Sample> shapeSamples = new ArrayList<>();

        for (Sample sample : samples) {
            final Shape shape = sample.getShape();

            // End of a shape collection?
            if ((currentShape != null) && (currentShape != shape)) {
                scrollablePanel.add(new ShapePane(currentShape, shapeSamples));
                shapeSamples.clear();
            }

            currentShape = shape;
            shapeSamples.add(sample);
        }

        // Last shape
        if ((currentShape != null) && !shapeSamples.isEmpty()) {
            scrollablePanel.add(new ShapePane(currentShape, shapeSamples));
        }

        TitledBorder border = (TitledBorder) getBorder();
        int sampleCount = samples.size();
        border.setTitle(title + ((sampleCount > 0) ? (": " + sampleCount) : ""));
        validate();
        repaint();

        // Pre-select the very first sample of the very first ShapePane
        if (!samples.isEmpty()) {
            ShapePane shapePane = (ShapePane) scrollablePanel.getComponent(0);
            shapePane.list.setSelectedIndex(0);
        }
    }

    /**
     * Remove a sample (if contained by a ShapePane).
     *
     * @param sample the sample to potentially remove
     */
    void removeSample (Sample sample)
    {
        final ShapePane shapePane = getShapePane(sample.getShape());

        if (shapePane != null) {
            shapePane.removeSample(sample);
        }
    }

<<<<<<< HEAD
    /**
     * Report the ShapePane instance that relates to the provided shape.
     *
     * @param shape provided shape
     * @return related ShapePane, or null
     */
    private ShapePane getShapePane (Shape shape)
    {
        for (Component comp : scrollablePanel.getComponents()) {
            ShapePane shapePane = (ShapePane) comp;

            if (shapePane.getShape() == shape) {
                return shapePane;
            }
        }

        return null;
    }

    /**
     * Sort the ShapePane by the provided comparator
     *
     * @param comparator the provided sample comparator
     */
    private void sortBy (Comparator<Sample> comparator)
    {
        final Sample currentSample = (Sample) browser.getSampleController().getGlyphService()
                .getSelectedEntity();
        final ShapePane shapePane = getShapePane(currentSample.getShape());
        final List<Sample> samples = Collections.list(shapePane.model.elements());
        Collections.sort(samples, comparator);
        shapePane.model.clear();

        for (Sample sample : samples) {
            shapePane.model.addElement(sample);
        }
    }

    //~ Inner Classes ------------------------------------------------------------------------------
    //--------------//
    // GradedSample //
    //--------------//
    private static class GradedSample
    {
        //~ Static fields/initializers -------------------------------------------------------------

        public static final Comparator<GradedSample> byReverseGrade = new Comparator<GradedSample>()
        {
            @Override
            public int compare (GradedSample o1,
                                GradedSample o2)
            {
                return Double.compare(o2.grade, o1.grade); // By decreasing grade
            }
        };

        //~ Instance fields ------------------------------------------------------------------------
        final double grade;

        final Sample sample;

        //~ Constructors ---------------------------------------------------------------------------
        public GradedSample (double grade,
                             Sample sample)
        {
            this.grade = grade;
            this.sample = sample;
        }
    }

    //----------------//
    // SampleRenderer //
    //----------------//
    /**
     * Render a sample cell within a ShapePane.
     */
    private static class SampleRenderer
            extends JPanel
            implements ListCellRenderer<Sample>
    {
        //~ Instance fields ------------------------------------------------------------------------

        /** The sample being rendered. */
        private Sample sample;

        //~ Constructors ---------------------------------------------------------------------------
        public SampleRenderer (Dimension maxDimension)
        {
            setOpaque(true);
            setPreferredSize(
                    new Dimension(
                            maxDimension.width + (2 * SAMPLE_MARGIN),
                            maxDimension.height + (2 * SAMPLE_MARGIN)));
            setBorder(SAMPLE_BORDER);
        }

        //~ Methods --------------------------------------------------------------------------------
        @Override
        public Component getListCellRendererComponent (JList<? extends Sample> list,
                                                       Sample sample,
                                                       int index,
                                                       boolean isSelected,
                                                       boolean cellHasFocus)
        {
            if (isSelected) {
                setBackground(list.getSelectionBackground());
            } else {
                setBackground(sample.isSymbol() ? SYMBOL_BACKGROUND : SAMPLE_BACKGROUND);
            }

            this.sample = sample;

            return this;
        }

        @Override
        protected void paintComponent (Graphics g)
        {
            super.paintComponent(g); // Paint background

            RunTable table = sample.getRunTable();
            g.translate(SAMPLE_OFFSET.x, SAMPLE_OFFSET.y);

            // Draw the (properly scaled) run table over a white rectangle of same bounds
            final double ratio = (double) STANDARD_INTERLINE / sample.getInterline();
            Graphics2D g2 = (Graphics2D) g.create();
            g2.scale(ratio, ratio);

            g2.setColor(Color.WHITE);
            g2.fillRect(0, 0, table.getWidth(), table.getHeight());

            g2.setColor(Color.BLACK);
            table.render(g2, new Point(0, 0));

            g2.dispose();

            g.translate(-SAMPLE_OFFSET.x, -SAMPLE_OFFSET.y);
        }
    }

    //-----------------//
    // ScrollablePanel //
    //-----------------//
    private static class ScrollablePanel
            extends JPanel
            implements Scrollable
    {
        //~ Methods --------------------------------------------------------------------------------

        @Override
        public Dimension getPreferredScrollableViewportSize ()
        {
            return getPreferredSize();
        }

        /**
         * Returns the distance to scroll to expose the next or previous block.
         * <p>
         * For JList:
         * <ul>
         * <li>if scrolling down, returns the distance to scroll so that the last
         * visible element becomes the first completely visible element
         * <li>if scrolling up, returns the distance to scroll so that the first
         * visible element becomes the last completely visible element
         * <li>returns {@code visibleRect.height} if the list is empty
         * </ul>
         * <p>
         * For us:
         * <p>
         * "Element" could be the next/previous shapePane?
         *
         * @param visibleRect the view area visible within the viewport
         * @param orientation {@code SwingConstants.HORIZONTAL} or {@code SwingConstants.VERTICAL}
         * @param direction   less or equal to zero to scroll up, greater than zero for down
         * @return the "block" increment for scrolling in the specified direction; always positive
         */
        @Override
        public int getScrollableBlockIncrement (Rectangle visibleRect,
                                                int orientation,
                                                int direction)
        {
            if (orientation == SwingConstants.HORIZONTAL) {
                return visibleRect.width;
            } else {
                return visibleRect.height;
            }
        }

        @Override
        public boolean getScrollableTracksViewportHeight ()
        {
            return false;
        }

        @Override
        public boolean getScrollableTracksViewportWidth ()
        {
            return true;
        }

        /**
         * Returns the distance to scroll to expose the next or previous row.
         *
         * @param visibleRect the view area visible within the viewport
         * @param orientation {@code SwingConstants.HORIZONTAL} or {@code SwingConstants.VERTICAL}
         * @param direction   less or equal to zero to scroll up, greater than zero for down
         * @return the "unit" increment for scrolling in the specified direction; always positive
         */
        @Override
        public int getScrollableUnitIncrement (Rectangle visibleRect,
                                               int orientation,
                                               int direction)
        {
            return 40; // Minimum cell height. TODO: Could be improved.
        }
    }

=======
>>>>>>> 8e2b0fd5
    //-------------------//
    // ListMouseListener //
    //-------------------//
    /** Listener to avoid selection across lists and to detect Alt key pressed. */
    private class ListMouseListener
            extends MouseInputAdapter
            implements ListSelectionListener
    {

        boolean alt; // True if Alt key is pressed down

        @Override
        public void mousePressed (MouseEvent e)
        {
            //            {
            //                JList<Sample> selectedList = (JList<Sample>) e.getSource();
            //                Point point = e.getPoint();
            //                int index = selectedList.locationToIndex(point);
            //                logger.info("index:{}", index);
            //            }
            //
            alt = e.isAltDown();

            if (alt) {
                JList<Sample> selectedList = (JList<Sample>) e.getSource();
                Sample sample = selectedList.getSelectedValue();
                checkAlternative(sample); // Look for good alternative
            }
        }

        @Override
        public void mouseReleased (MouseEvent e)
        {
            if (alt) {
                JList<Sample> selectedList = (JList<Sample>) e.getSource();
                Sample sample = selectedList.getSelectedValue();
                browser.publishSample(sample);
            }

            alt = false;
        }

        @Override
        public void valueChanged (ListSelectionEvent e)
        {
            JList<Sample> selectedList = (JList<Sample>) e.getSource();
            Sample sample = selectedList.getSelectedValue();

            if (e.getValueIsAdjusting()) {
                // Nullify selection in other lists
                for (Component comp : scrollablePanel.getComponents()) {
                    ShapePane shapePane = (ShapePane) comp;
                    JList<Sample> list = shapePane.list;

                    if (list != selectedList) {
                        list.clearSelection();
                    }
                }

                if (alt) {
                    checkAlternative(sample); // Look for good alternative
                }
            } else if (sample != null) {
                browser.publishSample(sample);
            }
        }

        /**
         * Try to find out and publish a "good alternative" to this (bad?) sample.
         *
         * @param sample the sample to check for related good sample
         */
        private void checkAlternative (Sample sample)
        {
            List<Sample> alternatives = new ArrayList<>();

            if (sample.getShape() == Shape.CLUTTER) {
                final Rectangle box = sample.getBounds();
                final SampleSheet sampleSheet = repository.getSampleSheet(sample);

                for (Shape shape : sampleSheet.getShapes()) {
                    if (shape != Shape.CLUTTER) {
                        for (Sample alternative : sampleSheet.getSamples(shape)) {
                            Rectangle common = alternative.getBounds().intersection(box);

                            if (!common.isEmpty() && (common.width >= (box.width / 2))
                                        && (common.height >= (box.height / 2))) {
                                logger.debug("alternative: {}", alternative);
                                alternatives.add(alternative);
                            }
                        }
                    }
                }
            }

            // Pick up the most suitable alternative, using best weight similarity
            if (!alternatives.isEmpty()) {
                final int sampleWeight = sample.getWeight();
                Sample bestAlternative = null;
                Integer bestDiff = null;

                for (Sample alternative : alternatives) {
                    int diff = Math.abs(alternative.getWeight() - sampleWeight);

                    if ((bestDiff == null) || (diff < bestDiff)) {
                        bestDiff = diff;
                        bestAlternative = alternative;
                    }
                }

                browser.publishSample(bestAlternative);
            }
        }
    }

    //-------------//
    // SamplePopup //
    //-------------//
    /**
     * Popup menu to play with sample at hand (or with shape samples).
     */
    private class SamplePopup
            extends JPopupMenu
    {

        SamplePopup ()
        {
            super("SamplePopup");

            add(new JMenuItem(browser.getSampleController().getRemoveAction()));

            add(browser.getSampleController().getAssignAction().getMenu());

            final JMenu sortMenu = new JMenu("Sort by");
            sortMenu.add(new JMenuItem(new SortByWidthAction()));
            sortMenu.add(new JMenuItem(new SortByHeightAction()));
            sortMenu.add(new JMenuItem(new SortByWeightAction()));
            sortMenu.add(new JMenuItem(new SortByGradeAction()));
            add(sortMenu);
        }
    }

    //-----------//
    // ShapePane //
    //-----------//
    /**
     * Handles the display of a list of samples assigned to the same shape.
     */
    private class ShapePane
            extends SampleBrowser.TitledPanel
    {

        private final Shape shape;

        private final DefaultListModel<Sample> model = new DefaultListModel<>();

        /** Underlying list of all samples for the shape. */
        private final JList<Sample> list = new JList<>(model);

        /**
         * Build a ShapePane instance for the provided shape.
         *
         * @param shape   provided shape
         * @param samples all samples (within selected sheets) for that shape
         */
        ShapePane (Shape shape,
                   List<Sample> samples)
        {
            super(shape + " (" + samples.size() + ")");
            this.shape = shape;
            setLayout(new BorderLayout());

            for (Sample sample : samples) {
                model.addElement(sample);
            }

            list.setLayoutOrientation(JList.HORIZONTAL_WRAP);
            list.setVisibleRowCount(0);
            list.setSelectionMode(SINGLE_SELECTION);
            list.addMouseListener(listener);
            list.addListSelectionListener(listener);

            // One renderer for all samples of same shape
            list.setCellRenderer(new SampleRenderer(maxDimensionOf(samples)));

            // Specific left/right keys to go through the whole list (and not only the current row)
            list.addKeyListener(new KeyAdapter()
            {
                @Override
                public void keyPressed (KeyEvent ke)
                {
                    final int size = list.getModel().getSize();
                    final int index = list.getSelectedIndex();

                    if ((ke.getKeyCode() == KeyEvent.VK_LEFT) && (index > 0)) {
                        ke.consume();
                        list.setSelectedIndex(index - 1);
                        list.ensureIndexIsVisible(index - 1);
                    }

                    if ((ke.getKeyCode() == KeyEvent.VK_RIGHT) && (index < (size - 1))) {
                        ke.consume();
                        list.setSelectedIndex(index + 1);
                        list.ensureIndexIsVisible(index + 1);
                    }
                }
            });

            add(list, BorderLayout.CENTER);

            // Support for delete key
            getInputMap(JComponent.WHEN_ANCESTOR_OF_FOCUSED_COMPONENT).put(
                    KeyStroke.getKeyStroke("DELETE"),
                    "RemoveAction");
            getActionMap().put("RemoveAction", new RemoveAction());

            // ShapePane popup inherited from scrollablePanel parent
            this.setInheritsPopupMenu(true);
            this.setComponentPopupMenu(null);

            // list popup inherited from ShapePane parent
            list.setInheritsPopupMenu(true);
            list.setComponentPopupMenu(null);
        }

        public Shape getShape ()
        {
            return shape;
        }

        /**
         * Remove the provided sample from this ShapePane.
         *
         * @param sample the sample to remove
         */
        public void removeSample (Sample sample)
        {
            int idx = model.indexOf(sample);

            if (idx != -1) {
                model.removeElementAt(idx);

                if (model.isEmpty()) {
                    scrollablePanel.remove(this);
                    browser.publishSample(null); // Deselect any sample
                } else if (idx <= (model.getSize() - 1)) {
                    // Move selection to next item in shapePane
                    list.setSelectedIndex(idx);
                } else {
                    // Move selection to previous item in shapePane
                    list.setSelectedIndex(idx - 1);
                }
            }
        }

        /**
         * Determine the maximum dimension to accommodate all samples for this shape,
         * once they are scaled to the standard interline value.
         *
         * @param samples the population of samples (same shape)
         * @return the largest dimension observed
         */
        private Dimension maxDimensionOf (List<Sample> samples)
        {
            double w = 0; // Max normalized width
            double h = 0; // Max normalized height

            for (Sample sample : samples) {
                w = Math.max(w, sample.getNormalizedWidth());
                h = Math.max(h, sample.getNormalizedHeight());
            }

            return new Dimension(
                    (int) Math.ceil(w * STANDARD_INTERLINE),
                    (int) Math.ceil(h * STANDARD_INTERLINE));
        }

        /**
         * Action to remove the selected sample in this ShapePane.
         */
        private class RemoveAction
                extends AbstractAction
        {

            @Override
            public void actionPerformed (ActionEvent e)
            {
                final Sample sample = list.getSelectedValue();

                if (sample != null) {
                    repository.removeSample(sample);
                }
            }
        }
    }

    /**
     * Action to sort items in ShapePane by grade.
     */
    private class SortByGradeAction
            extends AbstractAction
    {

        final Classifier classifier = ShapeClassifier.getInstance();

        SortByGradeAction ()
        {
            super("Grade");
            putValue(SHORT_DESCRIPTION, "Sort items by grade in this ShapePane");
        }

        @Override
        public void actionPerformed (ActionEvent e)
        {
            // To avoid repetitive grade computing, we save grade into GradedSample entities
            final Sample currentSample = (Sample) browser.getSampleController().getGlyphService()
                    .getSelectedEntity();
            final ShapePane shapePane = getShapePane(currentSample.getShape());
            final List<GradedSample> list = new ArrayList<>();

            logger.info("Computing grades...");

            for (Enumeration<Sample> en = shapePane.model.elements(); en.hasMoreElements();) {
                Sample sample = en.nextElement();
                Evaluation[] evals = classifier.getNaturalEvaluations(
                        sample,
                        sample.getInterline());
                double grade = evals[sample.getShape().ordinal()].grade;
                list.add(new GradedSample(grade, sample));
            }

            logger.info("All grades computed.");

            Collections.sort(list, GradedSample.byReverseGrade);
            logger.info("Samples sorted.");

            shapePane.model.clear();

            for (GradedSample gradedSample : list) {
                shapePane.model.addElement(gradedSample.sample);
            }
        }
    }

    /**
     * Action to sort items in ShapePane by height.
     */
    private class SortByHeightAction
            extends AbstractAction
    {

        SortByHeightAction ()
        {
            super("Height");
            putValue(SHORT_DESCRIPTION, "Sort items by height in this ShapePane");
        }

        @Override
        public void actionPerformed (ActionEvent e)
        {
            sortBy(Sample.byNormalizedHeight);
        }
    }

    /**
     * Action to sort items in ShapePane by weight.
     */
    private class SortByWeightAction
            extends AbstractAction
    {

        SortByWeightAction ()
        {
            super("Weight");
            putValue(SHORT_DESCRIPTION, "Sort items by weight in this ShapePane");
        }

        @Override
        public void actionPerformed (ActionEvent e)
        {
            sortBy(Sample.byNormalizedWeight);
        }
    }

    /**
     * Action to sort items in ShapePane by width.
     */
    private class SortByWidthAction
            extends AbstractAction
    {

        SortByWidthAction ()
        {
            super("Width");
            putValue(SHORT_DESCRIPTION, "Sort items by width in this ShapePane");
        }

        @Override
        public void actionPerformed (ActionEvent e)
        {
            sortBy(Sample.byNormalizedWidth);
        }
    }

    //--------------//
    // GradedSample //
    //--------------//
    private static class GradedSample
    {

        public static final Comparator<GradedSample> byReverseGrade = new Comparator<GradedSample>()
        {
            @Override
            public int compare (GradedSample o1,
                                GradedSample o2)
            {
                return Double.compare(o2.grade, o1.grade); // By decreasing grade
            }
        };

        final double grade;

        final Sample sample;

        GradedSample (double grade,
                      Sample sample)
        {
            this.grade = grade;
            this.sample = sample;
        }
    }

    //----------------//
    // SampleRenderer //
    //----------------//
    /**
     * Render a sample cell within a ShapePane.
     */
    private static class SampleRenderer
            extends JPanel
            implements ListCellRenderer<Sample>
    {

        /** The sample being rendered. */
        private Sample sample;

        SampleRenderer (Dimension maxDimension)
        {
            setOpaque(true);
            setPreferredSize(
                    new Dimension(
                            maxDimension.width + (2 * SAMPLE_MARGIN),
                            maxDimension.height + (2 * SAMPLE_MARGIN)));
            setBorder(SAMPLE_BORDER);
        }

        @Override
        public Component getListCellRendererComponent (JList<? extends Sample> list,
                                                       Sample sample,
                                                       int index,
                                                       boolean isSelected,
                                                       boolean cellHasFocus)
        {
            if (isSelected) {
                setBackground(list.getSelectionBackground());
            } else {
                setBackground(sample.isSymbol() ? SYMBOL_BACKGROUND : SAMPLE_BACKGROUND);
            }

            this.sample = sample;

            return this;
        }

        @Override
        protected void paintComponent (Graphics g)
        {
            super.paintComponent(g); // Paint background

            RunTable table = sample.getRunTable();
            g.translate(SAMPLE_OFFSET.x, SAMPLE_OFFSET.y);

            // Draw the (properly scaled) run table over a white rectangle of same bounds
            final double ratio = (double) STANDARD_INTERLINE / sample.getInterline();
            Graphics2D g2 = (Graphics2D) g.create();
            g2.scale(ratio, ratio);

            g2.setColor(Color.WHITE);
            g2.fillRect(0, 0, table.getWidth(), table.getHeight());

            g2.setColor(Color.BLACK);
            table.render(g2, new Point(0, 0));

            g2.dispose();

            g.translate(-SAMPLE_OFFSET.x, -SAMPLE_OFFSET.y);
        }
    }

    //-----------------//
    // ScrollablePanel //
    //-----------------//
    private static class ScrollablePanel
            extends JPanel
            implements Scrollable
    {

        @Override
        public Dimension getPreferredScrollableViewportSize ()
        {
            return getPreferredSize();
        }

        /**
         * Returns the distance to scroll to expose the next or previous block.
         * <p>
         * For JList:
         * <ul>
         * <li>if scrolling down, returns the distance to scroll so that the last
         * visible element becomes the first completely visible element
         * <li>if scrolling up, returns the distance to scroll so that the first
         * visible element becomes the last completely visible element
         * <li>returns {@code visibleRect.height} if the list is empty
         * </ul>
         * <p>
         * For us:
         * <p>
         * "Element" could be the next/previous shapePane?
         *
         * @param visibleRect the view area visible within the viewport
         * @param orientation {@code SwingConstants.HORIZONTAL} or {@code SwingConstants.VERTICAL}
         * @param direction   less or equal to zero to scroll up, greater than zero for down
         * @return the "block" increment for scrolling in the specified direction; always positive
         */
        @Override
        public int getScrollableBlockIncrement (Rectangle visibleRect,
                                                int orientation,
                                                int direction)
        {
            if (orientation == SwingConstants.HORIZONTAL) {
                return visibleRect.width;
            } else {
                return visibleRect.height;
            }
        }

        @Override
        public boolean getScrollableTracksViewportHeight ()
        {
            return false;
        }

        @Override
        public boolean getScrollableTracksViewportWidth ()
        {
            return true;
        }

        /**
         * Returns the distance to scroll to expose the next or previous row.
         *
         * @param visibleRect the view area visible within the viewport
         * @param orientation {@code SwingConstants.HORIZONTAL} or {@code SwingConstants.VERTICAL}
         * @param direction   less or equal to zero to scroll up, greater than zero for down
         * @return the "unit" increment for scrolling in the specified direction; always positive
         */
        @Override
        public int getScrollableUnitIncrement (Rectangle visibleRect,
                                               int orientation,
                                               int direction)
        {
            return 40; // Minimum cell height. TODO: Could be improved.
        }
    }
}
<|MERGE_RESOLUTION|>--- conflicted
+++ resolved
@@ -1,1071 +1,851 @@
-//------------------------------------------------------------------------------------------------//
-//                                                                                                //
-//                                    S a m p l e L i s t i n g                                   //
-//                                                                                                //
-//------------------------------------------------------------------------------------------------//
-// <editor-fold defaultstate="collapsed" desc="hdr">
-//
-//  Copyright © Audiveris 2018. All rights reserved.
-//
-//  This program is free software: you can redistribute it and/or modify it under the terms of the
-//  GNU Affero General Public License as published by the Free Software Foundation, either version
-//  3 of the License, or (at your option) any later version.
-//
-//  This program is distributed in the hope that it will be useful, but WITHOUT ANY WARRANTY;
-//  without even the implied warranty of MERCHANTABILITY or FITNESS FOR A PARTICULAR PURPOSE.
-//  See the GNU Affero General Public License for more details.
-//
-//  You should have received a copy of the GNU Affero General Public License along with this
-//  program.  If not, see <http://www.gnu.org/licenses/>.
-//------------------------------------------------------------------------------------------------//
-// </editor-fold>
-package org.audiveris.omr.classifier.ui;
-
-import org.audiveris.omr.classifier.Classifier;
-import org.audiveris.omr.classifier.Evaluation;
-import org.audiveris.omr.classifier.Sample;
-import org.audiveris.omr.classifier.SampleRepository;
-import static org.audiveris.omr.classifier.SampleRepository.STANDARD_INTERLINE;
-import org.audiveris.omr.classifier.SampleSheet;
-import org.audiveris.omr.classifier.ShapeClassifier;
-import org.audiveris.omr.classifier.SheetContainer;
-import org.audiveris.omr.glyph.Shape;
-import org.audiveris.omr.run.RunTable;
-
-import org.slf4j.Logger;
-import org.slf4j.LoggerFactory;
-
-import java.awt.BorderLayout;
-import java.awt.Color;
-import java.awt.Component;
-import java.awt.Dimension;
-import java.awt.Graphics;
-import java.awt.Graphics2D;
-import java.awt.Point;
-import java.awt.Rectangle;
-import java.awt.event.ActionEvent;
-import java.awt.event.KeyAdapter;
-import java.awt.event.KeyEvent;
-import java.awt.event.MouseEvent;
-import java.util.ArrayList;
-import java.util.Collections;
-import java.util.Comparator;
-import java.util.Enumeration;
-import java.util.List;
-
-import javax.swing.AbstractAction;
-import javax.swing.BorderFactory;
-import javax.swing.BoxLayout;
-import javax.swing.DefaultListModel;
-import javax.swing.JComponent;
-import javax.swing.JList;
-import javax.swing.JMenu;
-import javax.swing.JMenuItem;
-import javax.swing.JPanel;
-import javax.swing.JPopupMenu;
-import javax.swing.JScrollPane;
-import javax.swing.KeyStroke;
-import javax.swing.ListCellRenderer;
-import static javax.swing.ListSelectionModel.SINGLE_SELECTION;
-import javax.swing.Scrollable;
-import javax.swing.SwingConstants;
-import javax.swing.border.Border;
-import javax.swing.border.EmptyBorder;
-import javax.swing.border.TitledBorder;
-import javax.swing.event.ChangeEvent;
-import javax.swing.event.ChangeListener;
-import javax.swing.event.ListSelectionEvent;
-import javax.swing.event.ListSelectionListener;
-import javax.swing.event.MouseInputAdapter;
-
-/**
- * Class {@code SampleListing} is a private companion of {@link SampleBrowser},
- * it is in charge of a list of samples, gathered by shape.
- * <p>
- * It is implemented as a list of ShapePane instances, one per shape, each ShapePane instance
- * handling a list of samples (all of the same shape).
- *
- * @author Hervé Bitteur
- */
-class SampleListing
-        extends JScrollPane
-        implements ChangeListener
-{
-
-    private static final Logger logger = LoggerFactory.getLogger(SampleListing.class);
-
-    private static final Border SAMPLE_BORDER = BorderFactory.createEtchedBorder();
-
-    private static final Color SYMBOL_BACKGROUND = new Color(220, 255, 220);
-
-    private static final Color SAMPLE_BACKGROUND = new Color(255, 200, 200);
-
-    private static final int SAMPLE_MARGIN = 10;
-
-    private static final Point SAMPLE_OFFSET = new Point(SAMPLE_MARGIN, SAMPLE_MARGIN);
-
-    private final String title = "Samples";
-
-    private final ScrollablePanel scrollablePanel = new ScrollablePanel();
-
-    /** Underlying sample repository. */
-    private final SampleRepository repository;
-
-    /** SampleBrowser instance. */
-    private final SampleBrowser browser;
-
-    /** Listener on all shape lists. */
-    private final ListMouseListener listener = new ListMouseListener();
-
-    /**
-     * Creates a new {@code SampleListing} object.
-     */
-    SampleListing (SampleBrowser browser,
-                   SampleRepository repository)
-    {
-        this.browser = browser;
-        this.repository = repository;
-
-        setBorder(BorderFactory.createTitledBorder(
-                new EmptyBorder(20, 5, 0, 0), // TLBR
-                title,
-                TitledBorder.LEFT,
-                TitledBorder.TOP));
-
-        scrollablePanel.setLayout(new BoxLayout(scrollablePanel, BoxLayout.Y_AXIS));
-        scrollablePanel.setComponentPopupMenu(new SamplePopup());
-
-        setViewportView(scrollablePanel);
-        setPreferredSize(new Dimension(800, 500));
-        setAlignmentX(LEFT_ALIGNMENT);
-    }
-
-    @Override
-    public void stateChanged (ChangeEvent e)
-    {
-        // Called from shapeSelector: Gather all samples of selected shapes in selected sheets
-        final List<Sample> allSamples = new ArrayList<>();
-        final List<SheetContainer.Descriptor> descriptors = browser.getSelectedSheets();
-
-        for (Shape shape : browser.getSelectedShapes()) {
-            final ArrayList<Sample> shapeSamples = new ArrayList<>();
-
-            for (SheetContainer.Descriptor desc : descriptors) {
-                shapeSamples.addAll(repository.getSamples(desc.getName(), shape));
-            }
-
-            if (!shapeSamples.isEmpty()) {
-                allSamples.addAll(shapeSamples);
-            }
-        }
-
-        populateWith(allSamples);
-    }
-
-    /**
-     * Report the ShapePane instance that relates to the provided shape.
-     *
-     * @param shape provided shape
-     * @return related ShapePane, or null
-     */
-    private ShapePane getShapePane (Shape shape)
-    {
-        for (Component comp : scrollablePanel.getComponents()) {
-            ShapePane shapePane = (ShapePane) comp;
-
-            if (shapePane.getShape() == shape) {
-                return shapePane;
-            }
-        }
-
-        return null;
-    }
-
-    /**
-     * Sort the ShapePane by the provided comparator
-     *
-     * @param comparator the provided sample comparator
-     */
-    private void sortBy (Comparator<Sample> comparator)
-    {
-        final Sample currentSample = (Sample) browser.getSampleController().getGlyphService()
-                .getSelectedEntity();
-        final ShapePane shapePane = getShapePane(currentSample.getShape());
-        final List<Sample> samples = Collections.list(shapePane.model.elements());
-        Collections.sort(samples, comparator);
-        shapePane.model.clear();
-
-        for (Sample sample : samples) {
-            shapePane.model.addElement(sample);
-        }
-    }
-
-    /**
-     * Add a sample to the listing, only if there is already a ShapePane for the shape.
-     *
-     * @param sample the sample to potentially add
-     */
-    void addSample (Sample sample)
-    {
-        final ShapePane shapePane = getShapePane(sample.getShape());
-
-        if (shapePane != null) {
-            shapePane.model.addElement(sample);
-        }
-    }
-
-    /**
-     * Empty and regenerate the whole content of SampleListing.
-     *
-     * @param samples the whole sequence of samples to display (assumed to be ordered by shape)
-     */
-    void populateWith (List<Sample> samples)
-    {
-        scrollablePanel.removeAll(); // Remove all ShapePane instances
-
-        browser.publishSample(null); // Deselect any sample
-
-        // Rebuild ShapePane instances as needed
-        Shape currentShape = null;
-        List<Sample> shapeSamples = new ArrayList<>();
-
-        for (Sample sample : samples) {
-            final Shape shape = sample.getShape();
-
-            // End of a shape collection?
-            if ((currentShape != null) && (currentShape != shape)) {
-                scrollablePanel.add(new ShapePane(currentShape, shapeSamples));
-                shapeSamples.clear();
-            }
-
-            currentShape = shape;
-            shapeSamples.add(sample);
-        }
-
-        // Last shape
-        if ((currentShape != null) && !shapeSamples.isEmpty()) {
-            scrollablePanel.add(new ShapePane(currentShape, shapeSamples));
-        }
-
-        TitledBorder border = (TitledBorder) getBorder();
-        int sampleCount = samples.size();
-        border.setTitle(title + ((sampleCount > 0) ? (": " + sampleCount) : ""));
-        validate();
-        repaint();
-
-        // Pre-select the very first sample of the very first ShapePane
-        if (!samples.isEmpty()) {
-            ShapePane shapePane = (ShapePane) scrollablePanel.getComponent(0);
-            shapePane.list.setSelectedIndex(0);
-        }
-    }
-
-    /**
-     * Remove a sample (if contained by a ShapePane).
-     *
-     * @param sample the sample to potentially remove
-     */
-    void removeSample (Sample sample)
-    {
-        final ShapePane shapePane = getShapePane(sample.getShape());
-
-        if (shapePane != null) {
-            shapePane.removeSample(sample);
-        }
-    }
-
-<<<<<<< HEAD
-    /**
-     * Report the ShapePane instance that relates to the provided shape.
-     *
-     * @param shape provided shape
-     * @return related ShapePane, or null
-     */
-    private ShapePane getShapePane (Shape shape)
-    {
-        for (Component comp : scrollablePanel.getComponents()) {
-            ShapePane shapePane = (ShapePane) comp;
-
-            if (shapePane.getShape() == shape) {
-                return shapePane;
-            }
-        }
-
-        return null;
-    }
-
-    /**
-     * Sort the ShapePane by the provided comparator
-     *
-     * @param comparator the provided sample comparator
-     */
-    private void sortBy (Comparator<Sample> comparator)
-    {
-        final Sample currentSample = (Sample) browser.getSampleController().getGlyphService()
-                .getSelectedEntity();
-        final ShapePane shapePane = getShapePane(currentSample.getShape());
-        final List<Sample> samples = Collections.list(shapePane.model.elements());
-        Collections.sort(samples, comparator);
-        shapePane.model.clear();
-
-        for (Sample sample : samples) {
-            shapePane.model.addElement(sample);
-        }
-    }
-
-    //~ Inner Classes ------------------------------------------------------------------------------
-    //--------------//
-    // GradedSample //
-    //--------------//
-    private static class GradedSample
-    {
-        //~ Static fields/initializers -------------------------------------------------------------
-
-        public static final Comparator<GradedSample> byReverseGrade = new Comparator<GradedSample>()
-        {
-            @Override
-            public int compare (GradedSample o1,
-                                GradedSample o2)
-            {
-                return Double.compare(o2.grade, o1.grade); // By decreasing grade
-            }
-        };
-
-        //~ Instance fields ------------------------------------------------------------------------
-        final double grade;
-
-        final Sample sample;
-
-        //~ Constructors ---------------------------------------------------------------------------
-        public GradedSample (double grade,
-                             Sample sample)
-        {
-            this.grade = grade;
-            this.sample = sample;
-        }
-    }
-
-    //----------------//
-    // SampleRenderer //
-    //----------------//
-    /**
-     * Render a sample cell within a ShapePane.
-     */
-    private static class SampleRenderer
-            extends JPanel
-            implements ListCellRenderer<Sample>
-    {
-        //~ Instance fields ------------------------------------------------------------------------
-
-        /** The sample being rendered. */
-        private Sample sample;
-
-        //~ Constructors ---------------------------------------------------------------------------
-        public SampleRenderer (Dimension maxDimension)
-        {
-            setOpaque(true);
-            setPreferredSize(
-                    new Dimension(
-                            maxDimension.width + (2 * SAMPLE_MARGIN),
-                            maxDimension.height + (2 * SAMPLE_MARGIN)));
-            setBorder(SAMPLE_BORDER);
-        }
-
-        //~ Methods --------------------------------------------------------------------------------
-        @Override
-        public Component getListCellRendererComponent (JList<? extends Sample> list,
-                                                       Sample sample,
-                                                       int index,
-                                                       boolean isSelected,
-                                                       boolean cellHasFocus)
-        {
-            if (isSelected) {
-                setBackground(list.getSelectionBackground());
-            } else {
-                setBackground(sample.isSymbol() ? SYMBOL_BACKGROUND : SAMPLE_BACKGROUND);
-            }
-
-            this.sample = sample;
-
-            return this;
-        }
-
-        @Override
-        protected void paintComponent (Graphics g)
-        {
-            super.paintComponent(g); // Paint background
-
-            RunTable table = sample.getRunTable();
-            g.translate(SAMPLE_OFFSET.x, SAMPLE_OFFSET.y);
-
-            // Draw the (properly scaled) run table over a white rectangle of same bounds
-            final double ratio = (double) STANDARD_INTERLINE / sample.getInterline();
-            Graphics2D g2 = (Graphics2D) g.create();
-            g2.scale(ratio, ratio);
-
-            g2.setColor(Color.WHITE);
-            g2.fillRect(0, 0, table.getWidth(), table.getHeight());
-
-            g2.setColor(Color.BLACK);
-            table.render(g2, new Point(0, 0));
-
-            g2.dispose();
-
-            g.translate(-SAMPLE_OFFSET.x, -SAMPLE_OFFSET.y);
-        }
-    }
-
-    //-----------------//
-    // ScrollablePanel //
-    //-----------------//
-    private static class ScrollablePanel
-            extends JPanel
-            implements Scrollable
-    {
-        //~ Methods --------------------------------------------------------------------------------
-
-        @Override
-        public Dimension getPreferredScrollableViewportSize ()
-        {
-            return getPreferredSize();
-        }
-
-        /**
-         * Returns the distance to scroll to expose the next or previous block.
-         * <p>
-         * For JList:
-         * <ul>
-         * <li>if scrolling down, returns the distance to scroll so that the last
-         * visible element becomes the first completely visible element
-         * <li>if scrolling up, returns the distance to scroll so that the first
-         * visible element becomes the last completely visible element
-         * <li>returns {@code visibleRect.height} if the list is empty
-         * </ul>
-         * <p>
-         * For us:
-         * <p>
-         * "Element" could be the next/previous shapePane?
-         *
-         * @param visibleRect the view area visible within the viewport
-         * @param orientation {@code SwingConstants.HORIZONTAL} or {@code SwingConstants.VERTICAL}
-         * @param direction   less or equal to zero to scroll up, greater than zero for down
-         * @return the "block" increment for scrolling in the specified direction; always positive
-         */
-        @Override
-        public int getScrollableBlockIncrement (Rectangle visibleRect,
-                                                int orientation,
-                                                int direction)
-        {
-            if (orientation == SwingConstants.HORIZONTAL) {
-                return visibleRect.width;
-            } else {
-                return visibleRect.height;
-            }
-        }
-
-        @Override
-        public boolean getScrollableTracksViewportHeight ()
-        {
-            return false;
-        }
-
-        @Override
-        public boolean getScrollableTracksViewportWidth ()
-        {
-            return true;
-        }
-
-        /**
-         * Returns the distance to scroll to expose the next or previous row.
-         *
-         * @param visibleRect the view area visible within the viewport
-         * @param orientation {@code SwingConstants.HORIZONTAL} or {@code SwingConstants.VERTICAL}
-         * @param direction   less or equal to zero to scroll up, greater than zero for down
-         * @return the "unit" increment for scrolling in the specified direction; always positive
-         */
-        @Override
-        public int getScrollableUnitIncrement (Rectangle visibleRect,
-                                               int orientation,
-                                               int direction)
-        {
-            return 40; // Minimum cell height. TODO: Could be improved.
-        }
-    }
-
-=======
->>>>>>> 8e2b0fd5
-    //-------------------//
-    // ListMouseListener //
-    //-------------------//
-    /** Listener to avoid selection across lists and to detect Alt key pressed. */
-    private class ListMouseListener
-            extends MouseInputAdapter
-            implements ListSelectionListener
-    {
-
-        boolean alt; // True if Alt key is pressed down
-
-        @Override
-        public void mousePressed (MouseEvent e)
-        {
-            //            {
-            //                JList<Sample> selectedList = (JList<Sample>) e.getSource();
-            //                Point point = e.getPoint();
-            //                int index = selectedList.locationToIndex(point);
-            //                logger.info("index:{}", index);
-            //            }
-            //
-            alt = e.isAltDown();
-
-            if (alt) {
-                JList<Sample> selectedList = (JList<Sample>) e.getSource();
-                Sample sample = selectedList.getSelectedValue();
-                checkAlternative(sample); // Look for good alternative
-            }
-        }
-
-        @Override
-        public void mouseReleased (MouseEvent e)
-        {
-            if (alt) {
-                JList<Sample> selectedList = (JList<Sample>) e.getSource();
-                Sample sample = selectedList.getSelectedValue();
-                browser.publishSample(sample);
-            }
-
-            alt = false;
-        }
-
-        @Override
-        public void valueChanged (ListSelectionEvent e)
-        {
-            JList<Sample> selectedList = (JList<Sample>) e.getSource();
-            Sample sample = selectedList.getSelectedValue();
-
-            if (e.getValueIsAdjusting()) {
-                // Nullify selection in other lists
-                for (Component comp : scrollablePanel.getComponents()) {
-                    ShapePane shapePane = (ShapePane) comp;
-                    JList<Sample> list = shapePane.list;
-
-                    if (list != selectedList) {
-                        list.clearSelection();
-                    }
-                }
-
-                if (alt) {
-                    checkAlternative(sample); // Look for good alternative
-                }
-            } else if (sample != null) {
-                browser.publishSample(sample);
-            }
-        }
-
-        /**
-         * Try to find out and publish a "good alternative" to this (bad?) sample.
-         *
-         * @param sample the sample to check for related good sample
-         */
-        private void checkAlternative (Sample sample)
-        {
-            List<Sample> alternatives = new ArrayList<>();
-
-            if (sample.getShape() == Shape.CLUTTER) {
-                final Rectangle box = sample.getBounds();
-                final SampleSheet sampleSheet = repository.getSampleSheet(sample);
-
-                for (Shape shape : sampleSheet.getShapes()) {
-                    if (shape != Shape.CLUTTER) {
-                        for (Sample alternative : sampleSheet.getSamples(shape)) {
-                            Rectangle common = alternative.getBounds().intersection(box);
-
-                            if (!common.isEmpty() && (common.width >= (box.width / 2))
-                                        && (common.height >= (box.height / 2))) {
-                                logger.debug("alternative: {}", alternative);
-                                alternatives.add(alternative);
-                            }
-                        }
-                    }
-                }
-            }
-
-            // Pick up the most suitable alternative, using best weight similarity
-            if (!alternatives.isEmpty()) {
-                final int sampleWeight = sample.getWeight();
-                Sample bestAlternative = null;
-                Integer bestDiff = null;
-
-                for (Sample alternative : alternatives) {
-                    int diff = Math.abs(alternative.getWeight() - sampleWeight);
-
-                    if ((bestDiff == null) || (diff < bestDiff)) {
-                        bestDiff = diff;
-                        bestAlternative = alternative;
-                    }
-                }
-
-                browser.publishSample(bestAlternative);
-            }
-        }
-    }
-
-    //-------------//
-    // SamplePopup //
-    //-------------//
-    /**
-     * Popup menu to play with sample at hand (or with shape samples).
-     */
-    private class SamplePopup
-            extends JPopupMenu
-    {
-
-        SamplePopup ()
-        {
-            super("SamplePopup");
-
-            add(new JMenuItem(browser.getSampleController().getRemoveAction()));
-
-            add(browser.getSampleController().getAssignAction().getMenu());
-
-            final JMenu sortMenu = new JMenu("Sort by");
-            sortMenu.add(new JMenuItem(new SortByWidthAction()));
-            sortMenu.add(new JMenuItem(new SortByHeightAction()));
-            sortMenu.add(new JMenuItem(new SortByWeightAction()));
-            sortMenu.add(new JMenuItem(new SortByGradeAction()));
-            add(sortMenu);
-        }
-    }
-
-    //-----------//
-    // ShapePane //
-    //-----------//
-    /**
-     * Handles the display of a list of samples assigned to the same shape.
-     */
-    private class ShapePane
-            extends SampleBrowser.TitledPanel
-    {
-
-        private final Shape shape;
-
-        private final DefaultListModel<Sample> model = new DefaultListModel<>();
-
-        /** Underlying list of all samples for the shape. */
-        private final JList<Sample> list = new JList<>(model);
-
-        /**
-         * Build a ShapePane instance for the provided shape.
-         *
-         * @param shape   provided shape
-         * @param samples all samples (within selected sheets) for that shape
-         */
-        ShapePane (Shape shape,
-                   List<Sample> samples)
-        {
-            super(shape + " (" + samples.size() + ")");
-            this.shape = shape;
-            setLayout(new BorderLayout());
-
-            for (Sample sample : samples) {
-                model.addElement(sample);
-            }
-
-            list.setLayoutOrientation(JList.HORIZONTAL_WRAP);
-            list.setVisibleRowCount(0);
-            list.setSelectionMode(SINGLE_SELECTION);
-            list.addMouseListener(listener);
-            list.addListSelectionListener(listener);
-
-            // One renderer for all samples of same shape
-            list.setCellRenderer(new SampleRenderer(maxDimensionOf(samples)));
-
-            // Specific left/right keys to go through the whole list (and not only the current row)
-            list.addKeyListener(new KeyAdapter()
-            {
-                @Override
-                public void keyPressed (KeyEvent ke)
-                {
-                    final int size = list.getModel().getSize();
-                    final int index = list.getSelectedIndex();
-
-                    if ((ke.getKeyCode() == KeyEvent.VK_LEFT) && (index > 0)) {
-                        ke.consume();
-                        list.setSelectedIndex(index - 1);
-                        list.ensureIndexIsVisible(index - 1);
-                    }
-
-                    if ((ke.getKeyCode() == KeyEvent.VK_RIGHT) && (index < (size - 1))) {
-                        ke.consume();
-                        list.setSelectedIndex(index + 1);
-                        list.ensureIndexIsVisible(index + 1);
-                    }
-                }
-            });
-
-            add(list, BorderLayout.CENTER);
-
-            // Support for delete key
-            getInputMap(JComponent.WHEN_ANCESTOR_OF_FOCUSED_COMPONENT).put(
-                    KeyStroke.getKeyStroke("DELETE"),
-                    "RemoveAction");
-            getActionMap().put("RemoveAction", new RemoveAction());
-
-            // ShapePane popup inherited from scrollablePanel parent
-            this.setInheritsPopupMenu(true);
-            this.setComponentPopupMenu(null);
-
-            // list popup inherited from ShapePane parent
-            list.setInheritsPopupMenu(true);
-            list.setComponentPopupMenu(null);
-        }
-
-        public Shape getShape ()
-        {
-            return shape;
-        }
-
-        /**
-         * Remove the provided sample from this ShapePane.
-         *
-         * @param sample the sample to remove
-         */
-        public void removeSample (Sample sample)
-        {
-            int idx = model.indexOf(sample);
-
-            if (idx != -1) {
-                model.removeElementAt(idx);
-
-                if (model.isEmpty()) {
-                    scrollablePanel.remove(this);
-                    browser.publishSample(null); // Deselect any sample
-                } else if (idx <= (model.getSize() - 1)) {
-                    // Move selection to next item in shapePane
-                    list.setSelectedIndex(idx);
-                } else {
-                    // Move selection to previous item in shapePane
-                    list.setSelectedIndex(idx - 1);
-                }
-            }
-        }
-
-        /**
-         * Determine the maximum dimension to accommodate all samples for this shape,
-         * once they are scaled to the standard interline value.
-         *
-         * @param samples the population of samples (same shape)
-         * @return the largest dimension observed
-         */
-        private Dimension maxDimensionOf (List<Sample> samples)
-        {
-            double w = 0; // Max normalized width
-            double h = 0; // Max normalized height
-
-            for (Sample sample : samples) {
-                w = Math.max(w, sample.getNormalizedWidth());
-                h = Math.max(h, sample.getNormalizedHeight());
-            }
-
-            return new Dimension(
-                    (int) Math.ceil(w * STANDARD_INTERLINE),
-                    (int) Math.ceil(h * STANDARD_INTERLINE));
-        }
-
-        /**
-         * Action to remove the selected sample in this ShapePane.
-         */
-        private class RemoveAction
-                extends AbstractAction
-        {
-
-            @Override
-            public void actionPerformed (ActionEvent e)
-            {
-                final Sample sample = list.getSelectedValue();
-
-                if (sample != null) {
-                    repository.removeSample(sample);
-                }
-            }
-        }
-    }
-
-    /**
-     * Action to sort items in ShapePane by grade.
-     */
-    private class SortByGradeAction
-            extends AbstractAction
-    {
-
-        final Classifier classifier = ShapeClassifier.getInstance();
-
-        SortByGradeAction ()
-        {
-            super("Grade");
-            putValue(SHORT_DESCRIPTION, "Sort items by grade in this ShapePane");
-        }
-
-        @Override
-        public void actionPerformed (ActionEvent e)
-        {
-            // To avoid repetitive grade computing, we save grade into GradedSample entities
-            final Sample currentSample = (Sample) browser.getSampleController().getGlyphService()
-                    .getSelectedEntity();
-            final ShapePane shapePane = getShapePane(currentSample.getShape());
-            final List<GradedSample> list = new ArrayList<>();
-
-            logger.info("Computing grades...");
-
-            for (Enumeration<Sample> en = shapePane.model.elements(); en.hasMoreElements();) {
-                Sample sample = en.nextElement();
-                Evaluation[] evals = classifier.getNaturalEvaluations(
-                        sample,
-                        sample.getInterline());
-                double grade = evals[sample.getShape().ordinal()].grade;
-                list.add(new GradedSample(grade, sample));
-            }
-
-            logger.info("All grades computed.");
-
-            Collections.sort(list, GradedSample.byReverseGrade);
-            logger.info("Samples sorted.");
-
-            shapePane.model.clear();
-
-            for (GradedSample gradedSample : list) {
-                shapePane.model.addElement(gradedSample.sample);
-            }
-        }
-    }
-
-    /**
-     * Action to sort items in ShapePane by height.
-     */
-    private class SortByHeightAction
-            extends AbstractAction
-    {
-
-        SortByHeightAction ()
-        {
-            super("Height");
-            putValue(SHORT_DESCRIPTION, "Sort items by height in this ShapePane");
-        }
-
-        @Override
-        public void actionPerformed (ActionEvent e)
-        {
-            sortBy(Sample.byNormalizedHeight);
-        }
-    }
-
-    /**
-     * Action to sort items in ShapePane by weight.
-     */
-    private class SortByWeightAction
-            extends AbstractAction
-    {
-
-        SortByWeightAction ()
-        {
-            super("Weight");
-            putValue(SHORT_DESCRIPTION, "Sort items by weight in this ShapePane");
-        }
-
-        @Override
-        public void actionPerformed (ActionEvent e)
-        {
-            sortBy(Sample.byNormalizedWeight);
-        }
-    }
-
-    /**
-     * Action to sort items in ShapePane by width.
-     */
-    private class SortByWidthAction
-            extends AbstractAction
-    {
-
-        SortByWidthAction ()
-        {
-            super("Width");
-            putValue(SHORT_DESCRIPTION, "Sort items by width in this ShapePane");
-        }
-
-        @Override
-        public void actionPerformed (ActionEvent e)
-        {
-            sortBy(Sample.byNormalizedWidth);
-        }
-    }
-
-    //--------------//
-    // GradedSample //
-    //--------------//
-    private static class GradedSample
-    {
-
-        public static final Comparator<GradedSample> byReverseGrade = new Comparator<GradedSample>()
-        {
-            @Override
-            public int compare (GradedSample o1,
-                                GradedSample o2)
-            {
-                return Double.compare(o2.grade, o1.grade); // By decreasing grade
-            }
-        };
-
-        final double grade;
-
-        final Sample sample;
-
-        GradedSample (double grade,
-                      Sample sample)
-        {
-            this.grade = grade;
-            this.sample = sample;
-        }
-    }
-
-    //----------------//
-    // SampleRenderer //
-    //----------------//
-    /**
-     * Render a sample cell within a ShapePane.
-     */
-    private static class SampleRenderer
-            extends JPanel
-            implements ListCellRenderer<Sample>
-    {
-
-        /** The sample being rendered. */
-        private Sample sample;
-
-        SampleRenderer (Dimension maxDimension)
-        {
-            setOpaque(true);
-            setPreferredSize(
-                    new Dimension(
-                            maxDimension.width + (2 * SAMPLE_MARGIN),
-                            maxDimension.height + (2 * SAMPLE_MARGIN)));
-            setBorder(SAMPLE_BORDER);
-        }
-
-        @Override
-        public Component getListCellRendererComponent (JList<? extends Sample> list,
-                                                       Sample sample,
-                                                       int index,
-                                                       boolean isSelected,
-                                                       boolean cellHasFocus)
-        {
-            if (isSelected) {
-                setBackground(list.getSelectionBackground());
-            } else {
-                setBackground(sample.isSymbol() ? SYMBOL_BACKGROUND : SAMPLE_BACKGROUND);
-            }
-
-            this.sample = sample;
-
-            return this;
-        }
-
-        @Override
-        protected void paintComponent (Graphics g)
-        {
-            super.paintComponent(g); // Paint background
-
-            RunTable table = sample.getRunTable();
-            g.translate(SAMPLE_OFFSET.x, SAMPLE_OFFSET.y);
-
-            // Draw the (properly scaled) run table over a white rectangle of same bounds
-            final double ratio = (double) STANDARD_INTERLINE / sample.getInterline();
-            Graphics2D g2 = (Graphics2D) g.create();
-            g2.scale(ratio, ratio);
-
-            g2.setColor(Color.WHITE);
-            g2.fillRect(0, 0, table.getWidth(), table.getHeight());
-
-            g2.setColor(Color.BLACK);
-            table.render(g2, new Point(0, 0));
-
-            g2.dispose();
-
-            g.translate(-SAMPLE_OFFSET.x, -SAMPLE_OFFSET.y);
-        }
-    }
-
-    //-----------------//
-    // ScrollablePanel //
-    //-----------------//
-    private static class ScrollablePanel
-            extends JPanel
-            implements Scrollable
-    {
-
-        @Override
-        public Dimension getPreferredScrollableViewportSize ()
-        {
-            return getPreferredSize();
-        }
-
-        /**
-         * Returns the distance to scroll to expose the next or previous block.
-         * <p>
-         * For JList:
-         * <ul>
-         * <li>if scrolling down, returns the distance to scroll so that the last
-         * visible element becomes the first completely visible element
-         * <li>if scrolling up, returns the distance to scroll so that the first
-         * visible element becomes the last completely visible element
-         * <li>returns {@code visibleRect.height} if the list is empty
-         * </ul>
-         * <p>
-         * For us:
-         * <p>
-         * "Element" could be the next/previous shapePane?
-         *
-         * @param visibleRect the view area visible within the viewport
-         * @param orientation {@code SwingConstants.HORIZONTAL} or {@code SwingConstants.VERTICAL}
-         * @param direction   less or equal to zero to scroll up, greater than zero for down
-         * @return the "block" increment for scrolling in the specified direction; always positive
-         */
-        @Override
-        public int getScrollableBlockIncrement (Rectangle visibleRect,
-                                                int orientation,
-                                                int direction)
-        {
-            if (orientation == SwingConstants.HORIZONTAL) {
-                return visibleRect.width;
-            } else {
-                return visibleRect.height;
-            }
-        }
-
-        @Override
-        public boolean getScrollableTracksViewportHeight ()
-        {
-            return false;
-        }
-
-        @Override
-        public boolean getScrollableTracksViewportWidth ()
-        {
-            return true;
-        }
-
-        /**
-         * Returns the distance to scroll to expose the next or previous row.
-         *
-         * @param visibleRect the view area visible within the viewport
-         * @param orientation {@code SwingConstants.HORIZONTAL} or {@code SwingConstants.VERTICAL}
-         * @param direction   less or equal to zero to scroll up, greater than zero for down
-         * @return the "unit" increment for scrolling in the specified direction; always positive
-         */
-        @Override
-        public int getScrollableUnitIncrement (Rectangle visibleRect,
-                                               int orientation,
-                                               int direction)
-        {
-            return 40; // Minimum cell height. TODO: Could be improved.
-        }
-    }
-}
+//------------------------------------------------------------------------------------------------//
+//                                                                                                //
+//                                    S a m p l e L i s t i n g                                   //
+//                                                                                                //
+//------------------------------------------------------------------------------------------------//
+// <editor-fold defaultstate="collapsed" desc="hdr">
+//
+//  Copyright © Audiveris 2018. All rights reserved.
+//
+//  This program is free software: you can redistribute it and/or modify it under the terms of the
+//  GNU Affero General Public License as published by the Free Software Foundation, either version
+//  3 of the License, or (at your option) any later version.
+//
+//  This program is distributed in the hope that it will be useful, but WITHOUT ANY WARRANTY;
+//  without even the implied warranty of MERCHANTABILITY or FITNESS FOR A PARTICULAR PURPOSE.
+//  See the GNU Affero General Public License for more details.
+//
+//  You should have received a copy of the GNU Affero General Public License along with this
+//  program.  If not, see <http://www.gnu.org/licenses/>.
+//------------------------------------------------------------------------------------------------//
+// </editor-fold>
+package org.audiveris.omr.classifier.ui;
+
+import org.audiveris.omr.classifier.Classifier;
+import org.audiveris.omr.classifier.Evaluation;
+import org.audiveris.omr.classifier.Sample;
+import org.audiveris.omr.classifier.SampleRepository;
+import static org.audiveris.omr.classifier.SampleRepository.STANDARD_INTERLINE;
+import org.audiveris.omr.classifier.SampleSheet;
+import org.audiveris.omr.classifier.ShapeClassifier;
+import org.audiveris.omr.classifier.SheetContainer;
+import org.audiveris.omr.glyph.Shape;
+import org.audiveris.omr.run.RunTable;
+
+import org.slf4j.Logger;
+import org.slf4j.LoggerFactory;
+
+import java.awt.BorderLayout;
+import java.awt.Color;
+import java.awt.Component;
+import java.awt.Dimension;
+import java.awt.Graphics;
+import java.awt.Graphics2D;
+import java.awt.Point;
+import java.awt.Rectangle;
+import java.awt.event.ActionEvent;
+import java.awt.event.KeyAdapter;
+import java.awt.event.KeyEvent;
+import java.awt.event.MouseEvent;
+import java.util.ArrayList;
+import java.util.Collections;
+import java.util.Comparator;
+import java.util.Enumeration;
+import java.util.List;
+
+import javax.swing.AbstractAction;
+import javax.swing.BorderFactory;
+import javax.swing.BoxLayout;
+import javax.swing.DefaultListModel;
+import javax.swing.JComponent;
+import javax.swing.JList;
+import javax.swing.JMenu;
+import javax.swing.JMenuItem;
+import javax.swing.JPanel;
+import javax.swing.JPopupMenu;
+import javax.swing.JScrollPane;
+import javax.swing.KeyStroke;
+import javax.swing.ListCellRenderer;
+import static javax.swing.ListSelectionModel.SINGLE_SELECTION;
+import javax.swing.Scrollable;
+import javax.swing.SwingConstants;
+import javax.swing.border.Border;
+import javax.swing.border.EmptyBorder;
+import javax.swing.border.TitledBorder;
+import javax.swing.event.ChangeEvent;
+import javax.swing.event.ChangeListener;
+import javax.swing.event.ListSelectionEvent;
+import javax.swing.event.ListSelectionListener;
+import javax.swing.event.MouseInputAdapter;
+
+/**
+ * Class {@code SampleListing} is a private companion of {@link SampleBrowser},
+ * it is in charge of a list of samples, gathered by shape.
+ * <p>
+ * It is implemented as a list of ShapePane instances, one per shape, each ShapePane instance
+ * handling a list of samples (all of the same shape).
+ *
+ * @author Hervé Bitteur
+ */
+class SampleListing
+        extends JScrollPane
+        implements ChangeListener
+{
+
+    private static final Logger logger = LoggerFactory.getLogger(SampleListing.class);
+
+    private static final Border SAMPLE_BORDER = BorderFactory.createEtchedBorder();
+
+    private static final Color SYMBOL_BACKGROUND = new Color(220, 255, 220);
+
+    private static final Color SAMPLE_BACKGROUND = new Color(255, 200, 200);
+
+    private static final int SAMPLE_MARGIN = 10;
+
+    private static final Point SAMPLE_OFFSET = new Point(SAMPLE_MARGIN, SAMPLE_MARGIN);
+
+    private final String title = "Samples";
+
+    private final ScrollablePanel scrollablePanel = new ScrollablePanel();
+
+    /** Underlying sample repository. */
+    private final SampleRepository repository;
+
+    /** SampleBrowser instance. */
+    private final SampleBrowser browser;
+
+    /** Listener on all shape lists. */
+    private final ListMouseListener listener = new ListMouseListener();
+
+    /**
+     * Creates a new {@code SampleListing} object.
+     */
+    SampleListing (SampleBrowser browser,
+                   SampleRepository repository)
+    {
+        this.browser = browser;
+        this.repository = repository;
+
+        setBorder(BorderFactory.createTitledBorder(
+                new EmptyBorder(20, 5, 0, 0), // TLBR
+                title,
+                TitledBorder.LEFT,
+                TitledBorder.TOP));
+
+        scrollablePanel.setLayout(new BoxLayout(scrollablePanel, BoxLayout.Y_AXIS));
+        scrollablePanel.setComponentPopupMenu(new SamplePopup());
+
+        setViewportView(scrollablePanel);
+        setPreferredSize(new Dimension(800, 500));
+        setAlignmentX(LEFT_ALIGNMENT);
+    }
+
+    @Override
+    public void stateChanged (ChangeEvent e)
+    {
+        // Called from shapeSelector: Gather all samples of selected shapes in selected sheets
+        final List<Sample> allSamples = new ArrayList<>();
+        final List<SheetContainer.Descriptor> descriptors = browser.getSelectedSheets();
+
+        for (Shape shape : browser.getSelectedShapes()) {
+            final ArrayList<Sample> shapeSamples = new ArrayList<>();
+
+            for (SheetContainer.Descriptor desc : descriptors) {
+                shapeSamples.addAll(repository.getSamples(desc.getName(), shape));
+            }
+
+            if (!shapeSamples.isEmpty()) {
+                allSamples.addAll(shapeSamples);
+            }
+        }
+
+        populateWith(allSamples);
+    }
+
+    /**
+     * Report the ShapePane instance that relates to the provided shape.
+     *
+     * @param shape provided shape
+     * @return related ShapePane, or null
+     */
+    private ShapePane getShapePane (Shape shape)
+    {
+        for (Component comp : scrollablePanel.getComponents()) {
+            ShapePane shapePane = (ShapePane) comp;
+
+            if (shapePane.getShape() == shape) {
+                return shapePane;
+            }
+        }
+
+        return null;
+    }
+
+    /**
+     * Sort the ShapePane by the provided comparator
+     *
+     * @param comparator the provided sample comparator
+     */
+    private void sortBy (Comparator<Sample> comparator)
+    {
+        final Sample currentSample = (Sample) browser.getSampleController().getGlyphService()
+                .getSelectedEntity();
+        final ShapePane shapePane = getShapePane(currentSample.getShape());
+        final List<Sample> samples = Collections.list(shapePane.model.elements());
+        Collections.sort(samples, comparator);
+        shapePane.model.clear();
+
+        for (Sample sample : samples) {
+            shapePane.model.addElement(sample);
+        }
+    }
+
+    /**
+     * Add a sample to the listing, only if there is already a ShapePane for the shape.
+     *
+     * @param sample the sample to potentially add
+     */
+    void addSample (Sample sample)
+    {
+        final ShapePane shapePane = getShapePane(sample.getShape());
+
+        if (shapePane != null) {
+            shapePane.model.addElement(sample);
+        }
+    }
+
+    /**
+     * Empty and regenerate the whole content of SampleListing.
+     *
+     * @param samples the whole sequence of samples to display (assumed to be ordered by shape)
+     */
+    void populateWith (List<Sample> samples)
+    {
+        scrollablePanel.removeAll(); // Remove all ShapePane instances
+
+        browser.publishSample(null); // Deselect any sample
+
+        // Rebuild ShapePane instances as needed
+        Shape currentShape = null;
+        List<Sample> shapeSamples = new ArrayList<>();
+
+        for (Sample sample : samples) {
+            final Shape shape = sample.getShape();
+
+            // End of a shape collection?
+            if ((currentShape != null) && (currentShape != shape)) {
+                scrollablePanel.add(new ShapePane(currentShape, shapeSamples));
+                shapeSamples.clear();
+            }
+
+            currentShape = shape;
+            shapeSamples.add(sample);
+        }
+
+        // Last shape
+        if ((currentShape != null) && !shapeSamples.isEmpty()) {
+            scrollablePanel.add(new ShapePane(currentShape, shapeSamples));
+        }
+
+        TitledBorder border = (TitledBorder) getBorder();
+        int sampleCount = samples.size();
+        border.setTitle(title + ((sampleCount > 0) ? (": " + sampleCount) : ""));
+        validate();
+        repaint();
+
+        // Pre-select the very first sample of the very first ShapePane
+        if (!samples.isEmpty()) {
+            ShapePane shapePane = (ShapePane) scrollablePanel.getComponent(0);
+            shapePane.list.setSelectedIndex(0);
+        }
+    }
+
+    /**
+     * Remove a sample (if contained by a ShapePane).
+     *
+     * @param sample the sample to potentially remove
+     */
+    void removeSample (Sample sample)
+    {
+        final ShapePane shapePane = getShapePane(sample.getShape());
+
+        if (shapePane != null) {
+            shapePane.removeSample(sample);
+        }
+    }
+
+    //-------------------//
+    // ListMouseListener //
+    //-------------------//
+    /** Listener to avoid selection across lists and to detect Alt key pressed. */
+    private class ListMouseListener
+            extends MouseInputAdapter
+            implements ListSelectionListener
+    {
+
+        boolean alt; // True if Alt key is pressed down
+
+        @Override
+        public void mousePressed (MouseEvent e)
+        {
+            //            {
+            //                JList<Sample> selectedList = (JList<Sample>) e.getSource();
+            //                Point point = e.getPoint();
+            //                int index = selectedList.locationToIndex(point);
+            //                logger.info("index:{}", index);
+            //            }
+            //
+            alt = e.isAltDown();
+
+            if (alt) {
+                JList<Sample> selectedList = (JList<Sample>) e.getSource();
+                Sample sample = selectedList.getSelectedValue();
+                checkAlternative(sample); // Look for good alternative
+            }
+        }
+
+        @Override
+        public void mouseReleased (MouseEvent e)
+        {
+            if (alt) {
+                JList<Sample> selectedList = (JList<Sample>) e.getSource();
+                Sample sample = selectedList.getSelectedValue();
+                browser.publishSample(sample);
+            }
+
+            alt = false;
+        }
+
+        @Override
+        public void valueChanged (ListSelectionEvent e)
+        {
+            JList<Sample> selectedList = (JList<Sample>) e.getSource();
+            Sample sample = selectedList.getSelectedValue();
+
+            if (e.getValueIsAdjusting()) {
+                // Nullify selection in other lists
+                for (Component comp : scrollablePanel.getComponents()) {
+                    ShapePane shapePane = (ShapePane) comp;
+                    JList<Sample> list = shapePane.list;
+
+                    if (list != selectedList) {
+                        list.clearSelection();
+                    }
+                }
+
+                if (alt) {
+                    checkAlternative(sample); // Look for good alternative
+                }
+            } else if (sample != null) {
+                browser.publishSample(sample);
+            }
+        }
+
+        /**
+         * Try to find out and publish a "good alternative" to this (bad?) sample.
+         *
+         * @param sample the sample to check for related good sample
+         */
+        private void checkAlternative (Sample sample)
+        {
+            List<Sample> alternatives = new ArrayList<>();
+
+            if (sample.getShape() == Shape.CLUTTER) {
+                final Rectangle box = sample.getBounds();
+                final SampleSheet sampleSheet = repository.getSampleSheet(sample);
+
+                for (Shape shape : sampleSheet.getShapes()) {
+                    if (shape != Shape.CLUTTER) {
+                        for (Sample alternative : sampleSheet.getSamples(shape)) {
+                            Rectangle common = alternative.getBounds().intersection(box);
+
+                            if (!common.isEmpty() && (common.width >= (box.width / 2))
+                                        && (common.height >= (box.height / 2))) {
+                                logger.debug("alternative: {}", alternative);
+                                alternatives.add(alternative);
+                            }
+                        }
+                    }
+                }
+            }
+
+            // Pick up the most suitable alternative, using best weight similarity
+            if (!alternatives.isEmpty()) {
+                final int sampleWeight = sample.getWeight();
+                Sample bestAlternative = null;
+                Integer bestDiff = null;
+
+                for (Sample alternative : alternatives) {
+                    int diff = Math.abs(alternative.getWeight() - sampleWeight);
+
+                    if ((bestDiff == null) || (diff < bestDiff)) {
+                        bestDiff = diff;
+                        bestAlternative = alternative;
+                    }
+                }
+
+                browser.publishSample(bestAlternative);
+            }
+        }
+    }
+
+    //-------------//
+    // SamplePopup //
+    //-------------//
+    /**
+     * Popup menu to play with sample at hand (or with shape samples).
+     */
+    private class SamplePopup
+            extends JPopupMenu
+    {
+
+        SamplePopup ()
+        {
+            super("SamplePopup");
+
+            add(new JMenuItem(browser.getSampleController().getRemoveAction()));
+
+            add(browser.getSampleController().getAssignAction().getMenu());
+
+            final JMenu sortMenu = new JMenu("Sort by");
+            sortMenu.add(new JMenuItem(new SortByWidthAction()));
+            sortMenu.add(new JMenuItem(new SortByHeightAction()));
+            sortMenu.add(new JMenuItem(new SortByWeightAction()));
+            sortMenu.add(new JMenuItem(new SortByGradeAction()));
+            add(sortMenu);
+        }
+    }
+
+    //-----------//
+    // ShapePane //
+    //-----------//
+    /**
+     * Handles the display of a list of samples assigned to the same shape.
+     */
+    private class ShapePane
+            extends SampleBrowser.TitledPanel
+    {
+
+        private final Shape shape;
+
+        private final DefaultListModel<Sample> model = new DefaultListModel<>();
+
+        /** Underlying list of all samples for the shape. */
+        private final JList<Sample> list = new JList<>(model);
+
+        /**
+         * Build a ShapePane instance for the provided shape.
+         *
+         * @param shape   provided shape
+         * @param samples all samples (within selected sheets) for that shape
+         */
+        ShapePane (Shape shape,
+                   List<Sample> samples)
+        {
+            super(shape + " (" + samples.size() + ")");
+            this.shape = shape;
+            setLayout(new BorderLayout());
+
+            for (Sample sample : samples) {
+                model.addElement(sample);
+            }
+
+            list.setLayoutOrientation(JList.HORIZONTAL_WRAP);
+            list.setVisibleRowCount(0);
+            list.setSelectionMode(SINGLE_SELECTION);
+            list.addMouseListener(listener);
+            list.addListSelectionListener(listener);
+
+            // One renderer for all samples of same shape
+            list.setCellRenderer(new SampleRenderer(maxDimensionOf(samples)));
+
+            // Specific left/right keys to go through the whole list (and not only the current row)
+            list.addKeyListener(new KeyAdapter()
+            {
+                @Override
+                public void keyPressed (KeyEvent ke)
+                {
+                    final int size = list.getModel().getSize();
+                    final int index = list.getSelectedIndex();
+
+                    if ((ke.getKeyCode() == KeyEvent.VK_LEFT) && (index > 0)) {
+                        ke.consume();
+                        list.setSelectedIndex(index - 1);
+                        list.ensureIndexIsVisible(index - 1);
+                    }
+
+                    if ((ke.getKeyCode() == KeyEvent.VK_RIGHT) && (index < (size - 1))) {
+                        ke.consume();
+                        list.setSelectedIndex(index + 1);
+                        list.ensureIndexIsVisible(index + 1);
+                    }
+                }
+            });
+
+            add(list, BorderLayout.CENTER);
+
+            // Support for delete key
+            getInputMap(JComponent.WHEN_ANCESTOR_OF_FOCUSED_COMPONENT).put(
+                    KeyStroke.getKeyStroke("DELETE"),
+                    "RemoveAction");
+            getActionMap().put("RemoveAction", new RemoveAction());
+
+            // ShapePane popup inherited from scrollablePanel parent
+            this.setInheritsPopupMenu(true);
+            this.setComponentPopupMenu(null);
+
+            // list popup inherited from ShapePane parent
+            list.setInheritsPopupMenu(true);
+            list.setComponentPopupMenu(null);
+        }
+
+        public Shape getShape ()
+        {
+            return shape;
+        }
+
+        /**
+         * Remove the provided sample from this ShapePane.
+         *
+         * @param sample the sample to remove
+         */
+        public void removeSample (Sample sample)
+        {
+            int idx = model.indexOf(sample);
+
+            if (idx != -1) {
+                model.removeElementAt(idx);
+
+                if (model.isEmpty()) {
+                    scrollablePanel.remove(this);
+                    browser.publishSample(null); // Deselect any sample
+                } else if (idx <= (model.getSize() - 1)) {
+                    // Move selection to next item in shapePane
+                    list.setSelectedIndex(idx);
+                } else {
+                    // Move selection to previous item in shapePane
+                    list.setSelectedIndex(idx - 1);
+                }
+            }
+        }
+
+        /**
+         * Determine the maximum dimension to accommodate all samples for this shape,
+         * once they are scaled to the standard interline value.
+         *
+         * @param samples the population of samples (same shape)
+         * @return the largest dimension observed
+         */
+        private Dimension maxDimensionOf (List<Sample> samples)
+        {
+            double w = 0; // Max normalized width
+            double h = 0; // Max normalized height
+
+            for (Sample sample : samples) {
+                w = Math.max(w, sample.getNormalizedWidth());
+                h = Math.max(h, sample.getNormalizedHeight());
+            }
+
+            return new Dimension(
+                    (int) Math.ceil(w * STANDARD_INTERLINE),
+                    (int) Math.ceil(h * STANDARD_INTERLINE));
+        }
+
+        /**
+         * Action to remove the selected sample in this ShapePane.
+         */
+        private class RemoveAction
+                extends AbstractAction
+        {
+
+            @Override
+            public void actionPerformed (ActionEvent e)
+            {
+                final Sample sample = list.getSelectedValue();
+
+                if (sample != null) {
+                    repository.removeSample(sample);
+                }
+            }
+        }
+    }
+
+    /**
+     * Action to sort items in ShapePane by grade.
+     */
+    private class SortByGradeAction
+            extends AbstractAction
+    {
+
+        final Classifier classifier = ShapeClassifier.getInstance();
+
+        SortByGradeAction ()
+        {
+            super("Grade");
+            putValue(SHORT_DESCRIPTION, "Sort items by grade in this ShapePane");
+        }
+
+        @Override
+        public void actionPerformed (ActionEvent e)
+        {
+            // To avoid repetitive grade computing, we save grade into GradedSample entities
+            final Sample currentSample = (Sample) browser.getSampleController().getGlyphService()
+                    .getSelectedEntity();
+            final ShapePane shapePane = getShapePane(currentSample.getShape());
+            final List<GradedSample> list = new ArrayList<>();
+
+            logger.info("Computing grades...");
+
+            for (Enumeration<Sample> en = shapePane.model.elements(); en.hasMoreElements();) {
+                Sample sample = en.nextElement();
+                Evaluation[] evals = classifier.getNaturalEvaluations(
+                        sample,
+                        sample.getInterline());
+                double grade = evals[sample.getShape().ordinal()].grade;
+                list.add(new GradedSample(grade, sample));
+            }
+
+            logger.info("All grades computed.");
+
+            Collections.sort(list, GradedSample.byReverseGrade);
+            logger.info("Samples sorted.");
+
+            shapePane.model.clear();
+
+            for (GradedSample gradedSample : list) {
+                shapePane.model.addElement(gradedSample.sample);
+            }
+        }
+    }
+
+    /**
+     * Action to sort items in ShapePane by height.
+     */
+    private class SortByHeightAction
+            extends AbstractAction
+    {
+
+        SortByHeightAction ()
+        {
+            super("Height");
+            putValue(SHORT_DESCRIPTION, "Sort items by height in this ShapePane");
+        }
+
+        @Override
+        public void actionPerformed (ActionEvent e)
+        {
+            sortBy(Sample.byNormalizedHeight);
+        }
+    }
+
+    /**
+     * Action to sort items in ShapePane by weight.
+     */
+    private class SortByWeightAction
+            extends AbstractAction
+    {
+
+        SortByWeightAction ()
+        {
+            super("Weight");
+            putValue(SHORT_DESCRIPTION, "Sort items by weight in this ShapePane");
+        }
+
+        @Override
+        public void actionPerformed (ActionEvent e)
+        {
+            sortBy(Sample.byNormalizedWeight);
+        }
+    }
+
+    /**
+     * Action to sort items in ShapePane by width.
+     */
+    private class SortByWidthAction
+            extends AbstractAction
+    {
+
+        SortByWidthAction ()
+        {
+            super("Width");
+            putValue(SHORT_DESCRIPTION, "Sort items by width in this ShapePane");
+        }
+
+        @Override
+        public void actionPerformed (ActionEvent e)
+        {
+            sortBy(Sample.byNormalizedWidth);
+        }
+    }
+
+    //--------------//
+    // GradedSample //
+    //--------------//
+    private static class GradedSample
+    {
+
+        public static final Comparator<GradedSample> byReverseGrade = new Comparator<GradedSample>()
+        {
+            @Override
+            public int compare (GradedSample o1,
+                                GradedSample o2)
+            {
+                return Double.compare(o2.grade, o1.grade); // By decreasing grade
+            }
+        };
+
+        final double grade;
+
+        final Sample sample;
+
+        GradedSample (double grade,
+                      Sample sample)
+        {
+            this.grade = grade;
+            this.sample = sample;
+        }
+    }
+
+    //----------------//
+    // SampleRenderer //
+    //----------------//
+    /**
+     * Render a sample cell within a ShapePane.
+     */
+    private static class SampleRenderer
+            extends JPanel
+            implements ListCellRenderer<Sample>
+    {
+
+        /** The sample being rendered. */
+        private Sample sample;
+
+        SampleRenderer (Dimension maxDimension)
+        {
+            setOpaque(true);
+            setPreferredSize(
+                    new Dimension(
+                            maxDimension.width + (2 * SAMPLE_MARGIN),
+                            maxDimension.height + (2 * SAMPLE_MARGIN)));
+            setBorder(SAMPLE_BORDER);
+        }
+
+        @Override
+        public Component getListCellRendererComponent (JList<? extends Sample> list,
+                                                       Sample sample,
+                                                       int index,
+                                                       boolean isSelected,
+                                                       boolean cellHasFocus)
+        {
+            if (isSelected) {
+                setBackground(list.getSelectionBackground());
+            } else {
+                setBackground(sample.isSymbol() ? SYMBOL_BACKGROUND : SAMPLE_BACKGROUND);
+            }
+
+            this.sample = sample;
+
+            return this;
+        }
+
+        @Override
+        protected void paintComponent (Graphics g)
+        {
+            super.paintComponent(g); // Paint background
+
+            RunTable table = sample.getRunTable();
+            g.translate(SAMPLE_OFFSET.x, SAMPLE_OFFSET.y);
+
+            // Draw the (properly scaled) run table over a white rectangle of same bounds
+            final double ratio = (double) STANDARD_INTERLINE / sample.getInterline();
+            Graphics2D g2 = (Graphics2D) g.create();
+            g2.scale(ratio, ratio);
+
+            g2.setColor(Color.WHITE);
+            g2.fillRect(0, 0, table.getWidth(), table.getHeight());
+
+            g2.setColor(Color.BLACK);
+            table.render(g2, new Point(0, 0));
+
+            g2.dispose();
+
+            g.translate(-SAMPLE_OFFSET.x, -SAMPLE_OFFSET.y);
+        }
+    }
+
+    //-----------------//
+    // ScrollablePanel //
+    //-----------------//
+    private static class ScrollablePanel
+            extends JPanel
+            implements Scrollable
+    {
+
+        @Override
+        public Dimension getPreferredScrollableViewportSize ()
+        {
+            return getPreferredSize();
+        }
+
+        /**
+         * Returns the distance to scroll to expose the next or previous block.
+         * <p>
+         * For JList:
+         * <ul>
+         * <li>if scrolling down, returns the distance to scroll so that the last
+         * visible element becomes the first completely visible element
+         * <li>if scrolling up, returns the distance to scroll so that the first
+         * visible element becomes the last completely visible element
+         * <li>returns {@code visibleRect.height} if the list is empty
+         * </ul>
+         * <p>
+         * For us:
+         * <p>
+         * "Element" could be the next/previous shapePane?
+         *
+         * @param visibleRect the view area visible within the viewport
+         * @param orientation {@code SwingConstants.HORIZONTAL} or {@code SwingConstants.VERTICAL}
+         * @param direction   less or equal to zero to scroll up, greater than zero for down
+         * @return the "block" increment for scrolling in the specified direction; always positive
+         */
+        @Override
+        public int getScrollableBlockIncrement (Rectangle visibleRect,
+                                                int orientation,
+                                                int direction)
+        {
+            if (orientation == SwingConstants.HORIZONTAL) {
+                return visibleRect.width;
+            } else {
+                return visibleRect.height;
+            }
+        }
+
+        @Override
+        public boolean getScrollableTracksViewportHeight ()
+        {
+            return false;
+        }
+
+        @Override
+        public boolean getScrollableTracksViewportWidth ()
+        {
+            return true;
+        }
+
+        /**
+         * Returns the distance to scroll to expose the next or previous row.
+         *
+         * @param visibleRect the view area visible within the viewport
+         * @param orientation {@code SwingConstants.HORIZONTAL} or {@code SwingConstants.VERTICAL}
+         * @param direction   less or equal to zero to scroll up, greater than zero for down
+         * @return the "unit" increment for scrolling in the specified direction; always positive
+         */
+        @Override
+        public int getScrollableUnitIncrement (Rectangle visibleRect,
+                                               int orientation,
+                                               int direction)
+        {
+            return 40; // Minimum cell height. TODO: Could be improved.
+        }
+    }
+}