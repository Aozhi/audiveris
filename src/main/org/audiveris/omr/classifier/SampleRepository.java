//------------------------------------------------------------------------------------------------//
//                                                                                                //
//                                 S a m p l e R e p o s i t o r y                                //
//                                                                                                //
//------------------------------------------------------------------------------------------------//
// <editor-fold defaultstate="collapsed" desc="hdr">
//
//  Copyright © Audiveris 2018. All rights reserved.
//
//  This program is free software: you can redistribute it and/or modify it under the terms of the
//  GNU Affero General Public License as published by the Free Software Foundation, either version
//  3 of the License, or (at your option) any later version.
//
//  This program is distributed in the hope that it will be useful, but WITHOUT ANY WARRANTY;
//  without even the implied warranty of MERCHANTABILITY or FITNESS FOR A PARTICULAR PURPOSE.
//  See the GNU Affero General Public License for more details.
//
//  You should have received a copy of the GNU Affero General Public License along with this
//  program.  If not, see <http://www.gnu.org/licenses/>.
//------------------------------------------------------------------------------------------------//
// </editor-fold>
package org.audiveris.omr.classifier;

import org.audiveris.omr.OMR;
import org.audiveris.omr.WellKnowns;
import org.audiveris.omr.classifier.SheetContainer.Descriptor;
import org.audiveris.omr.constant.Constant;
import org.audiveris.omr.constant.ConstantSet;
import org.audiveris.omr.glyph.Glyph;
import org.audiveris.omr.glyph.Shape;
import org.audiveris.omr.glyph.ShapeSet;
import org.audiveris.omr.glyph.SymbolSample;
import org.audiveris.omr.run.RunTable;
import org.audiveris.omr.sheet.Book;
import org.audiveris.omr.sheet.BookManager;
import org.audiveris.omr.sheet.Picture;
import org.audiveris.omr.sheet.Sheet;
import org.audiveris.omr.sheet.Staff;
import org.audiveris.omr.ui.OmrGui;
import org.audiveris.omr.ui.symbol.ShapeSymbol;
import org.audiveris.omr.ui.symbol.Symbols;
import org.audiveris.omr.util.FileUtil;
import org.audiveris.omr.util.StopWatch;
import org.audiveris.omr.util.ZipFileSystem;

import org.jdesktop.application.Application;
import org.jdesktop.application.SingleFrameApplication;

import org.slf4j.Logger;
import org.slf4j.LoggerFactory;

import java.io.IOException;
import java.nio.file.FileVisitResult;
import java.nio.file.Files;
import java.nio.file.Path;
import java.nio.file.SimpleFileVisitor;
import java.nio.file.attribute.BasicFileAttributes;
import java.util.ArrayList;
import java.util.Collection;
import java.util.Collections;
import java.util.Comparator;
import java.util.EnumMap;
import java.util.EventObject;
import java.util.HashMap;
import java.util.LinkedHashSet;
import java.util.List;
import java.util.Map;
import java.util.Objects;
import java.util.Set;
import java.util.TreeMap;
import java.util.regex.Matcher;
import java.util.regex.Pattern;

import javax.swing.JOptionPane;
import javax.swing.event.ChangeEvent;
import javax.swing.event.ChangeListener;

/**
 * Class {@code SampleRepository} handles the store of {@link Sample} instances,
 * across multiple sheets and possibly multiple OMR sessions.
 * <p>
 * The repository is implemented as a collection of {@link SampleSheet} instances, to ease the
 * addition or removal of sheet samples as a whole.
 * <p>
 * A special kind of samples is provided by the use of a musical font with proper scaling. These
 * font-based samples, though being artificial, are considered as part of the training material.
 * There is exactly one font-base sample for every trainable shape, and this sample is always
 * shown in first position among all samples of the same shape.
 * All these font-based samples are gathered in the virtual {@link #SYMBOLS} container.
 * <br>
 * TODO: Provide support for symbols based on additional music fonts, such as Bravura.
 * <p>
 * <img alt="Sample management" src="doc-files/Samples.png">
 *
 * @author Hervé Bitteur
 */
public class SampleRepository
{

    private static final Constants constants = new Constants();

    private static final Logger logger = LoggerFactory.getLogger(SampleRepository.class);

    /** Standard interline value: {@value}. (Any value could fit, if used consistently) */
    public static final int STANDARD_INTERLINE = 20;

    /** File name for samples material: {@value}. */
    public static final String SAMPLES_FILE_NAME = "samples.zip";

    /** Should we support tribes?. */
    public static final boolean USE_TRIBES = constants.useTribes.isSet();

    /** The global repository instance, if any. */
    private static volatile SampleRepository GLOBAL;

    /** File name for images material: {@value}. */
    private static final String IMAGES_FILE_NAME = "images.zip";

    /** Special name to refer to font-based samples: {@value}. */
    private static final String SYMBOLS = "ALL_FONT_BASED_SYMBOLS";

    /**
     * Regex pattern for samples archive file name.
     * <ul>
     * <li>samples.zip for the global repository (in WellKnowns.TRAIN_FOLDER)
     * <li>BOOK_NAME-samples.zip for a local book repository (in some folder)
     * </ul>
     */
    private static final Pattern SAMPLES_PATTERN = Pattern.compile("(.*-)?(samples\\.zip)");

    /** Sheets, mapped by their unique name. */
    private final Map<String, SampleSheet> nameMap = new TreeMap<>();

    /** Sheets, mapped by their image. */
    private final Map<RunTable, SampleSheet> imageMap = new HashMap<>();

    /** Sheets, mapped by their samples. */
    private final Map<Sample, SampleSheet> sampleMap = new HashMap<>();

    /** Container for sheet descriptors. */
    private SheetContainer sheetContainer = new SheetContainer();

    /** Is the repository already loaded?. */
    private boolean loaded;

    /** Have the images already been loaded?. */
    private boolean imagesLoaded;

    /** Listeners on repository modifications. */
    private final Set<ChangeListener> listeners = new LinkedHashSet<>();

    /** Book radix for this repository (empty string for the global repository). */
    private final String bookRadix;

    /** File path for samples material: {@value}. */
    private final Path samplesFile;

    /** File path for images material: {@value}. */
    private final Path imagesFile;

    /** To handle save on close. */
    private Application.ExitListener exitListener;

    /**
     * (Private) constructor.
     * <p>
     * NOTA: The provided samples file is not accessed before {@link #loadRepository()} or
     * {@link storeRepository()} is called.
     *
     * @param samplesFile path to the samples archive file.
     */
    private SampleRepository (Path samplesFile)
    {
        final Path fileName = samplesFile.getFileName();
        final Matcher matcher = SAMPLES_PATTERN.matcher(fileName.toString());

        if (!matcher.find()) {
            throw new IllegalArgumentException("Illegal samples archive name: " + samplesFile);
        }

        String prefix = matcher.group(1);

        if (prefix == null) {
            prefix = "";
        }

        bookRadix = prefix.isEmpty() ? "" : prefix.substring(0, prefix.length() - 1);
        this.samplesFile = samplesFile;
        this.imagesFile = samplesFile.resolveSibling(prefix + IMAGES_FILE_NAME);

        // Set application exit listener
        if (OMR.gui != null) {
            OmrGui.getApplication().addExitListener(getExitListener());
        }
    }

    //-------------//
    // addListener //
    //-------------//
    /**
     * Register a listener on repository updates.
     *
     * @param listener the listener to be kept informed
     */
    public void addListener (ChangeListener listener)
    {
        Objects.requireNonNull(listener, "Cannot add a null listener");
        listeners.add(listener);
    }

    //-----------//
    // addSample //
    //-----------//
    /**
     * Build and add a sample from a provided glyph and containing sheet.
     * <p>
     * <b>Beware</b>, this method uses sheet global interline rather than staff specific interline.
     *
     * @param shape assigned shape
     * @param glyph underlying glyph
     * @param sheet containing sheet
     */
    @Deprecated
    public void addSample (Shape shape,
                           Glyph glyph,
                           Sheet sheet)
    {
        final SampleSheet sampleSheet = findSampleSheet(sheet);
        addSample(shape, glyph, sheet.getInterline(), sampleSheet, null);
    }

    //-----------//
    // addSample //
    //-----------//
    /**
     * Build and add a sample from a provided glyph, with its related staff and
     * containing sheet.
     *
     * @param shape assigned shape
     * @param glyph underlying glyph
     * @param staff related staff
     * @param sheet containing sheet
     */
    public void addSample (Shape shape,
                           Glyph glyph,
                           Staff staff,
                           Sheet sheet)
    {
        final SampleSheet sampleSheet = findSampleSheet(sheet);
        final double pitch = staff.pitchPositionOf(glyph.getCentroid());
        addSample(shape, glyph, staff.getSpecificInterline(), sampleSheet, pitch);
    }

    //-----------//
    // addSample //
    //-----------//
    /**
     * Build and add a sample from the provided glyph into the provided sample sheet.
     *
     * @param shape       assigned shape
     * @param glyph       underlying glyph
     * @param interline   scaling factor
     * @param sampleSheet target sample sheet
     * @param pitch       staff-related pitch, if any
     */
    public void addSample (Shape shape,
                           Glyph glyph,
                           int interline,
                           SampleSheet sampleSheet,
                           Double pitch)
    {
        shape = Sample.getRecordableShape(shape);

        if (shape != null) {
            final Sample sample = new Sample(glyph, interline, shape, pitch);
            addSample(sample, sampleSheet);
        }
    }

    //-----------//
    // addSample //
    //-----------//
    /**
     * Add a new sample to the provided SampleSheet.
     *
     * @param sample      the sample to add, non-null
     * @param sampleSheet the containing sample sheet
     * @see #removeSample(Sample)
     */
    public void addSample (Sample sample,
                           SampleSheet sampleSheet)
    {
        Objects.requireNonNull(sampleSheet, "Cannot add a sample to a null sample sheet");

        sampleSheet.privateAddSample(sample);
        sampleMap.put(sample, sampleSheet);

        logger.info("{} added {} to {}", this, sample, sampleSheet);

        fireStateChanged(new AdditionEvent(sample, this));
    }

    //-----------------//
    // checkAllSamples //
    //-----------------//
    /**
     * Run checks on all samples to detect samples with identical run table
     * (while having identical interline value).
     * <p>
     * WRONG: Having two samples that share the same run table, but are assigned different shapes,
     * would seriously impact classifier training and must be fixed <b>manually</b>.
     * TODO: provide help to address these cases.
     * <p>
     * REDUNDANT: Even if they are assigned the same shape, only one of these samples should be kept
     * for optimal training, the others are reported via the returned purge list.
     *
     * @param conflictings output to be populated by conflicting samples
     * @param redundants   output to be populated by redundant samples
     */
    public void checkAllSamples (Collection<Sample> conflictings,
                                 Collection<Sample> redundants)
    {
        List<Sample> allSamples = getAllSamples();

        // Sort by weight, then by sheet ID
        Collections.sort(allSamples, new Comparator<Sample>()
                 {
                     @Override
                     public int compare (Sample s1,
                                         Sample s2)
                     {
                         int comp = Integer.compare(s1.getWeight(), s2.getWeight());

                         if (comp != 0) {
                             return comp;
                         }

                         return getSheetName(s1).compareTo(getSheetName(s2));
                     }
                 });

        int n = allSamples.size();
        logger.debug("Checking {} samples...", n);

        boolean[] deleted = new boolean[n];

        for (int i = 0; i < n; i++) {
            if (deleted[i]) {
                continue;
            }

            final Sample sample = allSamples.get(i);
            final int weight = sample.getWeight();
            final RunTable runTable = sample.getRunTable();
            final int interline = sample.getInterline();

            for (int j = i + 1; j < n; j++) {
                if (deleted[j]) {
                    continue;
                }

                Sample s = allSamples.get(j);

                if (s.getWeight() != weight) {
                    break;
                }

                if ((s.getInterline() == interline) && s.getRunTable().equals(runTable)) {
                    if (s.getShape() != sample.getShape()) {
                        logger.warn(
                                "Conflicting shapes between {}/{} and {}/{}",
                                getSheetName(sample),
                                sample,
                                getSheetName(s),
                                s);
                        conflictings.add(sample);
                        conflictings.add(s);
                    } else {
                        logger.debug(
                                "Same runtable for {}/{} & {}/{}",
                                getSheetName(sample),
                                sample,
                                getSheetName(s),
                                s);
                        redundants.add(s);
                        deleted[j] = true;
                    }
                }
            }
        }

        if (!conflictings.isEmpty()) {
            logger.warn("Conflicting samples: {} / {}", conflictings.size(), allSamples.size());
        }

        if (!redundants.isEmpty()) {
            logger.info("Redundant samples: {} / {}", redundants.size(), allSamples.size());
        }
    }

    //--------------//
    // checkForSave //
    //--------------//
    /**
     * Check whether the repository has been modified and save it if so.
     */
    public void checkForSave ()
    {
        if (isLoaded() && isModified()) {
            storeRepository();
        } else {
            logger.info("No need to save {}", this);
        }
    }

    //-------//
    // close //
    //-------//
    /**
     * Close the repository.
     */
    public synchronized void close ()
    {
        if (isGlobal()) {
            GLOBAL = null;
        }
    }

    //-----------------//
    // diskImageExists //
    //-----------------//
    /**
     * Report whether the provided descriptor has an image on disk.
     *
     * @param descriptor the provided sheet descriptor
     * @return true if sheet image file exists on disk
     */
    public boolean diskImageExists (Descriptor descriptor)
    {
        if (!Files.exists(imagesFile)) {
            return false;
        }

        try {
            Path imagesRoot = ZipFileSystem.open(imagesFile);

            try {
                Path folderPath = imagesRoot.resolve(descriptor.getName());

                if (!Files.exists(folderPath)) {
                    return false;
                }

                Path imagePath = folderPath.resolve(SampleSheet.IMAGE_FILE_NAME);

                return Files.exists(imagePath);
            } finally {
                if (imagesRoot != null) {
                    imagesRoot.getFileSystem().close();
                }
            }
        } catch (IOException ex) {
            return false;
        }
    }

    //-----------------//
    // findSampleSheet //
    //-----------------//
    /**
     * Find out (or create) the SampleSheet that corresponds to the provided Sheet.
     *
     * @param sheet provided sheet
     * @return the found or created sample sheet, where samples can be added to. Non-null.
     */
    public SampleSheet findSampleSheet (Sheet sheet)
    {
        // Handle long name if any
        final Book book = sheet.getStub().getBook();
        String longSheetName = null;

        if (book.getAlias() != null) {
            longSheetName = FileUtil.getNameSansExtension(book.getInputPath());

            if (book.isMultiSheet()) {
                longSheetName = longSheetName + "#" + sheet.getStub().getNumber();
            }
        }

        return findSampleSheet(
                sheet.getId(),
                longSheetName,
                sheet.getPicture().getTable(Picture.TableKey.BINARY));
    }

    //-----------------//
    // findSampleSheet //
    //-----------------//
    /**
     * Find out (or create) the SampleSheet that corresponds to provided name and/or
     * image.
     * <p>
     * If sheet image is provided, the repository is searched for the image:
     * <ul>
     * <li>If an identical sheet image already exists, it is used and the provided name is kept as
     * an alias.
     * <li>Otherwise, a new sample sheet is created. If the provided name is already used, a suffix
     * is appended to the name to make it unique within the repository.
     * </ul>
     * If a sheet name is provided but no sheet image, a sample sheet is found or created with the
     * provided name, <i>assumed to be unique</i>.
     * Note that handling sheets without image is <b>not reliable</b>.
     *
     * @param name     name of containing sheet, non-null if image is null
     * @param longName an optional longer name, if any
     * @param image    sheet binary image, if any, strongly recommended
     * @return the found or created sample sheet, where samples can be added to. Non-null.
     */
    public SampleSheet findSampleSheet (String name,
                                        String longName,
                                        RunTable image)
    {
        if ((name == null) || ((name.isEmpty()) && (image == null))) {
            throw new IllegalArgumentException("findSampleSheet() needs sheet name or image");
        }

        SampleSheet sampleSheet;

        if (image != null) {
            final int hash = image.persistentHashCode();
            sampleSheet = imageMap.get(image);

            if (sampleSheet == null) {
                // Is there a not-yet-loaded table?
                List<Descriptor> descs = sheetContainer.getDescriptors(hash);

                if (!descs.isEmpty()) {
                    try {
                        final Path root = ZipFileSystem.open(imagesFile);

                        for (Descriptor desc : descs) {
                            final Path file = root.resolve(desc.getName()).resolve(
                                    SampleSheet.IMAGE_FILE_NAME);
                            final RunTable rt = RunTable.unmarshal(file);

                            if ((rt != null) && rt.equals(image)) {
                                // We have found the image
                                desc.addAlias(name);
                                desc.addAlias(longName);

                                sampleSheet = nameMap.get(desc.getName());
                                sampleSheet.setImage(rt, true);
                                imageMap.put(rt, sampleSheet);

                                break;
                            }
                        }

                        root.getFileSystem().close();
                    } catch (IOException ignored) {
                    }
                }

                if (sampleSheet == null) {
                    // Make sure name is unique
                    name = sheetContainer.forgeUnique(name);

                    // Allocate a brand new descriptor
                    Descriptor desc = new Descriptor(name, hash);
                    desc.addAlias(longName);

                    sheetContainer.addDescriptor(desc);

                    // Allocate a brand new sheet
                    sampleSheet = new SampleSheet(desc);
                    nameMap.put(desc.getName(), sampleSheet);
                    imageMap.put(image, sampleSheet);
                    sampleSheet.setImage(image, false);
                }
            }
        } else {
            // We have no image, just a sheet name. This is DANGEROUS!
            Descriptor desc = sheetContainer.getDescriptor(name);

            if (desc != null) {
                desc.addAlias(longName);

                return nameMap.get(desc.getName());
            } else {
                // Allocate a brand new descriptor
                desc = new Descriptor(name, null);
                desc.addAlias(longName);
                sheetContainer.addDescriptor(desc);

                // Allocate a brand new sheet
                sampleSheet = new SampleSheet(desc);
                nameMap.put(desc.getName(), sampleSheet);
            }
        }

        return sampleSheet;
    }

    //-------------------//
    // getAllDescriptors //
    //-------------------//
    /**
     * Report all the descriptors in repository.
     *
     * @return all the sheets descriptors
     */
    public List<Descriptor> getAllDescriptors ()
    {
        return sheetContainer.getAllDescriptors();
    }

    //---------------//
    // getAllSamples //
    //---------------//
    /**
     * Report all the samples in the repository.
     *
     * @return all the repository samples
     */
    public List<Sample> getAllSamples ()
    {
        final List<Sample> allSamples = new ArrayList<>();

        for (SampleSheet sheet : nameMap.values()) {
            allSamples.addAll(sheet.getAllSamples());
        }

        return allSamples;
    }

    //--------------//
    // getAllTribes //
    //--------------//
    /**
     * Report all the tribes in the repository.
     *
     * @return all the repository tribes
     */
    public List<Tribe> getAllTribes ()
    {
        final List<Tribe> allTribes = new ArrayList<>();

        for (SampleSheet sheet : nameMap.values()) {
            allTribes.addAll(sheet.getTribes());
        }

        return allTribes;
    }

    //---------------//
    // getDescriptor //
    //---------------//
    /**
     * Report the descriptor of the sample sheet that contains the provided sample.
     *
     * @param sample provided sample
     * @return the descriptor of containing SampleSheet
     */
    public Descriptor getDescriptor (Sample sample)
    {
        SampleSheet sampleSheet = getSampleSheet(sample);

        if (sampleSheet != null) {
            return sampleSheet.getDescriptor();
        }

        return null;
    }

    //----------------//
    // getSampleSheet //
    //----------------//
    /**
     * Report the SampleSheet related to the provided descriptor.
     *
     * @param descriptor the provided descriptor
     * @return the related sample sheet
     */
    public SampleSheet getSampleSheet (Descriptor descriptor)
    {
        return nameMap.get(descriptor.getName());
    }

    //----------------//
    // getSampleSheet //
    //----------------//
    /**
     * Report the SampleSheet that contains the provided sample.
     *
     * @param sample the provided sample
     * @return the containing sample sheet
     */
    public SampleSheet getSampleSheet (Sample sample)
    {
        return sampleMap.get(sample);
    }

    //------------//
    // getSamples //
    //------------//
    /**
     * Report, in the desired sheet descriptors, the samples of the desired shapes.
     *
     * @param descriptors the desired descriptors
     * @param shapes      the desired shapes
     * @return the list of samples related to desired shapes in desired sheets
     */
    public List<Sample> getSamples (Collection<Descriptor> descriptors,
                                    Collection<Shape> shapes)
    {
        List<Sample> found = new ArrayList<>();

        for (Descriptor descriptor : descriptors) {
            SampleSheet sampleSheet = nameMap.get(descriptor.getName());

            List<Shape> sheetShapes = new ArrayList<>(sampleSheet.getShapes());
            sheetShapes.retainAll(shapes);

            for (Shape shape : sheetShapes) {
                found.addAll(sampleSheet.getSamples(shape));
            }
        }

        return found;
    }

    //------------//
    // getSamples //
    //------------//
    /**
     * Report, in the SampleSheet whose name is provided, all samples assigned the
     * desired shape.
     *
     * @param name  name of sample sheet
     * @param shape desired shape
     * @return the list of samples related to shape in provided sheet
     */
    public List<Sample> getSamples (String name,
                                    Shape shape)
    {
        SampleSheet sampleSheet = nameMap.get(name);

        if (sampleSheet != null) {
            return sampleSheet.getSamples(shape);
        }

        return Collections.emptyList();
    }

    //-----------//
    // getShapes //
    //-----------//
    /**
     * Report all shapes for which the provided sheet descriptor has concrete samples.
     *
     * @param descriptor descriptor of the sample sheet
     * @return the list of (non-empty) shapes
     */
    public Set<Shape> getShapes (Descriptor descriptor)
    {
        // Symbols?
        if (isSymbols(descriptor.getName())) {
            return ShapeSet.allPhysicalShapes;
        }

        // Standard sheet
        SampleSheet sampleSheet = nameMap.get(descriptor.getName());

        if (sampleSheet != null) {
            return sampleSheet.getShapes();
        }

        return Collections.emptySet();
    }

    //--------------//
    // getSheetName //
    //--------------//
    /**
     * Report the name of the sample sheet that contains the provided sample.
     *
     * @param sample provided sample
     * @return the containing SampleSheet name
     */
    public String getSheetName (Sample sample)
    {
        SampleSheet sampleSheet = sampleMap.get(sample);

        if (sampleSheet != null) {
            return sampleSheet.getDescriptor().getName();
        }

        return null;
    }

    //-----------------//
    // getExitListener //
    //-----------------//
    /**
     * Report the ExitListener called at closing time.
     *
     * @return specific exit listener that check if repository has unsaved modifications
     */
    public final synchronized Application.ExitListener getExitListener ()
    {
        if (exitListener == null) {
            exitListener = new RepositoryExitListener();
        }

        return exitListener;
    }

    //----------------//
    // hasSheetImages //
    //----------------//
    /**
     * Check whether file of sheet images is available.
     *
     * @return true if images are available
     */
    public boolean hasSheetImages ()
    {
        return Files.exists(imagesFile);
    }

    //-------------------//
    // includeRepository //
    //-------------------//
    /**
     * Include the content of another repository into this one.
     *
     * @param source the other repository to include
     */
    public void includeRepository (SampleRepository source)
    {
        source.loadAllImages();

        for (SampleSheet sampleSheet : source.nameMap.values()) {
            // We process all but font-based samples
            if (!isSymbols(sampleSheet.getDescriptor().getName())) {
                includeSampleSheet(sampleSheet);
            }
        }
    }

    //--------------------//
    // includeSampleSheet //
    //--------------------//
    /**
     * Include the provided SampleSheet, with all its samples, into the repository.
     * <p>
     * The provided SampleSheet is meant to come from an external repository (typically from a
     * book-specific repository to the global repository).
     *
     * @param extSheet the provided (external) SampleSheet
     * @return the local SampleSheet (created or augmented)
     */
    public SampleSheet includeSampleSheet (SampleSheet extSheet)
    {
        // First, find out (or create) proper local SampleSheet
        final RunTable extImage = extSheet.getImage();
        final Descriptor extDescriptor = extSheet.getDescriptor();
        final SampleSheet localSheet = findSampleSheet(extDescriptor.getName(), null, extImage);

        // Copy external aliases
        final Descriptor localDescriptor = localSheet.getDescriptor();
        localDescriptor.addAlias(extDescriptor.getName());

        for (String alias : extDescriptor.getAliases()) {
            localDescriptor.addAlias(alias);
        }

        // Copy samples from external to local
        for (Sample sample : extSheet.getAllSamples()) {
            addSample(sample, localSheet);
        }

        // Copy tribes from external to local
        for (Tribe tribe : extSheet.getTribes()) {
            final Tribe localTribe = localSheet.getTribe(tribe.getHead());

            for (Sample good : tribe.getGoods()) {
                localTribe.addGood(good);
            }

            for (Sample member : tribe.getMembers()) {
                localTribe.addOther(member);
            }
        }

        return localSheet;
    }

    //--------------------//
    // includeSamplesFile //
    //--------------------//
    /**
     * Include the content of a samples file.
     *
     * @param samplesFile provided samples file
     */
    public synchronized void includeSamplesFile (Path samplesFile)
    {
        SampleRepository repo = getInstance(samplesFile, true);

        if (repo != null) {
            includeRepository(repo);
        }
    }

    //----------//
    // isGlobal //
    //----------//
    /**
     * Report whether this repository if the global instance.
     *
     * @return true if global
     */
    public boolean isGlobal ()
    {
        return this == GLOBAL;
    }

    //----------//
    // isLoaded //
    //----------//
    /**
     * @return the loaded
     */
    public boolean isLoaded ()
    {
        return loaded;
    }

    //------------//
    // isModified //
    //------------//
    /**
     * Report whether the repository has unsaved modifications.
     *
     * @return true if any modification has not been saved
     */
    public boolean isModified ()
    {
        if (sheetContainer.isModified()) {
            return true;
        }

        for (SampleSheet sheet : nameMap.values()) {
            if (sheet.isModified()) {
                return true;
            }
        }

        return false;
    }

    //-------------//
    // setModified //
    //-------------//
    private void setModified (boolean bool)
    {
        sheetContainer.setModified(bool);

        for (SampleSheet sampleSheet : nameMap.values()) {
            sampleSheet.setModified(bool);
        }
    }

    //---------------//
    // loadAllImages //
    //---------------//
    /**
     * Load the sheet images, if available and not already done.
     */
    public void loadAllImages ()
    {
        if (imagesLoaded) {
            logger.info("All images already loaded.");
        } else if (!hasSheetImages()) {
            logger.info("Images file {} not found.", imagesFile);
        } else {
            try {
                final Path imagesRoot = ZipFileSystem.open(imagesFile);
                logger.info("Loading all images from {} ...", imagesFile);
                loadAllImages(imagesRoot);
                imagesRoot.getFileSystem().close();
                imagesLoaded = true;
            } catch (IOException ex) {
                logger.warn("Error loading sheet images " + ex, ex);
            }
        }
    }

    //-----------//
    // loadImage //
    //-----------//
    /**
     * Load the background image, if any, of a sample sheet
     *
     * @param sampleSheet the sheet of samples
     * @return the related image, or null if not found
     */
    public RunTable loadImage (SampleSheet sampleSheet)
    {
        final Descriptor descriptor = sampleSheet.getDescriptor();
        RunTable runTable = null;

        try {
            final Path imagesRoot = ZipFileSystem.open(imagesFile);

            try {
                Path folderPath = imagesRoot.resolve(descriptor.getName());

                if (!Files.exists(folderPath)) {
                    return null;
                }

                Path file = folderPath.resolve(SampleSheet.IMAGE_FILE_NAME);
                runTable = RunTable.unmarshal(file);

                if (runTable != null) {
                    sampleSheet.setImage(runTable, true);
                    logger.debug("Loaded {}", file);
                }
            } finally {
                if (imagesRoot != null) {
                    imagesRoot.getFileSystem().close();
                }
            }
        } catch (IOException ex) {
            logger.warn("Error loading {} image ", descriptor, ex);

            return null;
        }

        return runTable;
    }

    //----------------//
    // loadRepository //
    //----------------//
    /**
     * Load the training material (font-based symbols as well as concrete samples).
     *
     * @param loadListener load listener, or null
     */
    public void loadRepository (LoadListener loadListener)
    {
        final StopWatch watch = new StopWatch("Loading repository");

        try {
            if (Files.exists(samplesFile)) {
                watch.start("open samples.zip");

                final Path samplesRoot = ZipFileSystem.open(samplesFile);

                watch.start("loadContainer");

                {
                    SheetContainer container = SheetContainer.unmarshal(samplesRoot);

                    if (container != null) {
                        if (logger.isDebugEnabled()) {
                            container.dump();
                        }

                        sheetContainer = container;

                        if (loadListener != null) {
                            loadListener.totalSheets(container.getDescriptorCount());
                        }
                    }
                }

                watch.start("loadSamples");
                loadSamples(samplesRoot, loadListener);

                // Build all font-based symbols only *after* samples have been loaded,
                // this allows to cope with new shapes being defined in Shape class.
                watch.start("buildSymbols");
                buildSymbols();

                // Tribes?
                if (USE_TRIBES) {
                    watch.start("loadTribes");
                    loadTribes(samplesRoot);
                }

                samplesRoot.getFileSystem().close();
            } else {
                logger.info(
                        "No {} in folder {}",
                        samplesFile.getFileName(),
                        samplesFile.getParent());
            }

            loaded = true;
        } catch (IOException ex) {
            logger.warn("Error loading " + this + " " + ex, ex);
        } finally {
            if (constants.printWatch.isSet()) {
                watch.print();
            }
        }
    }

    //-----------------//
    // pokeSampleSheet //
    //-----------------//
    /**
     * Return SampleSheet for provided sheet, only if it already exists.
     *
     * @param sheet provided sheet
     * @return related SampleSheet if any
     */
    public SampleSheet pokeSampleSheet (Sheet sheet)
    {
        RunTable image = sheet.getPicture().getTable(Picture.TableKey.BINARY);

        return imageMap.get(image);
    }

    //------------------------//
    // purgeOrphanDescriptors //
    //------------------------//
    /**
     *
     */
    public void purgeOrphanDescriptors ()
    {
        for (Descriptor descriptor : new ArrayList<>(getAllDescriptors())) {
            final SampleSheet sampleSheet = getSampleSheet(descriptor);

            if (sampleSheet == null) {
                sheetContainer.removeDescriptor(descriptor);
                logger.info("{} removed orphan descriptor: {}", this, descriptor);
            }
        }
    }

    //-------------------//
    // purgeSampleSheets //
    //-------------------//
    /**
     * Any empty sample sheet is removed, together with its image if any.
     */
    public void purgeSheets ()
    {
        int count = 0;

        for (SampleSheet sampleSheet : nameMap.values()) {
            if (sampleSheet.getAllSamples().isEmpty()) {
                logger.info("Empty {}", sampleSheet);
                sheetContainer.removeDescriptor(sampleSheet.getDescriptor());
                count++;
            }
        }

        logger.info("{} empty sheets purged: {}", this, count);
    }

    //----------------//
    // removeListener //
    //----------------//
    /**
     * remove a ChangeListener
     *
     * @param listener the listener to remove
     * @return true if actually removed
     */
    public boolean removeListener (ChangeListener listener)
    {
        return listeners.remove(listener);
    }

    //--------------//
    // removeSample //
    //--------------//
    /**
     * Remove the provided sample from the repository.
     *
     * @param sample the sample to remove
     * @see #addSample(Sample, SampleSheet)
     */
    public void removeSample (Sample sample)
    {
        SampleSheet sampleSheet = getSampleSheet(sample);

        if (isSymbols(sampleSheet.getDescriptor().getName())) {
            logger.info("A font-based symbol cannot be removed");

            return;
        }

        sampleSheet.privateRemoveSample(sample);
        sampleMap.remove(sample);

        logger.info("{} removed {} from {}", this, sample, sampleSheet);

        fireStateChanged(new RemovalEvent(sample, this));
    }

    //-------------//
    // removeSheet //
    //-------------//
    /**
     * Remove the provided sheet with all its samples from the repository.
     *
     * @param descriptor the descriptor of the sampleSheet to remove
     */
    public void removeSheet (Descriptor descriptor)
    {
        final SampleSheet sampleSheet = nameMap.get(descriptor.getName());
        nameMap.remove(descriptor.getName());

        if (sampleSheet.getImage() != null) {
            imageMap.remove(sampleSheet.getImage());
        }

        for (Sample sample : sampleSheet.getAllSamples()) {
            sampleMap.remove(sample);
        }

        sheetContainer.removeDescriptor(descriptor);
        fireStateChanged(new SheetRemovalEvent(descriptor, this));
    }

    //--------//
    // shrink //
    //--------//
    /**
     * Shrink the repository, so that there is a maximum of 'maxCount' samples per shape.
     *
     * @param maxCount maximum number of samples per shape
     */
    public void shrink (int maxCount)
    {
        // Gather samples by shape
        EnumMap<Shape, List<Sample>> shapeSamples = new EnumMap<>(Shape.class);

        for (Sample sample : getAllSamples()) {
            Shape shape = sample.getShape();
            List<Sample> list = shapeSamples.get(shape);

            if (list == null) {
                shapeSamples.put(shape, list = new ArrayList<>());
            }

            list.add(sample);
        }

        for (List<Sample> list : shapeSamples.values()) {
            Collections.shuffle(list);

            for (int i = maxCount; i < list.size(); i++) {
                Sample sample = list.get(i);
                removeSample(sample);
            }
        }
    }

    //-------------------//
    // splitTrainAndTest //
    //-------------------//
    /**
     * Build train collection and test collection out of this repository.
     * <p>
     * In the 'train' collection, no shape collection can contain more than maxShapeSampleCount
     * samples.
     *
     * @param train    output to be populated by train samples
     * @param test     output to be populated by test samples
     * @param minCount minimum sample count per shape (for test)
     * @param maxCount maximum sample count per shape (for train and test)
     */
    public void splitTrainAndTest (List<Sample> train,
                                   List<Sample> test,
                                   int minCount,
                                   int maxCount)
    {
        // Gather samples by shape
        EnumMap<Shape, List<Sample>> shapeSamples = new EnumMap<>(Shape.class);

        for (Sample sample : getAllSamples()) {
            Shape shape = sample.getShape();
            List<Sample> list = shapeSamples.get(shape);

            if (list == null) {
                shapeSamples.put(shape, list = new ArrayList<>());
            }

            list.add(sample);
        }

        for (List<Sample> list : shapeSamples.values()) {
            Collections.shuffle(list);
            train.addAll(list.subList(0, Math.min(list.size(), maxCount)));

            final int size = list.size();
            final int i1 = Math.max(0, size - minCount);
            final int i2 = Math.max(maxCount, size - maxCount);
            test.addAll(list.subList(Math.min(i1, i2), size));
        }

        logger.info("Train: {}, Test: {}", train.size(), test.size());
    }

    //-----------------//
    // storeRepository //
    //-----------------//
    /**
     * Store the (modified parts of) repository to disk.
     */
    public void storeRepository ()
    {
        try {
            final Path samplesRoot = Files.exists(samplesFile) ? ZipFileSystem.open(samplesFile)
                    : ZipFileSystem.create(samplesFile);
            final Path imagesRoot = Files.exists(imagesFile) ? ZipFileSystem.open(imagesFile)
                    : ZipFileSystem.create(imagesFile);

            // Container
            if (sheetContainer.isModified()) {
                sheetContainer.marshal(samplesRoot, imagesRoot);
            }

            // Samples
            for (SampleSheet sampleSheet : nameMap.values()) {
                if (sampleSheet.isModified()) {
                    sampleSheet.marshal(samplesRoot, imagesRoot);
                }
            }

            samplesRoot.getFileSystem().close();
            imagesRoot.getFileSystem().close();

            setModified(false);
            logger.info("{} stored to {}", this, samplesFile);
        } catch (IOException ex) {
            logger.warn("Error storing " + this + " to " + samplesFile + " " + ex, ex);
        }
    }

    //----------//
    // toString //
    //----------//
    @Override
    public String toString ()
    {
        String name = isGlobal() ? "GLOBAL" : bookRadix;

        return name + " repository";
    }

    //-------------------//
    // buildSymbolSample //
    //-------------------//
    /**
     * Build an artificial sample from a symbol descriptor, in order to
     * train a classifier even when we have no concrete sample.
     *
     * @param shape the symbol shape
     * @return the sample built, or null if failed
     */
    private Sample buildSymbolSample (Shape shape)
    {
        Sample sample = null;

        // Make sure we have the drawing available for this shape
        ShapeSymbol symbol = Symbols.getSymbol(shape);

        // If no plain symbol, use the decorated symbol as plan B
        if (symbol == null) {
            symbol = Symbols.getSymbol(shape, true);
        }

        if (symbol != null) {
            sample = SymbolSample.create(shape, symbol, STANDARD_INTERLINE);
            sample.setSymbol(true);
        } else {
            logger.warn("No symbol for {}", shape);
        }

        return sample;
    }

    //--------------//
    // buildSymbols //
    //--------------//
    /**
     * Build all the artificial symbols for a given font.
     * <p>
     * TODO: support additional fonts.
     */
    private void buildSymbols ()
    {
        Descriptor desc = sheetContainer.getDescriptor(SYMBOLS);

        if (desc == null) {
            desc = new Descriptor(SYMBOLS, null);
            sheetContainer.addDescriptor(desc);
        }

        SampleSheet symbolSheet = new SampleSheet(desc);

        for (Shape shape : ShapeSet.allPhysicalShapes) {
            Sample sample = buildSymbolSample(shape);
            symbolSheet.privateAddSample(sample);
            sampleMap.put(sample, symbolSheet);
        }

        nameMap.put(SYMBOLS, symbolSheet);
    }

    //------------------//
    // fireStateChanged //
    //------------------//
    private void fireStateChanged (ChangeEvent event)
    {
        for (ChangeListener listener : listeners) {
            listener.stateChanged(event);
        }
    }

    //---------------//
    // loadAllImages //
    //---------------//
    /**
     * Unmarshal all the sheet images available in training material and not yet loaded.
     */
    private void loadAllImages (final Path root)
    {
        try {
            Files.walkFileTree(root, new SimpleFileVisitor<Path>()
                       {
                           @Override
                           public FileVisitResult preVisitDirectory (Path dir,
                                                                     BasicFileAttributes attrs)
                                   throws IOException
                           {
                               // Check whether we already have an image for this folder
                               final Path dirFile = dir.getFileName();

                               if (dirFile != null) {
                                   String dirName = dirFile.toString();

                                   if (dirName.endsWith("/")) {
                                       dirName = dirName.substring(0, dirName.length() - 1);
                                   }

                                   final SampleSheet sampleSheet = nameMap.get(dirName);

                                   if ((sampleSheet != null) && (sampleSheet.getImage() != null)) {
                                       return FileVisitResult.SKIP_SUBTREE;
                                   }
                               }

                               return FileVisitResult.CONTINUE;
                           }

                           @Override
                           public FileVisitResult visitFile (Path file,
                                                             BasicFileAttributes attrs)
                                   throws IOException
                           {
                               final String fileName = file.getFileName().toString();

                               if (fileName.equals(SampleSheet.IMAGE_FILE_NAME)) {
                                   RunTable runTable = RunTable.unmarshal(file);

                                   if (runTable != null) {
                                       Path folder = file.getParent().getFileName();
                                       SampleSheet sampleSheet = nameMap.get(folder.toString());

                                       if (sampleSheet != null) {
                                           sampleSheet.setImage(runTable, true);
                                           logger.debug("Loaded {}", file);
                                       } else {
                                           logger.warn("No SampleSheet found for image {}", file);
                                       }
                                   }
                               }

                               return FileVisitResult.CONTINUE;
                           }
                       });
        } catch (IOException ex) {
            logger.warn("Error loading binaries from " + imagesFile + " " + ex, ex);
        }
    }

    //-------------//
    // loadSamples //
    //-------------//
    /**
     * Unmarshal the repository concrete samples.
     */
    private void loadSamples (final Path root,
                              final LoadListener loadListener)
    {
        try {
            Files.walkFileTree(root, new SimpleFileVisitor<Path>()
                       {
                           @Override
                           public FileVisitResult visitFile (Path file,
                                                             BasicFileAttributes attrs)
                                   throws IOException
                           {
                               final String fileName = file.getFileName().toString();

                               if (fileName.equals(SampleSheet.SAMPLES_FILE_NAME)) {
                                   Path folder = file.getParent().getFileName();
                                   Descriptor desc = sheetContainer.getDescriptor(folder.toString());
                                   SampleSheet sampleSheet = null;

                                   if (desc == null) {
                                       logger.warn(
                                               "Samples entry {} not declared in {} is ignored.",
                                               folder,
                                               SheetContainer.CONTAINER_ENTRY_NAME);
                                   } else {
                                       boolean isSymbol = isSymbols(desc.getName());

                                       if (isSymbol) {
                                           logger.info("Skipping symbols entry");

                                           return FileVisitResult.CONTINUE;
                                       }

                                       sampleSheet = SampleSheet.unmarshal(file, desc);
                                       nameMap.put(desc.getName(), sampleSheet);

                                       for (Sample sample : sampleSheet.getAllSamples()) {
                                           sample.setSymbol(isSymbol);
                                           sampleMap.put(sample, sampleSheet);
                                       }
                                   }

                                   if (loadListener != null) {
                                       loadListener.loadedSheet(sampleSheet);
                                   }
                               }

                               return FileVisitResult.CONTINUE;
                           }
                       });
        } catch (IOException ex) {
            logger.warn("Error loading " + samplesFile + " " + ex, ex);
        }
    }

    //------------//
    // loadTribes //
    //------------//
    /**
     * Unmarshal all the sheet tribes available in training material.
     */
    private void loadTribes (final Path root)
    {
        try {
            Files.walkFileTree(root, new SimpleFileVisitor<Path>()
                       {
                           @Override
                           public FileVisitResult visitFile (Path file,
                                                             BasicFileAttributes attrs)
                                   throws IOException
                           {
                               final String fileName = file.getFileName().toString();

                               if (fileName.equals(SampleSheet.TRIBES_FILE_NAME)) {
                                   Path folder = file.getParent().getFileName();
                                   SampleSheet sampleSheet = nameMap.get(folder.toString());

                                   if (sampleSheet != null) {
                                       TribeList tribeList = TribeList.unmarshal(file);
                                       sampleSheet.setTribes(tribeList.getTribes());
                                       logger.debug("Loaded {}", file);
                                   } else {
                                       logger.warn("No SampleSheet found for tribes {}", file);
                                   }
                               }

                               return FileVisitResult.CONTINUE;
                           }
                       });
        } catch (IOException ex) {
            logger.warn("Error loading tribes " + ex, ex);
        }
    }

    //-------------------//
    // getGlobalInstance //
    //-------------------//
    /**
     * Report the (loaded) global repository, after creating it if needed.
     *
     * @return the global instance of SampleRepository
     */
    public static SampleRepository getGlobalInstance ()
    {
        return getGlobalInstance(true);
    }

    //-------------------//
    // getGlobalInstance //
    //-------------------//
    /**
     * Report the global repository, after creating it if needed.
     *
     * @param load true for a loaded repository
     * @return the global instance of SampleRepository
     */
    public static synchronized SampleRepository getGlobalInstance (boolean load)
    {
        if (GLOBAL == null) {
            GLOBAL = getInstance(WellKnowns.TRAIN_FOLDER.resolve(SAMPLES_FILE_NAME), load);
        }

        if (load && (GLOBAL != null) && !GLOBAL.isLoaded()) {
            GLOBAL.loadRepository(null);
        }

        return GLOBAL;
    }

    //-------------//
    // getInstance //
    //-------------//
    /**
     * Report the repository specifically related to the provided book.
     *
     * @param book the provided book
     * @param load true for a loaded repository
     * @return the specific sample repository for the provided book, or null
     */
    public static synchronized SampleRepository getInstance (Book book,
                                                             boolean load)
    {
        return getInstance(getSamplesFile(book), load);
    }

    //-------------//
    // getInstance //
    //-------------//
    /**
     * Report the repository specifically related to the provided samples archives.
     *
     * @param samplesFile path to the global or specific samples .zip archive
     * @param load        true for a loaded repository
     * @return the specific sample repository, or null
     */
    public static synchronized SampleRepository getInstance (Path samplesFile,
                                                             boolean load)
    {
        try {
            final SampleRepository repo = new SampleRepository(samplesFile);

            if (load && !repo.isLoaded()) {
                logger.info("Repository loading...");
                repo.loadRepository(null);
                logger.info("Repository loaded.");
            }

            return repo;
        } catch (Exception ex) {
            logger.warn("Could not get repository instance at {} " + ex, samplesFile, ex);

            return null;
        }
    }

    //-------------//
    // hasInstance //
    //-------------//
    /**
     * Report whether the global repository has been allocated.
     *
     * @return true if GLOBAL exists
     */
    public static boolean hasInstance ()
    {
        return GLOBAL != null;
    }

    //-----------//
    // isSymbols //
    //-----------//
    /**
     * Report whether the provided sheet name is a font-based symbols sheet
     *
     * @param name provided sheet name
     * @return true if font-based symbols
     */
    public static boolean isSymbols (String name)
    {
        return SYMBOLS.equals(name);
    }

    //------------------//
    // repositoryExists //
    //------------------//
    /**
     * Report whether a repository exists on disk for the provided book.
     *
     * @param book the provided book
     * @return true if repository file(s) exist(s)
     */
    public static boolean repositoryExists (Book book)
    {
        return Files.exists(getSamplesFile(book));
    }

    //----------------//
    // getSamplesFile //
    //----------------//
    /**
     * Report the path to the (theoretical) samples file for the provided book.
     *
     * @param book the provided book
     * @return the theoretical path to samples file
     */
    private static Path getSamplesFile (Book book)
    {
        final Path bookFolder = BookManager.getDefaultBookFolder(book);

        return bookFolder.resolve(book.getRadix() + "-" + SAMPLES_FILE_NAME);
    }

    //------------------------//
    // RepositoryExitListener //
    //------------------------//
    /**
     * Listener called when application asks for exit and does exit.
     */
    private class RepositoryExitListener
            implements Application.ExitListener
    {

        RepositoryExitListener ()
        {
        }

        @Override
        public boolean canExit (EventObject eo)
        {
            // Check whether the repository has been saved (or user has declined)
            if (isModified()) {
                SingleFrameApplication appli = (SingleFrameApplication) Application.getInstance();
                int answer = JOptionPane.showConfirmDialog(
                        appli.getMainFrame(),
                        "Save " + SampleRepository.this + "?");

                if (answer == JOptionPane.YES_OPTION) {
                    storeRepository();

                    return true; // Here user has saved the repository
                }

                // True: user specifically chooses NOT to save the script
                // False: user says Oops!, cancelling the current close request
                return answer == JOptionPane.NO_OPTION;
            }

            return true;
        }

        @Override
        public void willExit (EventObject eo)
        {
        }
    }

    //--------------//
    // LoadListener //
    //-------------//
    /**
     * Interface {@code LoadListener} defines the entries to a UI entity
     * which monitors the loading of samples by the sample repository.
     */
    public static interface LoadListener
    {

        /**
         * Called whenever a new sample sheet has been loaded.
         *
         * @param sampleSheet the sample sheet loaded
         */
        void loadedSheet (SampleSheet sampleSheet);

        /**
         * Called to pass the total number of sample sheets in repository
         *
         * @param total total number of sample sheets
         */
        void totalSheets (int total);
    }

    //---------------//
    // AdditionEvent //
    //---------------//
    /**
     * Event used to carry information about sample addition performed.
     */
    public static class AdditionEvent
            extends ChangeEvent
    {

        /** The sample added. */
        public final Sample sample;

<<<<<<< HEAD
        //~ Constructors ---------------------------------------------------------------------------
=======
        /**
         * Create an [@code AdditionEvent}.
         *
         * @param sample the sample added
         * @param repo   the repository where sample is added
         */
>>>>>>> 8e2b0fd5
        public AdditionEvent (Sample sample,
                              SampleRepository repo)
        {
            super(repo);
            this.sample = sample;
        }
    }

    //--------------//
    // RemovalEvent //
    //--------------//
    /**
     * Event used to carry information about sample removal performed.
     */
    public static class RemovalEvent
            extends ChangeEvent
    {

        /** The removed sample. */
        public final Sample sample;

<<<<<<< HEAD
        //~ Constructors ---------------------------------------------------------------------------
=======
        /**
         * Create a removal event.
         *
         * @param sample the removed sample
         * @param repo   the impacted repository
         */
>>>>>>> 8e2b0fd5
        public RemovalEvent (Sample sample,
                             SampleRepository repo)
        {
            super(repo);
            this.sample = sample;
        }
    }

    //-------------------//
    // SheetRemovalEvent //
    //-------------------//
    /**
     * Event used to carry information about sheet removal performed.
     */
    public static class SheetRemovalEvent
            extends ChangeEvent
    {

        /** Descriptor of the removed sheet. */
        public final Descriptor descriptor;

<<<<<<< HEAD
        //~ Constructors ---------------------------------------------------------------------------
=======
        /**
         * Create a event to remove a sample sheet.
         *
         * @param descriptor sample sheet descriptor
         * @param repo       impacted repository
         */
>>>>>>> 8e2b0fd5
        public SheetRemovalEvent (Descriptor descriptor,
                                  SampleRepository repo)
        {
            super(repo);
            this.descriptor = descriptor;
        }
    }

    //-----------//
    // Constants //
    //-----------//
    private static class Constants
            extends ConstantSet
    {

        private final Constant.Boolean printWatch = new Constant.Boolean(
                false,
                "Should we print out the stop watch?");

        private final Constant.Boolean useTribes = new Constant.Boolean(
                false,
                "Should we support tribes?");
    }
}
<|MERGE_RESOLUTION|>--- conflicted
+++ resolved
@@ -1,1912 +1,1900 @@
-//------------------------------------------------------------------------------------------------//
-//                                                                                                //
-//                                 S a m p l e R e p o s i t o r y                                //
-//                                                                                                //
-//------------------------------------------------------------------------------------------------//
-// <editor-fold defaultstate="collapsed" desc="hdr">
-//
-//  Copyright © Audiveris 2018. All rights reserved.
-//
-//  This program is free software: you can redistribute it and/or modify it under the terms of the
-//  GNU Affero General Public License as published by the Free Software Foundation, either version
-//  3 of the License, or (at your option) any later version.
-//
-//  This program is distributed in the hope that it will be useful, but WITHOUT ANY WARRANTY;
-//  without even the implied warranty of MERCHANTABILITY or FITNESS FOR A PARTICULAR PURPOSE.
-//  See the GNU Affero General Public License for more details.
-//
-//  You should have received a copy of the GNU Affero General Public License along with this
-//  program.  If not, see <http://www.gnu.org/licenses/>.
-//------------------------------------------------------------------------------------------------//
-// </editor-fold>
-package org.audiveris.omr.classifier;
-
-import org.audiveris.omr.OMR;
-import org.audiveris.omr.WellKnowns;
-import org.audiveris.omr.classifier.SheetContainer.Descriptor;
-import org.audiveris.omr.constant.Constant;
-import org.audiveris.omr.constant.ConstantSet;
-import org.audiveris.omr.glyph.Glyph;
-import org.audiveris.omr.glyph.Shape;
-import org.audiveris.omr.glyph.ShapeSet;
-import org.audiveris.omr.glyph.SymbolSample;
-import org.audiveris.omr.run.RunTable;
-import org.audiveris.omr.sheet.Book;
-import org.audiveris.omr.sheet.BookManager;
-import org.audiveris.omr.sheet.Picture;
-import org.audiveris.omr.sheet.Sheet;
-import org.audiveris.omr.sheet.Staff;
-import org.audiveris.omr.ui.OmrGui;
-import org.audiveris.omr.ui.symbol.ShapeSymbol;
-import org.audiveris.omr.ui.symbol.Symbols;
-import org.audiveris.omr.util.FileUtil;
-import org.audiveris.omr.util.StopWatch;
-import org.audiveris.omr.util.ZipFileSystem;
-
-import org.jdesktop.application.Application;
-import org.jdesktop.application.SingleFrameApplication;
-
-import org.slf4j.Logger;
-import org.slf4j.LoggerFactory;
-
-import java.io.IOException;
-import java.nio.file.FileVisitResult;
-import java.nio.file.Files;
-import java.nio.file.Path;
-import java.nio.file.SimpleFileVisitor;
-import java.nio.file.attribute.BasicFileAttributes;
-import java.util.ArrayList;
-import java.util.Collection;
-import java.util.Collections;
-import java.util.Comparator;
-import java.util.EnumMap;
-import java.util.EventObject;
-import java.util.HashMap;
-import java.util.LinkedHashSet;
-import java.util.List;
-import java.util.Map;
-import java.util.Objects;
-import java.util.Set;
-import java.util.TreeMap;
-import java.util.regex.Matcher;
-import java.util.regex.Pattern;
-
-import javax.swing.JOptionPane;
-import javax.swing.event.ChangeEvent;
-import javax.swing.event.ChangeListener;
-
-/**
- * Class {@code SampleRepository} handles the store of {@link Sample} instances,
- * across multiple sheets and possibly multiple OMR sessions.
- * <p>
- * The repository is implemented as a collection of {@link SampleSheet} instances, to ease the
- * addition or removal of sheet samples as a whole.
- * <p>
- * A special kind of samples is provided by the use of a musical font with proper scaling. These
- * font-based samples, though being artificial, are considered as part of the training material.
- * There is exactly one font-base sample for every trainable shape, and this sample is always
- * shown in first position among all samples of the same shape.
- * All these font-based samples are gathered in the virtual {@link #SYMBOLS} container.
- * <br>
- * TODO: Provide support for symbols based on additional music fonts, such as Bravura.
- * <p>
- * <img alt="Sample management" src="doc-files/Samples.png">
- *
- * @author Hervé Bitteur
- */
-public class SampleRepository
-{
-
-    private static final Constants constants = new Constants();
-
-    private static final Logger logger = LoggerFactory.getLogger(SampleRepository.class);
-
-    /** Standard interline value: {@value}. (Any value could fit, if used consistently) */
-    public static final int STANDARD_INTERLINE = 20;
-
-    /** File name for samples material: {@value}. */
-    public static final String SAMPLES_FILE_NAME = "samples.zip";
-
-    /** Should we support tribes?. */
-    public static final boolean USE_TRIBES = constants.useTribes.isSet();
-
-    /** The global repository instance, if any. */
-    private static volatile SampleRepository GLOBAL;
-
-    /** File name for images material: {@value}. */
-    private static final String IMAGES_FILE_NAME = "images.zip";
-
-    /** Special name to refer to font-based samples: {@value}. */
-    private static final String SYMBOLS = "ALL_FONT_BASED_SYMBOLS";
-
-    /**
-     * Regex pattern for samples archive file name.
-     * <ul>
-     * <li>samples.zip for the global repository (in WellKnowns.TRAIN_FOLDER)
-     * <li>BOOK_NAME-samples.zip for a local book repository (in some folder)
-     * </ul>
-     */
-    private static final Pattern SAMPLES_PATTERN = Pattern.compile("(.*-)?(samples\\.zip)");
-
-    /** Sheets, mapped by their unique name. */
-    private final Map<String, SampleSheet> nameMap = new TreeMap<>();
-
-    /** Sheets, mapped by their image. */
-    private final Map<RunTable, SampleSheet> imageMap = new HashMap<>();
-
-    /** Sheets, mapped by their samples. */
-    private final Map<Sample, SampleSheet> sampleMap = new HashMap<>();
-
-    /** Container for sheet descriptors. */
-    private SheetContainer sheetContainer = new SheetContainer();
-
-    /** Is the repository already loaded?. */
-    private boolean loaded;
-
-    /** Have the images already been loaded?. */
-    private boolean imagesLoaded;
-
-    /** Listeners on repository modifications. */
-    private final Set<ChangeListener> listeners = new LinkedHashSet<>();
-
-    /** Book radix for this repository (empty string for the global repository). */
-    private final String bookRadix;
-
-    /** File path for samples material: {@value}. */
-    private final Path samplesFile;
-
-    /** File path for images material: {@value}. */
-    private final Path imagesFile;
-
-    /** To handle save on close. */
-    private Application.ExitListener exitListener;
-
-    /**
-     * (Private) constructor.
-     * <p>
-     * NOTA: The provided samples file is not accessed before {@link #loadRepository()} or
-     * {@link storeRepository()} is called.
-     *
-     * @param samplesFile path to the samples archive file.
-     */
-    private SampleRepository (Path samplesFile)
-    {
-        final Path fileName = samplesFile.getFileName();
-        final Matcher matcher = SAMPLES_PATTERN.matcher(fileName.toString());
-
-        if (!matcher.find()) {
-            throw new IllegalArgumentException("Illegal samples archive name: " + samplesFile);
-        }
-
-        String prefix = matcher.group(1);
-
-        if (prefix == null) {
-            prefix = "";
-        }
-
-        bookRadix = prefix.isEmpty() ? "" : prefix.substring(0, prefix.length() - 1);
-        this.samplesFile = samplesFile;
-        this.imagesFile = samplesFile.resolveSibling(prefix + IMAGES_FILE_NAME);
-
-        // Set application exit listener
-        if (OMR.gui != null) {
-            OmrGui.getApplication().addExitListener(getExitListener());
-        }
-    }
-
-    //-------------//
-    // addListener //
-    //-------------//
-    /**
-     * Register a listener on repository updates.
-     *
-     * @param listener the listener to be kept informed
-     */
-    public void addListener (ChangeListener listener)
-    {
-        Objects.requireNonNull(listener, "Cannot add a null listener");
-        listeners.add(listener);
-    }
-
-    //-----------//
-    // addSample //
-    //-----------//
-    /**
-     * Build and add a sample from a provided glyph and containing sheet.
-     * <p>
-     * <b>Beware</b>, this method uses sheet global interline rather than staff specific interline.
-     *
-     * @param shape assigned shape
-     * @param glyph underlying glyph
-     * @param sheet containing sheet
-     */
-    @Deprecated
-    public void addSample (Shape shape,
-                           Glyph glyph,
-                           Sheet sheet)
-    {
-        final SampleSheet sampleSheet = findSampleSheet(sheet);
-        addSample(shape, glyph, sheet.getInterline(), sampleSheet, null);
-    }
-
-    //-----------//
-    // addSample //
-    //-----------//
-    /**
-     * Build and add a sample from a provided glyph, with its related staff and
-     * containing sheet.
-     *
-     * @param shape assigned shape
-     * @param glyph underlying glyph
-     * @param staff related staff
-     * @param sheet containing sheet
-     */
-    public void addSample (Shape shape,
-                           Glyph glyph,
-                           Staff staff,
-                           Sheet sheet)
-    {
-        final SampleSheet sampleSheet = findSampleSheet(sheet);
-        final double pitch = staff.pitchPositionOf(glyph.getCentroid());
-        addSample(shape, glyph, staff.getSpecificInterline(), sampleSheet, pitch);
-    }
-
-    //-----------//
-    // addSample //
-    //-----------//
-    /**
-     * Build and add a sample from the provided glyph into the provided sample sheet.
-     *
-     * @param shape       assigned shape
-     * @param glyph       underlying glyph
-     * @param interline   scaling factor
-     * @param sampleSheet target sample sheet
-     * @param pitch       staff-related pitch, if any
-     */
-    public void addSample (Shape shape,
-                           Glyph glyph,
-                           int interline,
-                           SampleSheet sampleSheet,
-                           Double pitch)
-    {
-        shape = Sample.getRecordableShape(shape);
-
-        if (shape != null) {
-            final Sample sample = new Sample(glyph, interline, shape, pitch);
-            addSample(sample, sampleSheet);
-        }
-    }
-
-    //-----------//
-    // addSample //
-    //-----------//
-    /**
-     * Add a new sample to the provided SampleSheet.
-     *
-     * @param sample      the sample to add, non-null
-     * @param sampleSheet the containing sample sheet
-     * @see #removeSample(Sample)
-     */
-    public void addSample (Sample sample,
-                           SampleSheet sampleSheet)
-    {
-        Objects.requireNonNull(sampleSheet, "Cannot add a sample to a null sample sheet");
-
-        sampleSheet.privateAddSample(sample);
-        sampleMap.put(sample, sampleSheet);
-
-        logger.info("{} added {} to {}", this, sample, sampleSheet);
-
-        fireStateChanged(new AdditionEvent(sample, this));
-    }
-
-    //-----------------//
-    // checkAllSamples //
-    //-----------------//
-    /**
-     * Run checks on all samples to detect samples with identical run table
-     * (while having identical interline value).
-     * <p>
-     * WRONG: Having two samples that share the same run table, but are assigned different shapes,
-     * would seriously impact classifier training and must be fixed <b>manually</b>.
-     * TODO: provide help to address these cases.
-     * <p>
-     * REDUNDANT: Even if they are assigned the same shape, only one of these samples should be kept
-     * for optimal training, the others are reported via the returned purge list.
-     *
-     * @param conflictings output to be populated by conflicting samples
-     * @param redundants   output to be populated by redundant samples
-     */
-    public void checkAllSamples (Collection<Sample> conflictings,
-                                 Collection<Sample> redundants)
-    {
-        List<Sample> allSamples = getAllSamples();
-
-        // Sort by weight, then by sheet ID
-        Collections.sort(allSamples, new Comparator<Sample>()
-                 {
-                     @Override
-                     public int compare (Sample s1,
-                                         Sample s2)
-                     {
-                         int comp = Integer.compare(s1.getWeight(), s2.getWeight());
-
-                         if (comp != 0) {
-                             return comp;
-                         }
-
-                         return getSheetName(s1).compareTo(getSheetName(s2));
-                     }
-                 });
-
-        int n = allSamples.size();
-        logger.debug("Checking {} samples...", n);
-
-        boolean[] deleted = new boolean[n];
-
-        for (int i = 0; i < n; i++) {
-            if (deleted[i]) {
-                continue;
-            }
-
-            final Sample sample = allSamples.get(i);
-            final int weight = sample.getWeight();
-            final RunTable runTable = sample.getRunTable();
-            final int interline = sample.getInterline();
-
-            for (int j = i + 1; j < n; j++) {
-                if (deleted[j]) {
-                    continue;
-                }
-
-                Sample s = allSamples.get(j);
-
-                if (s.getWeight() != weight) {
-                    break;
-                }
-
-                if ((s.getInterline() == interline) && s.getRunTable().equals(runTable)) {
-                    if (s.getShape() != sample.getShape()) {
-                        logger.warn(
-                                "Conflicting shapes between {}/{} and {}/{}",
-                                getSheetName(sample),
-                                sample,
-                                getSheetName(s),
-                                s);
-                        conflictings.add(sample);
-                        conflictings.add(s);
-                    } else {
-                        logger.debug(
-                                "Same runtable for {}/{} & {}/{}",
-                                getSheetName(sample),
-                                sample,
-                                getSheetName(s),
-                                s);
-                        redundants.add(s);
-                        deleted[j] = true;
-                    }
-                }
-            }
-        }
-
-        if (!conflictings.isEmpty()) {
-            logger.warn("Conflicting samples: {} / {}", conflictings.size(), allSamples.size());
-        }
-
-        if (!redundants.isEmpty()) {
-            logger.info("Redundant samples: {} / {}", redundants.size(), allSamples.size());
-        }
-    }
-
-    //--------------//
-    // checkForSave //
-    //--------------//
-    /**
-     * Check whether the repository has been modified and save it if so.
-     */
-    public void checkForSave ()
-    {
-        if (isLoaded() && isModified()) {
-            storeRepository();
-        } else {
-            logger.info("No need to save {}", this);
-        }
-    }
-
-    //-------//
-    // close //
-    //-------//
-    /**
-     * Close the repository.
-     */
-    public synchronized void close ()
-    {
-        if (isGlobal()) {
-            GLOBAL = null;
-        }
-    }
-
-    //-----------------//
-    // diskImageExists //
-    //-----------------//
-    /**
-     * Report whether the provided descriptor has an image on disk.
-     *
-     * @param descriptor the provided sheet descriptor
-     * @return true if sheet image file exists on disk
-     */
-    public boolean diskImageExists (Descriptor descriptor)
-    {
-        if (!Files.exists(imagesFile)) {
-            return false;
-        }
-
-        try {
-            Path imagesRoot = ZipFileSystem.open(imagesFile);
-
-            try {
-                Path folderPath = imagesRoot.resolve(descriptor.getName());
-
-                if (!Files.exists(folderPath)) {
-                    return false;
-                }
-
-                Path imagePath = folderPath.resolve(SampleSheet.IMAGE_FILE_NAME);
-
-                return Files.exists(imagePath);
-            } finally {
-                if (imagesRoot != null) {
-                    imagesRoot.getFileSystem().close();
-                }
-            }
-        } catch (IOException ex) {
-            return false;
-        }
-    }
-
-    //-----------------//
-    // findSampleSheet //
-    //-----------------//
-    /**
-     * Find out (or create) the SampleSheet that corresponds to the provided Sheet.
-     *
-     * @param sheet provided sheet
-     * @return the found or created sample sheet, where samples can be added to. Non-null.
-     */
-    public SampleSheet findSampleSheet (Sheet sheet)
-    {
-        // Handle long name if any
-        final Book book = sheet.getStub().getBook();
-        String longSheetName = null;
-
-        if (book.getAlias() != null) {
-            longSheetName = FileUtil.getNameSansExtension(book.getInputPath());
-
-            if (book.isMultiSheet()) {
-                longSheetName = longSheetName + "#" + sheet.getStub().getNumber();
-            }
-        }
-
-        return findSampleSheet(
-                sheet.getId(),
-                longSheetName,
-                sheet.getPicture().getTable(Picture.TableKey.BINARY));
-    }
-
-    //-----------------//
-    // findSampleSheet //
-    //-----------------//
-    /**
-     * Find out (or create) the SampleSheet that corresponds to provided name and/or
-     * image.
-     * <p>
-     * If sheet image is provided, the repository is searched for the image:
-     * <ul>
-     * <li>If an identical sheet image already exists, it is used and the provided name is kept as
-     * an alias.
-     * <li>Otherwise, a new sample sheet is created. If the provided name is already used, a suffix
-     * is appended to the name to make it unique within the repository.
-     * </ul>
-     * If a sheet name is provided but no sheet image, a sample sheet is found or created with the
-     * provided name, <i>assumed to be unique</i>.
-     * Note that handling sheets without image is <b>not reliable</b>.
-     *
-     * @param name     name of containing sheet, non-null if image is null
-     * @param longName an optional longer name, if any
-     * @param image    sheet binary image, if any, strongly recommended
-     * @return the found or created sample sheet, where samples can be added to. Non-null.
-     */
-    public SampleSheet findSampleSheet (String name,
-                                        String longName,
-                                        RunTable image)
-    {
-        if ((name == null) || ((name.isEmpty()) && (image == null))) {
-            throw new IllegalArgumentException("findSampleSheet() needs sheet name or image");
-        }
-
-        SampleSheet sampleSheet;
-
-        if (image != null) {
-            final int hash = image.persistentHashCode();
-            sampleSheet = imageMap.get(image);
-
-            if (sampleSheet == null) {
-                // Is there a not-yet-loaded table?
-                List<Descriptor> descs = sheetContainer.getDescriptors(hash);
-
-                if (!descs.isEmpty()) {
-                    try {
-                        final Path root = ZipFileSystem.open(imagesFile);
-
-                        for (Descriptor desc : descs) {
-                            final Path file = root.resolve(desc.getName()).resolve(
-                                    SampleSheet.IMAGE_FILE_NAME);
-                            final RunTable rt = RunTable.unmarshal(file);
-
-                            if ((rt != null) && rt.equals(image)) {
-                                // We have found the image
-                                desc.addAlias(name);
-                                desc.addAlias(longName);
-
-                                sampleSheet = nameMap.get(desc.getName());
-                                sampleSheet.setImage(rt, true);
-                                imageMap.put(rt, sampleSheet);
-
-                                break;
-                            }
-                        }
-
-                        root.getFileSystem().close();
-                    } catch (IOException ignored) {
-                    }
-                }
-
-                if (sampleSheet == null) {
-                    // Make sure name is unique
-                    name = sheetContainer.forgeUnique(name);
-
-                    // Allocate a brand new descriptor
-                    Descriptor desc = new Descriptor(name, hash);
-                    desc.addAlias(longName);
-
-                    sheetContainer.addDescriptor(desc);
-
-                    // Allocate a brand new sheet
-                    sampleSheet = new SampleSheet(desc);
-                    nameMap.put(desc.getName(), sampleSheet);
-                    imageMap.put(image, sampleSheet);
-                    sampleSheet.setImage(image, false);
-                }
-            }
-        } else {
-            // We have no image, just a sheet name. This is DANGEROUS!
-            Descriptor desc = sheetContainer.getDescriptor(name);
-
-            if (desc != null) {
-                desc.addAlias(longName);
-
-                return nameMap.get(desc.getName());
-            } else {
-                // Allocate a brand new descriptor
-                desc = new Descriptor(name, null);
-                desc.addAlias(longName);
-                sheetContainer.addDescriptor(desc);
-
-                // Allocate a brand new sheet
-                sampleSheet = new SampleSheet(desc);
-                nameMap.put(desc.getName(), sampleSheet);
-            }
-        }
-
-        return sampleSheet;
-    }
-
-    //-------------------//
-    // getAllDescriptors //
-    //-------------------//
-    /**
-     * Report all the descriptors in repository.
-     *
-     * @return all the sheets descriptors
-     */
-    public List<Descriptor> getAllDescriptors ()
-    {
-        return sheetContainer.getAllDescriptors();
-    }
-
-    //---------------//
-    // getAllSamples //
-    //---------------//
-    /**
-     * Report all the samples in the repository.
-     *
-     * @return all the repository samples
-     */
-    public List<Sample> getAllSamples ()
-    {
-        final List<Sample> allSamples = new ArrayList<>();
-
-        for (SampleSheet sheet : nameMap.values()) {
-            allSamples.addAll(sheet.getAllSamples());
-        }
-
-        return allSamples;
-    }
-
-    //--------------//
-    // getAllTribes //
-    //--------------//
-    /**
-     * Report all the tribes in the repository.
-     *
-     * @return all the repository tribes
-     */
-    public List<Tribe> getAllTribes ()
-    {
-        final List<Tribe> allTribes = new ArrayList<>();
-
-        for (SampleSheet sheet : nameMap.values()) {
-            allTribes.addAll(sheet.getTribes());
-        }
-
-        return allTribes;
-    }
-
-    //---------------//
-    // getDescriptor //
-    //---------------//
-    /**
-     * Report the descriptor of the sample sheet that contains the provided sample.
-     *
-     * @param sample provided sample
-     * @return the descriptor of containing SampleSheet
-     */
-    public Descriptor getDescriptor (Sample sample)
-    {
-        SampleSheet sampleSheet = getSampleSheet(sample);
-
-        if (sampleSheet != null) {
-            return sampleSheet.getDescriptor();
-        }
-
-        return null;
-    }
-
-    //----------------//
-    // getSampleSheet //
-    //----------------//
-    /**
-     * Report the SampleSheet related to the provided descriptor.
-     *
-     * @param descriptor the provided descriptor
-     * @return the related sample sheet
-     */
-    public SampleSheet getSampleSheet (Descriptor descriptor)
-    {
-        return nameMap.get(descriptor.getName());
-    }
-
-    //----------------//
-    // getSampleSheet //
-    //----------------//
-    /**
-     * Report the SampleSheet that contains the provided sample.
-     *
-     * @param sample the provided sample
-     * @return the containing sample sheet
-     */
-    public SampleSheet getSampleSheet (Sample sample)
-    {
-        return sampleMap.get(sample);
-    }
-
-    //------------//
-    // getSamples //
-    //------------//
-    /**
-     * Report, in the desired sheet descriptors, the samples of the desired shapes.
-     *
-     * @param descriptors the desired descriptors
-     * @param shapes      the desired shapes
-     * @return the list of samples related to desired shapes in desired sheets
-     */
-    public List<Sample> getSamples (Collection<Descriptor> descriptors,
-                                    Collection<Shape> shapes)
-    {
-        List<Sample> found = new ArrayList<>();
-
-        for (Descriptor descriptor : descriptors) {
-            SampleSheet sampleSheet = nameMap.get(descriptor.getName());
-
-            List<Shape> sheetShapes = new ArrayList<>(sampleSheet.getShapes());
-            sheetShapes.retainAll(shapes);
-
-            for (Shape shape : sheetShapes) {
-                found.addAll(sampleSheet.getSamples(shape));
-            }
-        }
-
-        return found;
-    }
-
-    //------------//
-    // getSamples //
-    //------------//
-    /**
-     * Report, in the SampleSheet whose name is provided, all samples assigned the
-     * desired shape.
-     *
-     * @param name  name of sample sheet
-     * @param shape desired shape
-     * @return the list of samples related to shape in provided sheet
-     */
-    public List<Sample> getSamples (String name,
-                                    Shape shape)
-    {
-        SampleSheet sampleSheet = nameMap.get(name);
-
-        if (sampleSheet != null) {
-            return sampleSheet.getSamples(shape);
-        }
-
-        return Collections.emptyList();
-    }
-
-    //-----------//
-    // getShapes //
-    //-----------//
-    /**
-     * Report all shapes for which the provided sheet descriptor has concrete samples.
-     *
-     * @param descriptor descriptor of the sample sheet
-     * @return the list of (non-empty) shapes
-     */
-    public Set<Shape> getShapes (Descriptor descriptor)
-    {
-        // Symbols?
-        if (isSymbols(descriptor.getName())) {
-            return ShapeSet.allPhysicalShapes;
-        }
-
-        // Standard sheet
-        SampleSheet sampleSheet = nameMap.get(descriptor.getName());
-
-        if (sampleSheet != null) {
-            return sampleSheet.getShapes();
-        }
-
-        return Collections.emptySet();
-    }
-
-    //--------------//
-    // getSheetName //
-    //--------------//
-    /**
-     * Report the name of the sample sheet that contains the provided sample.
-     *
-     * @param sample provided sample
-     * @return the containing SampleSheet name
-     */
-    public String getSheetName (Sample sample)
-    {
-        SampleSheet sampleSheet = sampleMap.get(sample);
-
-        if (sampleSheet != null) {
-            return sampleSheet.getDescriptor().getName();
-        }
-
-        return null;
-    }
-
-    //-----------------//
-    // getExitListener //
-    //-----------------//
-    /**
-     * Report the ExitListener called at closing time.
-     *
-     * @return specific exit listener that check if repository has unsaved modifications
-     */
-    public final synchronized Application.ExitListener getExitListener ()
-    {
-        if (exitListener == null) {
-            exitListener = new RepositoryExitListener();
-        }
-
-        return exitListener;
-    }
-
-    //----------------//
-    // hasSheetImages //
-    //----------------//
-    /**
-     * Check whether file of sheet images is available.
-     *
-     * @return true if images are available
-     */
-    public boolean hasSheetImages ()
-    {
-        return Files.exists(imagesFile);
-    }
-
-    //-------------------//
-    // includeRepository //
-    //-------------------//
-    /**
-     * Include the content of another repository into this one.
-     *
-     * @param source the other repository to include
-     */
-    public void includeRepository (SampleRepository source)
-    {
-        source.loadAllImages();
-
-        for (SampleSheet sampleSheet : source.nameMap.values()) {
-            // We process all but font-based samples
-            if (!isSymbols(sampleSheet.getDescriptor().getName())) {
-                includeSampleSheet(sampleSheet);
-            }
-        }
-    }
-
-    //--------------------//
-    // includeSampleSheet //
-    //--------------------//
-    /**
-     * Include the provided SampleSheet, with all its samples, into the repository.
-     * <p>
-     * The provided SampleSheet is meant to come from an external repository (typically from a
-     * book-specific repository to the global repository).
-     *
-     * @param extSheet the provided (external) SampleSheet
-     * @return the local SampleSheet (created or augmented)
-     */
-    public SampleSheet includeSampleSheet (SampleSheet extSheet)
-    {
-        // First, find out (or create) proper local SampleSheet
-        final RunTable extImage = extSheet.getImage();
-        final Descriptor extDescriptor = extSheet.getDescriptor();
-        final SampleSheet localSheet = findSampleSheet(extDescriptor.getName(), null, extImage);
-
-        // Copy external aliases
-        final Descriptor localDescriptor = localSheet.getDescriptor();
-        localDescriptor.addAlias(extDescriptor.getName());
-
-        for (String alias : extDescriptor.getAliases()) {
-            localDescriptor.addAlias(alias);
-        }
-
-        // Copy samples from external to local
-        for (Sample sample : extSheet.getAllSamples()) {
-            addSample(sample, localSheet);
-        }
-
-        // Copy tribes from external to local
-        for (Tribe tribe : extSheet.getTribes()) {
-            final Tribe localTribe = localSheet.getTribe(tribe.getHead());
-
-            for (Sample good : tribe.getGoods()) {
-                localTribe.addGood(good);
-            }
-
-            for (Sample member : tribe.getMembers()) {
-                localTribe.addOther(member);
-            }
-        }
-
-        return localSheet;
-    }
-
-    //--------------------//
-    // includeSamplesFile //
-    //--------------------//
-    /**
-     * Include the content of a samples file.
-     *
-     * @param samplesFile provided samples file
-     */
-    public synchronized void includeSamplesFile (Path samplesFile)
-    {
-        SampleRepository repo = getInstance(samplesFile, true);
-
-        if (repo != null) {
-            includeRepository(repo);
-        }
-    }
-
-    //----------//
-    // isGlobal //
-    //----------//
-    /**
-     * Report whether this repository if the global instance.
-     *
-     * @return true if global
-     */
-    public boolean isGlobal ()
-    {
-        return this == GLOBAL;
-    }
-
-    //----------//
-    // isLoaded //
-    //----------//
-    /**
-     * @return the loaded
-     */
-    public boolean isLoaded ()
-    {
-        return loaded;
-    }
-
-    //------------//
-    // isModified //
-    //------------//
-    /**
-     * Report whether the repository has unsaved modifications.
-     *
-     * @return true if any modification has not been saved
-     */
-    public boolean isModified ()
-    {
-        if (sheetContainer.isModified()) {
-            return true;
-        }
-
-        for (SampleSheet sheet : nameMap.values()) {
-            if (sheet.isModified()) {
-                return true;
-            }
-        }
-
-        return false;
-    }
-
-    //-------------//
-    // setModified //
-    //-------------//
-    private void setModified (boolean bool)
-    {
-        sheetContainer.setModified(bool);
-
-        for (SampleSheet sampleSheet : nameMap.values()) {
-            sampleSheet.setModified(bool);
-        }
-    }
-
-    //---------------//
-    // loadAllImages //
-    //---------------//
-    /**
-     * Load the sheet images, if available and not already done.
-     */
-    public void loadAllImages ()
-    {
-        if (imagesLoaded) {
-            logger.info("All images already loaded.");
-        } else if (!hasSheetImages()) {
-            logger.info("Images file {} not found.", imagesFile);
-        } else {
-            try {
-                final Path imagesRoot = ZipFileSystem.open(imagesFile);
-                logger.info("Loading all images from {} ...", imagesFile);
-                loadAllImages(imagesRoot);
-                imagesRoot.getFileSystem().close();
-                imagesLoaded = true;
-            } catch (IOException ex) {
-                logger.warn("Error loading sheet images " + ex, ex);
-            }
-        }
-    }
-
-    //-----------//
-    // loadImage //
-    //-----------//
-    /**
-     * Load the background image, if any, of a sample sheet
-     *
-     * @param sampleSheet the sheet of samples
-     * @return the related image, or null if not found
-     */
-    public RunTable loadImage (SampleSheet sampleSheet)
-    {
-        final Descriptor descriptor = sampleSheet.getDescriptor();
-        RunTable runTable = null;
-
-        try {
-            final Path imagesRoot = ZipFileSystem.open(imagesFile);
-
-            try {
-                Path folderPath = imagesRoot.resolve(descriptor.getName());
-
-                if (!Files.exists(folderPath)) {
-                    return null;
-                }
-
-                Path file = folderPath.resolve(SampleSheet.IMAGE_FILE_NAME);
-                runTable = RunTable.unmarshal(file);
-
-                if (runTable != null) {
-                    sampleSheet.setImage(runTable, true);
-                    logger.debug("Loaded {}", file);
-                }
-            } finally {
-                if (imagesRoot != null) {
-                    imagesRoot.getFileSystem().close();
-                }
-            }
-        } catch (IOException ex) {
-            logger.warn("Error loading {} image ", descriptor, ex);
-
-            return null;
-        }
-
-        return runTable;
-    }
-
-    //----------------//
-    // loadRepository //
-    //----------------//
-    /**
-     * Load the training material (font-based symbols as well as concrete samples).
-     *
-     * @param loadListener load listener, or null
-     */
-    public void loadRepository (LoadListener loadListener)
-    {
-        final StopWatch watch = new StopWatch("Loading repository");
-
-        try {
-            if (Files.exists(samplesFile)) {
-                watch.start("open samples.zip");
-
-                final Path samplesRoot = ZipFileSystem.open(samplesFile);
-
-                watch.start("loadContainer");
-
-                {
-                    SheetContainer container = SheetContainer.unmarshal(samplesRoot);
-
-                    if (container != null) {
-                        if (logger.isDebugEnabled()) {
-                            container.dump();
-                        }
-
-                        sheetContainer = container;
-
-                        if (loadListener != null) {
-                            loadListener.totalSheets(container.getDescriptorCount());
-                        }
-                    }
-                }
-
-                watch.start("loadSamples");
-                loadSamples(samplesRoot, loadListener);
-
-                // Build all font-based symbols only *after* samples have been loaded,
-                // this allows to cope with new shapes being defined in Shape class.
-                watch.start("buildSymbols");
-                buildSymbols();
-
-                // Tribes?
-                if (USE_TRIBES) {
-                    watch.start("loadTribes");
-                    loadTribes(samplesRoot);
-                }
-
-                samplesRoot.getFileSystem().close();
-            } else {
-                logger.info(
-                        "No {} in folder {}",
-                        samplesFile.getFileName(),
-                        samplesFile.getParent());
-            }
-
-            loaded = true;
-        } catch (IOException ex) {
-            logger.warn("Error loading " + this + " " + ex, ex);
-        } finally {
-            if (constants.printWatch.isSet()) {
-                watch.print();
-            }
-        }
-    }
-
-    //-----------------//
-    // pokeSampleSheet //
-    //-----------------//
-    /**
-     * Return SampleSheet for provided sheet, only if it already exists.
-     *
-     * @param sheet provided sheet
-     * @return related SampleSheet if any
-     */
-    public SampleSheet pokeSampleSheet (Sheet sheet)
-    {
-        RunTable image = sheet.getPicture().getTable(Picture.TableKey.BINARY);
-
-        return imageMap.get(image);
-    }
-
-    //------------------------//
-    // purgeOrphanDescriptors //
-    //------------------------//
-    /**
-     *
-     */
-    public void purgeOrphanDescriptors ()
-    {
-        for (Descriptor descriptor : new ArrayList<>(getAllDescriptors())) {
-            final SampleSheet sampleSheet = getSampleSheet(descriptor);
-
-            if (sampleSheet == null) {
-                sheetContainer.removeDescriptor(descriptor);
-                logger.info("{} removed orphan descriptor: {}", this, descriptor);
-            }
-        }
-    }
-
-    //-------------------//
-    // purgeSampleSheets //
-    //-------------------//
-    /**
-     * Any empty sample sheet is removed, together with its image if any.
-     */
-    public void purgeSheets ()
-    {
-        int count = 0;
-
-        for (SampleSheet sampleSheet : nameMap.values()) {
-            if (sampleSheet.getAllSamples().isEmpty()) {
-                logger.info("Empty {}", sampleSheet);
-                sheetContainer.removeDescriptor(sampleSheet.getDescriptor());
-                count++;
-            }
-        }
-
-        logger.info("{} empty sheets purged: {}", this, count);
-    }
-
-    //----------------//
-    // removeListener //
-    //----------------//
-    /**
-     * remove a ChangeListener
-     *
-     * @param listener the listener to remove
-     * @return true if actually removed
-     */
-    public boolean removeListener (ChangeListener listener)
-    {
-        return listeners.remove(listener);
-    }
-
-    //--------------//
-    // removeSample //
-    //--------------//
-    /**
-     * Remove the provided sample from the repository.
-     *
-     * @param sample the sample to remove
-     * @see #addSample(Sample, SampleSheet)
-     */
-    public void removeSample (Sample sample)
-    {
-        SampleSheet sampleSheet = getSampleSheet(sample);
-
-        if (isSymbols(sampleSheet.getDescriptor().getName())) {
-            logger.info("A font-based symbol cannot be removed");
-
-            return;
-        }
-
-        sampleSheet.privateRemoveSample(sample);
-        sampleMap.remove(sample);
-
-        logger.info("{} removed {} from {}", this, sample, sampleSheet);
-
-        fireStateChanged(new RemovalEvent(sample, this));
-    }
-
-    //-------------//
-    // removeSheet //
-    //-------------//
-    /**
-     * Remove the provided sheet with all its samples from the repository.
-     *
-     * @param descriptor the descriptor of the sampleSheet to remove
-     */
-    public void removeSheet (Descriptor descriptor)
-    {
-        final SampleSheet sampleSheet = nameMap.get(descriptor.getName());
-        nameMap.remove(descriptor.getName());
-
-        if (sampleSheet.getImage() != null) {
-            imageMap.remove(sampleSheet.getImage());
-        }
-
-        for (Sample sample : sampleSheet.getAllSamples()) {
-            sampleMap.remove(sample);
-        }
-
-        sheetContainer.removeDescriptor(descriptor);
-        fireStateChanged(new SheetRemovalEvent(descriptor, this));
-    }
-
-    //--------//
-    // shrink //
-    //--------//
-    /**
-     * Shrink the repository, so that there is a maximum of 'maxCount' samples per shape.
-     *
-     * @param maxCount maximum number of samples per shape
-     */
-    public void shrink (int maxCount)
-    {
-        // Gather samples by shape
-        EnumMap<Shape, List<Sample>> shapeSamples = new EnumMap<>(Shape.class);
-
-        for (Sample sample : getAllSamples()) {
-            Shape shape = sample.getShape();
-            List<Sample> list = shapeSamples.get(shape);
-
-            if (list == null) {
-                shapeSamples.put(shape, list = new ArrayList<>());
-            }
-
-            list.add(sample);
-        }
-
-        for (List<Sample> list : shapeSamples.values()) {
-            Collections.shuffle(list);
-
-            for (int i = maxCount; i < list.size(); i++) {
-                Sample sample = list.get(i);
-                removeSample(sample);
-            }
-        }
-    }
-
-    //-------------------//
-    // splitTrainAndTest //
-    //-------------------//
-    /**
-     * Build train collection and test collection out of this repository.
-     * <p>
-     * In the 'train' collection, no shape collection can contain more than maxShapeSampleCount
-     * samples.
-     *
-     * @param train    output to be populated by train samples
-     * @param test     output to be populated by test samples
-     * @param minCount minimum sample count per shape (for test)
-     * @param maxCount maximum sample count per shape (for train and test)
-     */
-    public void splitTrainAndTest (List<Sample> train,
-                                   List<Sample> test,
-                                   int minCount,
-                                   int maxCount)
-    {
-        // Gather samples by shape
-        EnumMap<Shape, List<Sample>> shapeSamples = new EnumMap<>(Shape.class);
-
-        for (Sample sample : getAllSamples()) {
-            Shape shape = sample.getShape();
-            List<Sample> list = shapeSamples.get(shape);
-
-            if (list == null) {
-                shapeSamples.put(shape, list = new ArrayList<>());
-            }
-
-            list.add(sample);
-        }
-
-        for (List<Sample> list : shapeSamples.values()) {
-            Collections.shuffle(list);
-            train.addAll(list.subList(0, Math.min(list.size(), maxCount)));
-
-            final int size = list.size();
-            final int i1 = Math.max(0, size - minCount);
-            final int i2 = Math.max(maxCount, size - maxCount);
-            test.addAll(list.subList(Math.min(i1, i2), size));
-        }
-
-        logger.info("Train: {}, Test: {}", train.size(), test.size());
-    }
-
-    //-----------------//
-    // storeRepository //
-    //-----------------//
-    /**
-     * Store the (modified parts of) repository to disk.
-     */
-    public void storeRepository ()
-    {
-        try {
-            final Path samplesRoot = Files.exists(samplesFile) ? ZipFileSystem.open(samplesFile)
-                    : ZipFileSystem.create(samplesFile);
-            final Path imagesRoot = Files.exists(imagesFile) ? ZipFileSystem.open(imagesFile)
-                    : ZipFileSystem.create(imagesFile);
-
-            // Container
-            if (sheetContainer.isModified()) {
-                sheetContainer.marshal(samplesRoot, imagesRoot);
-            }
-
-            // Samples
-            for (SampleSheet sampleSheet : nameMap.values()) {
-                if (sampleSheet.isModified()) {
-                    sampleSheet.marshal(samplesRoot, imagesRoot);
-                }
-            }
-
-            samplesRoot.getFileSystem().close();
-            imagesRoot.getFileSystem().close();
-
-            setModified(false);
-            logger.info("{} stored to {}", this, samplesFile);
-        } catch (IOException ex) {
-            logger.warn("Error storing " + this + " to " + samplesFile + " " + ex, ex);
-        }
-    }
-
-    //----------//
-    // toString //
-    //----------//
-    @Override
-    public String toString ()
-    {
-        String name = isGlobal() ? "GLOBAL" : bookRadix;
-
-        return name + " repository";
-    }
-
-    //-------------------//
-    // buildSymbolSample //
-    //-------------------//
-    /**
-     * Build an artificial sample from a symbol descriptor, in order to
-     * train a classifier even when we have no concrete sample.
-     *
-     * @param shape the symbol shape
-     * @return the sample built, or null if failed
-     */
-    private Sample buildSymbolSample (Shape shape)
-    {
-        Sample sample = null;
-
-        // Make sure we have the drawing available for this shape
-        ShapeSymbol symbol = Symbols.getSymbol(shape);
-
-        // If no plain symbol, use the decorated symbol as plan B
-        if (symbol == null) {
-            symbol = Symbols.getSymbol(shape, true);
-        }
-
-        if (symbol != null) {
-            sample = SymbolSample.create(shape, symbol, STANDARD_INTERLINE);
-            sample.setSymbol(true);
-        } else {
-            logger.warn("No symbol for {}", shape);
-        }
-
-        return sample;
-    }
-
-    //--------------//
-    // buildSymbols //
-    //--------------//
-    /**
-     * Build all the artificial symbols for a given font.
-     * <p>
-     * TODO: support additional fonts.
-     */
-    private void buildSymbols ()
-    {
-        Descriptor desc = sheetContainer.getDescriptor(SYMBOLS);
-
-        if (desc == null) {
-            desc = new Descriptor(SYMBOLS, null);
-            sheetContainer.addDescriptor(desc);
-        }
-
-        SampleSheet symbolSheet = new SampleSheet(desc);
-
-        for (Shape shape : ShapeSet.allPhysicalShapes) {
-            Sample sample = buildSymbolSample(shape);
-            symbolSheet.privateAddSample(sample);
-            sampleMap.put(sample, symbolSheet);
-        }
-
-        nameMap.put(SYMBOLS, symbolSheet);
-    }
-
-    //------------------//
-    // fireStateChanged //
-    //------------------//
-    private void fireStateChanged (ChangeEvent event)
-    {
-        for (ChangeListener listener : listeners) {
-            listener.stateChanged(event);
-        }
-    }
-
-    //---------------//
-    // loadAllImages //
-    //---------------//
-    /**
-     * Unmarshal all the sheet images available in training material and not yet loaded.
-     */
-    private void loadAllImages (final Path root)
-    {
-        try {
-            Files.walkFileTree(root, new SimpleFileVisitor<Path>()
-                       {
-                           @Override
-                           public FileVisitResult preVisitDirectory (Path dir,
-                                                                     BasicFileAttributes attrs)
-                                   throws IOException
-                           {
-                               // Check whether we already have an image for this folder
-                               final Path dirFile = dir.getFileName();
-
-                               if (dirFile != null) {
-                                   String dirName = dirFile.toString();
-
-                                   if (dirName.endsWith("/")) {
-                                       dirName = dirName.substring(0, dirName.length() - 1);
-                                   }
-
-                                   final SampleSheet sampleSheet = nameMap.get(dirName);
-
-                                   if ((sampleSheet != null) && (sampleSheet.getImage() != null)) {
-                                       return FileVisitResult.SKIP_SUBTREE;
-                                   }
-                               }
-
-                               return FileVisitResult.CONTINUE;
-                           }
-
-                           @Override
-                           public FileVisitResult visitFile (Path file,
-                                                             BasicFileAttributes attrs)
-                                   throws IOException
-                           {
-                               final String fileName = file.getFileName().toString();
-
-                               if (fileName.equals(SampleSheet.IMAGE_FILE_NAME)) {
-                                   RunTable runTable = RunTable.unmarshal(file);
-
-                                   if (runTable != null) {
-                                       Path folder = file.getParent().getFileName();
-                                       SampleSheet sampleSheet = nameMap.get(folder.toString());
-
-                                       if (sampleSheet != null) {
-                                           sampleSheet.setImage(runTable, true);
-                                           logger.debug("Loaded {}", file);
-                                       } else {
-                                           logger.warn("No SampleSheet found for image {}", file);
-                                       }
-                                   }
-                               }
-
-                               return FileVisitResult.CONTINUE;
-                           }
-                       });
-        } catch (IOException ex) {
-            logger.warn("Error loading binaries from " + imagesFile + " " + ex, ex);
-        }
-    }
-
-    //-------------//
-    // loadSamples //
-    //-------------//
-    /**
-     * Unmarshal the repository concrete samples.
-     */
-    private void loadSamples (final Path root,
-                              final LoadListener loadListener)
-    {
-        try {
-            Files.walkFileTree(root, new SimpleFileVisitor<Path>()
-                       {
-                           @Override
-                           public FileVisitResult visitFile (Path file,
-                                                             BasicFileAttributes attrs)
-                                   throws IOException
-                           {
-                               final String fileName = file.getFileName().toString();
-
-                               if (fileName.equals(SampleSheet.SAMPLES_FILE_NAME)) {
-                                   Path folder = file.getParent().getFileName();
-                                   Descriptor desc = sheetContainer.getDescriptor(folder.toString());
-                                   SampleSheet sampleSheet = null;
-
-                                   if (desc == null) {
-                                       logger.warn(
-                                               "Samples entry {} not declared in {} is ignored.",
-                                               folder,
-                                               SheetContainer.CONTAINER_ENTRY_NAME);
-                                   } else {
-                                       boolean isSymbol = isSymbols(desc.getName());
-
-                                       if (isSymbol) {
-                                           logger.info("Skipping symbols entry");
-
-                                           return FileVisitResult.CONTINUE;
-                                       }
-
-                                       sampleSheet = SampleSheet.unmarshal(file, desc);
-                                       nameMap.put(desc.getName(), sampleSheet);
-
-                                       for (Sample sample : sampleSheet.getAllSamples()) {
-                                           sample.setSymbol(isSymbol);
-                                           sampleMap.put(sample, sampleSheet);
-                                       }
-                                   }
-
-                                   if (loadListener != null) {
-                                       loadListener.loadedSheet(sampleSheet);
-                                   }
-                               }
-
-                               return FileVisitResult.CONTINUE;
-                           }
-                       });
-        } catch (IOException ex) {
-            logger.warn("Error loading " + samplesFile + " " + ex, ex);
-        }
-    }
-
-    //------------//
-    // loadTribes //
-    //------------//
-    /**
-     * Unmarshal all the sheet tribes available in training material.
-     */
-    private void loadTribes (final Path root)
-    {
-        try {
-            Files.walkFileTree(root, new SimpleFileVisitor<Path>()
-                       {
-                           @Override
-                           public FileVisitResult visitFile (Path file,
-                                                             BasicFileAttributes attrs)
-                                   throws IOException
-                           {
-                               final String fileName = file.getFileName().toString();
-
-                               if (fileName.equals(SampleSheet.TRIBES_FILE_NAME)) {
-                                   Path folder = file.getParent().getFileName();
-                                   SampleSheet sampleSheet = nameMap.get(folder.toString());
-
-                                   if (sampleSheet != null) {
-                                       TribeList tribeList = TribeList.unmarshal(file);
-                                       sampleSheet.setTribes(tribeList.getTribes());
-                                       logger.debug("Loaded {}", file);
-                                   } else {
-                                       logger.warn("No SampleSheet found for tribes {}", file);
-                                   }
-                               }
-
-                               return FileVisitResult.CONTINUE;
-                           }
-                       });
-        } catch (IOException ex) {
-            logger.warn("Error loading tribes " + ex, ex);
-        }
-    }
-
-    //-------------------//
-    // getGlobalInstance //
-    //-------------------//
-    /**
-     * Report the (loaded) global repository, after creating it if needed.
-     *
-     * @return the global instance of SampleRepository
-     */
-    public static SampleRepository getGlobalInstance ()
-    {
-        return getGlobalInstance(true);
-    }
-
-    //-------------------//
-    // getGlobalInstance //
-    //-------------------//
-    /**
-     * Report the global repository, after creating it if needed.
-     *
-     * @param load true for a loaded repository
-     * @return the global instance of SampleRepository
-     */
-    public static synchronized SampleRepository getGlobalInstance (boolean load)
-    {
-        if (GLOBAL == null) {
-            GLOBAL = getInstance(WellKnowns.TRAIN_FOLDER.resolve(SAMPLES_FILE_NAME), load);
-        }
-
-        if (load && (GLOBAL != null) && !GLOBAL.isLoaded()) {
-            GLOBAL.loadRepository(null);
-        }
-
-        return GLOBAL;
-    }
-
-    //-------------//
-    // getInstance //
-    //-------------//
-    /**
-     * Report the repository specifically related to the provided book.
-     *
-     * @param book the provided book
-     * @param load true for a loaded repository
-     * @return the specific sample repository for the provided book, or null
-     */
-    public static synchronized SampleRepository getInstance (Book book,
-                                                             boolean load)
-    {
-        return getInstance(getSamplesFile(book), load);
-    }
-
-    //-------------//
-    // getInstance //
-    //-------------//
-    /**
-     * Report the repository specifically related to the provided samples archives.
-     *
-     * @param samplesFile path to the global or specific samples .zip archive
-     * @param load        true for a loaded repository
-     * @return the specific sample repository, or null
-     */
-    public static synchronized SampleRepository getInstance (Path samplesFile,
-                                                             boolean load)
-    {
-        try {
-            final SampleRepository repo = new SampleRepository(samplesFile);
-
-            if (load && !repo.isLoaded()) {
-                logger.info("Repository loading...");
-                repo.loadRepository(null);
-                logger.info("Repository loaded.");
-            }
-
-            return repo;
-        } catch (Exception ex) {
-            logger.warn("Could not get repository instance at {} " + ex, samplesFile, ex);
-
-            return null;
-        }
-    }
-
-    //-------------//
-    // hasInstance //
-    //-------------//
-    /**
-     * Report whether the global repository has been allocated.
-     *
-     * @return true if GLOBAL exists
-     */
-    public static boolean hasInstance ()
-    {
-        return GLOBAL != null;
-    }
-
-    //-----------//
-    // isSymbols //
-    //-----------//
-    /**
-     * Report whether the provided sheet name is a font-based symbols sheet
-     *
-     * @param name provided sheet name
-     * @return true if font-based symbols
-     */
-    public static boolean isSymbols (String name)
-    {
-        return SYMBOLS.equals(name);
-    }
-
-    //------------------//
-    // repositoryExists //
-    //------------------//
-    /**
-     * Report whether a repository exists on disk for the provided book.
-     *
-     * @param book the provided book
-     * @return true if repository file(s) exist(s)
-     */
-    public static boolean repositoryExists (Book book)
-    {
-        return Files.exists(getSamplesFile(book));
-    }
-
-    //----------------//
-    // getSamplesFile //
-    //----------------//
-    /**
-     * Report the path to the (theoretical) samples file for the provided book.
-     *
-     * @param book the provided book
-     * @return the theoretical path to samples file
-     */
-    private static Path getSamplesFile (Book book)
-    {
-        final Path bookFolder = BookManager.getDefaultBookFolder(book);
-
-        return bookFolder.resolve(book.getRadix() + "-" + SAMPLES_FILE_NAME);
-    }
-
-    //------------------------//
-    // RepositoryExitListener //
-    //------------------------//
-    /**
-     * Listener called when application asks for exit and does exit.
-     */
-    private class RepositoryExitListener
-            implements Application.ExitListener
-    {
-
-        RepositoryExitListener ()
-        {
-        }
-
-        @Override
-        public boolean canExit (EventObject eo)
-        {
-            // Check whether the repository has been saved (or user has declined)
-            if (isModified()) {
-                SingleFrameApplication appli = (SingleFrameApplication) Application.getInstance();
-                int answer = JOptionPane.showConfirmDialog(
-                        appli.getMainFrame(),
-                        "Save " + SampleRepository.this + "?");
-
-                if (answer == JOptionPane.YES_OPTION) {
-                    storeRepository();
-
-                    return true; // Here user has saved the repository
-                }
-
-                // True: user specifically chooses NOT to save the script
-                // False: user says Oops!, cancelling the current close request
-                return answer == JOptionPane.NO_OPTION;
-            }
-
-            return true;
-        }
-
-        @Override
-        public void willExit (EventObject eo)
-        {
-        }
-    }
-
-    //--------------//
-    // LoadListener //
-    //-------------//
-    /**
-     * Interface {@code LoadListener} defines the entries to a UI entity
-     * which monitors the loading of samples by the sample repository.
-     */
-    public static interface LoadListener
-    {
-
-        /**
-         * Called whenever a new sample sheet has been loaded.
-         *
-         * @param sampleSheet the sample sheet loaded
-         */
-        void loadedSheet (SampleSheet sampleSheet);
-
-        /**
-         * Called to pass the total number of sample sheets in repository
-         *
-         * @param total total number of sample sheets
-         */
-        void totalSheets (int total);
-    }
-
-    //---------------//
-    // AdditionEvent //
-    //---------------//
-    /**
-     * Event used to carry information about sample addition performed.
-     */
-    public static class AdditionEvent
-            extends ChangeEvent
-    {
-
-        /** The sample added. */
-        public final Sample sample;
-
-<<<<<<< HEAD
-        //~ Constructors ---------------------------------------------------------------------------
-=======
-        /**
-         * Create an [@code AdditionEvent}.
-         *
-         * @param sample the sample added
-         * @param repo   the repository where sample is added
-         */
->>>>>>> 8e2b0fd5
-        public AdditionEvent (Sample sample,
-                              SampleRepository repo)
-        {
-            super(repo);
-            this.sample = sample;
-        }
-    }
-
-    //--------------//
-    // RemovalEvent //
-    //--------------//
-    /**
-     * Event used to carry information about sample removal performed.
-     */
-    public static class RemovalEvent
-            extends ChangeEvent
-    {
-
-        /** The removed sample. */
-        public final Sample sample;
-
-<<<<<<< HEAD
-        //~ Constructors ---------------------------------------------------------------------------
-=======
-        /**
-         * Create a removal event.
-         *
-         * @param sample the removed sample
-         * @param repo   the impacted repository
-         */
->>>>>>> 8e2b0fd5
-        public RemovalEvent (Sample sample,
-                             SampleRepository repo)
-        {
-            super(repo);
-            this.sample = sample;
-        }
-    }
-
-    //-------------------//
-    // SheetRemovalEvent //
-    //-------------------//
-    /**
-     * Event used to carry information about sheet removal performed.
-     */
-    public static class SheetRemovalEvent
-            extends ChangeEvent
-    {
-
-        /** Descriptor of the removed sheet. */
-        public final Descriptor descriptor;
-
-<<<<<<< HEAD
-        //~ Constructors ---------------------------------------------------------------------------
-=======
-        /**
-         * Create a event to remove a sample sheet.
-         *
-         * @param descriptor sample sheet descriptor
-         * @param repo       impacted repository
-         */
->>>>>>> 8e2b0fd5
-        public SheetRemovalEvent (Descriptor descriptor,
-                                  SampleRepository repo)
-        {
-            super(repo);
-            this.descriptor = descriptor;
-        }
-    }
-
-    //-----------//
-    // Constants //
-    //-----------//
-    private static class Constants
-            extends ConstantSet
-    {
-
-        private final Constant.Boolean printWatch = new Constant.Boolean(
-                false,
-                "Should we print out the stop watch?");
-
-        private final Constant.Boolean useTribes = new Constant.Boolean(
-                false,
-                "Should we support tribes?");
-    }
-}
+//------------------------------------------------------------------------------------------------//
+//                                                                                                //
+//                                 S a m p l e R e p o s i t o r y                                //
+//                                                                                                //
+//------------------------------------------------------------------------------------------------//
+// <editor-fold defaultstate="collapsed" desc="hdr">
+//
+//  Copyright © Audiveris 2018. All rights reserved.
+//
+//  This program is free software: you can redistribute it and/or modify it under the terms of the
+//  GNU Affero General Public License as published by the Free Software Foundation, either version
+//  3 of the License, or (at your option) any later version.
+//
+//  This program is distributed in the hope that it will be useful, but WITHOUT ANY WARRANTY;
+//  without even the implied warranty of MERCHANTABILITY or FITNESS FOR A PARTICULAR PURPOSE.
+//  See the GNU Affero General Public License for more details.
+//
+//  You should have received a copy of the GNU Affero General Public License along with this
+//  program.  If not, see <http://www.gnu.org/licenses/>.
+//------------------------------------------------------------------------------------------------//
+// </editor-fold>
+package org.audiveris.omr.classifier;
+
+import org.audiveris.omr.OMR;
+import org.audiveris.omr.WellKnowns;
+import org.audiveris.omr.classifier.SheetContainer.Descriptor;
+import org.audiveris.omr.constant.Constant;
+import org.audiveris.omr.constant.ConstantSet;
+import org.audiveris.omr.glyph.Glyph;
+import org.audiveris.omr.glyph.Shape;
+import org.audiveris.omr.glyph.ShapeSet;
+import org.audiveris.omr.glyph.SymbolSample;
+import org.audiveris.omr.run.RunTable;
+import org.audiveris.omr.sheet.Book;
+import org.audiveris.omr.sheet.BookManager;
+import org.audiveris.omr.sheet.Picture;
+import org.audiveris.omr.sheet.Sheet;
+import org.audiveris.omr.sheet.Staff;
+import org.audiveris.omr.ui.OmrGui;
+import org.audiveris.omr.ui.symbol.ShapeSymbol;
+import org.audiveris.omr.ui.symbol.Symbols;
+import org.audiveris.omr.util.FileUtil;
+import org.audiveris.omr.util.StopWatch;
+import org.audiveris.omr.util.ZipFileSystem;
+
+import org.jdesktop.application.Application;
+import org.jdesktop.application.SingleFrameApplication;
+
+import org.slf4j.Logger;
+import org.slf4j.LoggerFactory;
+
+import java.io.IOException;
+import java.nio.file.FileVisitResult;
+import java.nio.file.Files;
+import java.nio.file.Path;
+import java.nio.file.SimpleFileVisitor;
+import java.nio.file.attribute.BasicFileAttributes;
+import java.util.ArrayList;
+import java.util.Collection;
+import java.util.Collections;
+import java.util.Comparator;
+import java.util.EnumMap;
+import java.util.EventObject;
+import java.util.HashMap;
+import java.util.LinkedHashSet;
+import java.util.List;
+import java.util.Map;
+import java.util.Objects;
+import java.util.Set;
+import java.util.TreeMap;
+import java.util.regex.Matcher;
+import java.util.regex.Pattern;
+
+import javax.swing.JOptionPane;
+import javax.swing.event.ChangeEvent;
+import javax.swing.event.ChangeListener;
+
+/**
+ * Class {@code SampleRepository} handles the store of {@link Sample} instances,
+ * across multiple sheets and possibly multiple OMR sessions.
+ * <p>
+ * The repository is implemented as a collection of {@link SampleSheet} instances, to ease the
+ * addition or removal of sheet samples as a whole.
+ * <p>
+ * A special kind of samples is provided by the use of a musical font with proper scaling. These
+ * font-based samples, though being artificial, are considered as part of the training material.
+ * There is exactly one font-base sample for every trainable shape, and this sample is always
+ * shown in first position among all samples of the same shape.
+ * All these font-based samples are gathered in the virtual {@link #SYMBOLS} container.
+ * <br>
+ * TODO: Provide support for symbols based on additional music fonts, such as Bravura.
+ * <p>
+ * <img alt="Sample management" src="doc-files/Samples.png">
+ *
+ * @author Hervé Bitteur
+ */
+public class SampleRepository
+{
+
+    private static final Constants constants = new Constants();
+
+    private static final Logger logger = LoggerFactory.getLogger(SampleRepository.class);
+
+    /** Standard interline value: {@value}. (Any value could fit, if used consistently) */
+    public static final int STANDARD_INTERLINE = 20;
+
+    /** File name for samples material: {@value}. */
+    public static final String SAMPLES_FILE_NAME = "samples.zip";
+
+    /** Should we support tribes?. */
+    public static final boolean USE_TRIBES = constants.useTribes.isSet();
+
+    /** The global repository instance, if any. */
+    private static volatile SampleRepository GLOBAL;
+
+    /** File name for images material: {@value}. */
+    private static final String IMAGES_FILE_NAME = "images.zip";
+
+    /** Special name to refer to font-based samples: {@value}. */
+    private static final String SYMBOLS = "ALL_FONT_BASED_SYMBOLS";
+
+    /**
+     * Regex pattern for samples archive file name.
+     * <ul>
+     * <li>samples.zip for the global repository (in WellKnowns.TRAIN_FOLDER)
+     * <li>BOOK_NAME-samples.zip for a local book repository (in some folder)
+     * </ul>
+     */
+    private static final Pattern SAMPLES_PATTERN = Pattern.compile("(.*-)?(samples\\.zip)");
+
+    /** Sheets, mapped by their unique name. */
+    private final Map<String, SampleSheet> nameMap = new TreeMap<>();
+
+    /** Sheets, mapped by their image. */
+    private final Map<RunTable, SampleSheet> imageMap = new HashMap<>();
+
+    /** Sheets, mapped by their samples. */
+    private final Map<Sample, SampleSheet> sampleMap = new HashMap<>();
+
+    /** Container for sheet descriptors. */
+    private SheetContainer sheetContainer = new SheetContainer();
+
+    /** Is the repository already loaded?. */
+    private boolean loaded;
+
+    /** Have the images already been loaded?. */
+    private boolean imagesLoaded;
+
+    /** Listeners on repository modifications. */
+    private final Set<ChangeListener> listeners = new LinkedHashSet<>();
+
+    /** Book radix for this repository (empty string for the global repository). */
+    private final String bookRadix;
+
+    /** File path for samples material: {@value}. */
+    private final Path samplesFile;
+
+    /** File path for images material: {@value}. */
+    private final Path imagesFile;
+
+    /** To handle save on close. */
+    private Application.ExitListener exitListener;
+
+    /**
+     * (Private) constructor.
+     * <p>
+     * NOTA: The provided samples file is not accessed before {@link #loadRepository()} or
+     * {@link storeRepository()} is called.
+     *
+     * @param samplesFile path to the samples archive file.
+     */
+    private SampleRepository (Path samplesFile)
+    {
+        final Path fileName = samplesFile.getFileName();
+        final Matcher matcher = SAMPLES_PATTERN.matcher(fileName.toString());
+
+        if (!matcher.find()) {
+            throw new IllegalArgumentException("Illegal samples archive name: " + samplesFile);
+        }
+
+        String prefix = matcher.group(1);
+
+        if (prefix == null) {
+            prefix = "";
+        }
+
+        bookRadix = prefix.isEmpty() ? "" : prefix.substring(0, prefix.length() - 1);
+        this.samplesFile = samplesFile;
+        this.imagesFile = samplesFile.resolveSibling(prefix + IMAGES_FILE_NAME);
+
+        // Set application exit listener
+        if (OMR.gui != null) {
+            OmrGui.getApplication().addExitListener(getExitListener());
+        }
+    }
+
+    //-------------//
+    // addListener //
+    //-------------//
+    /**
+     * Register a listener on repository updates.
+     *
+     * @param listener the listener to be kept informed
+     */
+    public void addListener (ChangeListener listener)
+    {
+        Objects.requireNonNull(listener, "Cannot add a null listener");
+        listeners.add(listener);
+    }
+
+    //-----------//
+    // addSample //
+    //-----------//
+    /**
+     * Build and add a sample from a provided glyph and containing sheet.
+     * <p>
+     * <b>Beware</b>, this method uses sheet global interline rather than staff specific interline.
+     *
+     * @param shape assigned shape
+     * @param glyph underlying glyph
+     * @param sheet containing sheet
+     */
+    @Deprecated
+    public void addSample (Shape shape,
+                           Glyph glyph,
+                           Sheet sheet)
+    {
+        final SampleSheet sampleSheet = findSampleSheet(sheet);
+        addSample(shape, glyph, sheet.getInterline(), sampleSheet, null);
+    }
+
+    //-----------//
+    // addSample //
+    //-----------//
+    /**
+     * Build and add a sample from a provided glyph, with its related staff and
+     * containing sheet.
+     *
+     * @param shape assigned shape
+     * @param glyph underlying glyph
+     * @param staff related staff
+     * @param sheet containing sheet
+     */
+    public void addSample (Shape shape,
+                           Glyph glyph,
+                           Staff staff,
+                           Sheet sheet)
+    {
+        final SampleSheet sampleSheet = findSampleSheet(sheet);
+        final double pitch = staff.pitchPositionOf(glyph.getCentroid());
+        addSample(shape, glyph, staff.getSpecificInterline(), sampleSheet, pitch);
+    }
+
+    //-----------//
+    // addSample //
+    //-----------//
+    /**
+     * Build and add a sample from the provided glyph into the provided sample sheet.
+     *
+     * @param shape       assigned shape
+     * @param glyph       underlying glyph
+     * @param interline   scaling factor
+     * @param sampleSheet target sample sheet
+     * @param pitch       staff-related pitch, if any
+     */
+    public void addSample (Shape shape,
+                           Glyph glyph,
+                           int interline,
+                           SampleSheet sampleSheet,
+                           Double pitch)
+    {
+        shape = Sample.getRecordableShape(shape);
+
+        if (shape != null) {
+            final Sample sample = new Sample(glyph, interline, shape, pitch);
+            addSample(sample, sampleSheet);
+        }
+    }
+
+    //-----------//
+    // addSample //
+    //-----------//
+    /**
+     * Add a new sample to the provided SampleSheet.
+     *
+     * @param sample      the sample to add, non-null
+     * @param sampleSheet the containing sample sheet
+     * @see #removeSample(Sample)
+     */
+    public void addSample (Sample sample,
+                           SampleSheet sampleSheet)
+    {
+        Objects.requireNonNull(sampleSheet, "Cannot add a sample to a null sample sheet");
+
+        sampleSheet.privateAddSample(sample);
+        sampleMap.put(sample, sampleSheet);
+
+        logger.info("{} added {} to {}", this, sample, sampleSheet);
+
+        fireStateChanged(new AdditionEvent(sample, this));
+    }
+
+    //-----------------//
+    // checkAllSamples //
+    //-----------------//
+    /**
+     * Run checks on all samples to detect samples with identical run table
+     * (while having identical interline value).
+     * <p>
+     * WRONG: Having two samples that share the same run table, but are assigned different shapes,
+     * would seriously impact classifier training and must be fixed <b>manually</b>.
+     * TODO: provide help to address these cases.
+     * <p>
+     * REDUNDANT: Even if they are assigned the same shape, only one of these samples should be kept
+     * for optimal training, the others are reported via the returned purge list.
+     *
+     * @param conflictings output to be populated by conflicting samples
+     * @param redundants   output to be populated by redundant samples
+     */
+    public void checkAllSamples (Collection<Sample> conflictings,
+                                 Collection<Sample> redundants)
+    {
+        List<Sample> allSamples = getAllSamples();
+
+        // Sort by weight, then by sheet ID
+        Collections.sort(allSamples, new Comparator<Sample>()
+                 {
+                     @Override
+                     public int compare (Sample s1,
+                                         Sample s2)
+                     {
+                         int comp = Integer.compare(s1.getWeight(), s2.getWeight());
+
+                         if (comp != 0) {
+                             return comp;
+                         }
+
+                         return getSheetName(s1).compareTo(getSheetName(s2));
+                     }
+                 });
+
+        int n = allSamples.size();
+        logger.debug("Checking {} samples...", n);
+
+        boolean[] deleted = new boolean[n];
+
+        for (int i = 0; i < n; i++) {
+            if (deleted[i]) {
+                continue;
+            }
+
+            final Sample sample = allSamples.get(i);
+            final int weight = sample.getWeight();
+            final RunTable runTable = sample.getRunTable();
+            final int interline = sample.getInterline();
+
+            for (int j = i + 1; j < n; j++) {
+                if (deleted[j]) {
+                    continue;
+                }
+
+                Sample s = allSamples.get(j);
+
+                if (s.getWeight() != weight) {
+                    break;
+                }
+
+                if ((s.getInterline() == interline) && s.getRunTable().equals(runTable)) {
+                    if (s.getShape() != sample.getShape()) {
+                        logger.warn(
+                                "Conflicting shapes between {}/{} and {}/{}",
+                                getSheetName(sample),
+                                sample,
+                                getSheetName(s),
+                                s);
+                        conflictings.add(sample);
+                        conflictings.add(s);
+                    } else {
+                        logger.debug(
+                                "Same runtable for {}/{} & {}/{}",
+                                getSheetName(sample),
+                                sample,
+                                getSheetName(s),
+                                s);
+                        redundants.add(s);
+                        deleted[j] = true;
+                    }
+                }
+            }
+        }
+
+        if (!conflictings.isEmpty()) {
+            logger.warn("Conflicting samples: {} / {}", conflictings.size(), allSamples.size());
+        }
+
+        if (!redundants.isEmpty()) {
+            logger.info("Redundant samples: {} / {}", redundants.size(), allSamples.size());
+        }
+    }
+
+    //--------------//
+    // checkForSave //
+    //--------------//
+    /**
+     * Check whether the repository has been modified and save it if so.
+     */
+    public void checkForSave ()
+    {
+        if (isLoaded() && isModified()) {
+            storeRepository();
+        } else {
+            logger.info("No need to save {}", this);
+        }
+    }
+
+    //-------//
+    // close //
+    //-------//
+    /**
+     * Close the repository.
+     */
+    public synchronized void close ()
+    {
+        if (isGlobal()) {
+            GLOBAL = null;
+        }
+    }
+
+    //-----------------//
+    // diskImageExists //
+    //-----------------//
+    /**
+     * Report whether the provided descriptor has an image on disk.
+     *
+     * @param descriptor the provided sheet descriptor
+     * @return true if sheet image file exists on disk
+     */
+    public boolean diskImageExists (Descriptor descriptor)
+    {
+        if (!Files.exists(imagesFile)) {
+            return false;
+        }
+
+        try {
+            Path imagesRoot = ZipFileSystem.open(imagesFile);
+
+            try {
+                Path folderPath = imagesRoot.resolve(descriptor.getName());
+
+                if (!Files.exists(folderPath)) {
+                    return false;
+                }
+
+                Path imagePath = folderPath.resolve(SampleSheet.IMAGE_FILE_NAME);
+
+                return Files.exists(imagePath);
+            } finally {
+                if (imagesRoot != null) {
+                    imagesRoot.getFileSystem().close();
+                }
+            }
+        } catch (IOException ex) {
+            return false;
+        }
+    }
+
+    //-----------------//
+    // findSampleSheet //
+    //-----------------//
+    /**
+     * Find out (or create) the SampleSheet that corresponds to the provided Sheet.
+     *
+     * @param sheet provided sheet
+     * @return the found or created sample sheet, where samples can be added to. Non-null.
+     */
+    public SampleSheet findSampleSheet (Sheet sheet)
+    {
+        // Handle long name if any
+        final Book book = sheet.getStub().getBook();
+        String longSheetName = null;
+
+        if (book.getAlias() != null) {
+            longSheetName = FileUtil.getNameSansExtension(book.getInputPath());
+
+            if (book.isMultiSheet()) {
+                longSheetName = longSheetName + "#" + sheet.getStub().getNumber();
+            }
+        }
+
+        return findSampleSheet(
+                sheet.getId(),
+                longSheetName,
+                sheet.getPicture().getTable(Picture.TableKey.BINARY));
+    }
+
+    //-----------------//
+    // findSampleSheet //
+    //-----------------//
+    /**
+     * Find out (or create) the SampleSheet that corresponds to provided name and/or
+     * image.
+     * <p>
+     * If sheet image is provided, the repository is searched for the image:
+     * <ul>
+     * <li>If an identical sheet image already exists, it is used and the provided name is kept as
+     * an alias.
+     * <li>Otherwise, a new sample sheet is created. If the provided name is already used, a suffix
+     * is appended to the name to make it unique within the repository.
+     * </ul>
+     * If a sheet name is provided but no sheet image, a sample sheet is found or created with the
+     * provided name, <i>assumed to be unique</i>.
+     * Note that handling sheets without image is <b>not reliable</b>.
+     *
+     * @param name     name of containing sheet, non-null if image is null
+     * @param longName an optional longer name, if any
+     * @param image    sheet binary image, if any, strongly recommended
+     * @return the found or created sample sheet, where samples can be added to. Non-null.
+     */
+    public SampleSheet findSampleSheet (String name,
+                                        String longName,
+                                        RunTable image)
+    {
+        if ((name == null) || ((name.isEmpty()) && (image == null))) {
+            throw new IllegalArgumentException("findSampleSheet() needs sheet name or image");
+        }
+
+        SampleSheet sampleSheet;
+
+        if (image != null) {
+            final int hash = image.persistentHashCode();
+            sampleSheet = imageMap.get(image);
+
+            if (sampleSheet == null) {
+                // Is there a not-yet-loaded table?
+                List<Descriptor> descs = sheetContainer.getDescriptors(hash);
+
+                if (!descs.isEmpty()) {
+                    try {
+                        final Path root = ZipFileSystem.open(imagesFile);
+
+                        for (Descriptor desc : descs) {
+                            final Path file = root.resolve(desc.getName()).resolve(
+                                    SampleSheet.IMAGE_FILE_NAME);
+                            final RunTable rt = RunTable.unmarshal(file);
+
+                            if ((rt != null) && rt.equals(image)) {
+                                // We have found the image
+                                desc.addAlias(name);
+                                desc.addAlias(longName);
+
+                                sampleSheet = nameMap.get(desc.getName());
+                                sampleSheet.setImage(rt, true);
+                                imageMap.put(rt, sampleSheet);
+
+                                break;
+                            }
+                        }
+
+                        root.getFileSystem().close();
+                    } catch (IOException ignored) {
+                    }
+                }
+
+                if (sampleSheet == null) {
+                    // Make sure name is unique
+                    name = sheetContainer.forgeUnique(name);
+
+                    // Allocate a brand new descriptor
+                    Descriptor desc = new Descriptor(name, hash);
+                    desc.addAlias(longName);
+
+                    sheetContainer.addDescriptor(desc);
+
+                    // Allocate a brand new sheet
+                    sampleSheet = new SampleSheet(desc);
+                    nameMap.put(desc.getName(), sampleSheet);
+                    imageMap.put(image, sampleSheet);
+                    sampleSheet.setImage(image, false);
+                }
+            }
+        } else {
+            // We have no image, just a sheet name. This is DANGEROUS!
+            Descriptor desc = sheetContainer.getDescriptor(name);
+
+            if (desc != null) {
+                desc.addAlias(longName);
+
+                return nameMap.get(desc.getName());
+            } else {
+                // Allocate a brand new descriptor
+                desc = new Descriptor(name, null);
+                desc.addAlias(longName);
+                sheetContainer.addDescriptor(desc);
+
+                // Allocate a brand new sheet
+                sampleSheet = new SampleSheet(desc);
+                nameMap.put(desc.getName(), sampleSheet);
+            }
+        }
+
+        return sampleSheet;
+    }
+
+    //-------------------//
+    // getAllDescriptors //
+    //-------------------//
+    /**
+     * Report all the descriptors in repository.
+     *
+     * @return all the sheets descriptors
+     */
+    public List<Descriptor> getAllDescriptors ()
+    {
+        return sheetContainer.getAllDescriptors();
+    }
+
+    //---------------//
+    // getAllSamples //
+    //---------------//
+    /**
+     * Report all the samples in the repository.
+     *
+     * @return all the repository samples
+     */
+    public List<Sample> getAllSamples ()
+    {
+        final List<Sample> allSamples = new ArrayList<>();
+
+        for (SampleSheet sheet : nameMap.values()) {
+            allSamples.addAll(sheet.getAllSamples());
+        }
+
+        return allSamples;
+    }
+
+    //--------------//
+    // getAllTribes //
+    //--------------//
+    /**
+     * Report all the tribes in the repository.
+     *
+     * @return all the repository tribes
+     */
+    public List<Tribe> getAllTribes ()
+    {
+        final List<Tribe> allTribes = new ArrayList<>();
+
+        for (SampleSheet sheet : nameMap.values()) {
+            allTribes.addAll(sheet.getTribes());
+        }
+
+        return allTribes;
+    }
+
+    //---------------//
+    // getDescriptor //
+    //---------------//
+    /**
+     * Report the descriptor of the sample sheet that contains the provided sample.
+     *
+     * @param sample provided sample
+     * @return the descriptor of containing SampleSheet
+     */
+    public Descriptor getDescriptor (Sample sample)
+    {
+        SampleSheet sampleSheet = getSampleSheet(sample);
+
+        if (sampleSheet != null) {
+            return sampleSheet.getDescriptor();
+        }
+
+        return null;
+    }
+
+    //----------------//
+    // getSampleSheet //
+    //----------------//
+    /**
+     * Report the SampleSheet related to the provided descriptor.
+     *
+     * @param descriptor the provided descriptor
+     * @return the related sample sheet
+     */
+    public SampleSheet getSampleSheet (Descriptor descriptor)
+    {
+        return nameMap.get(descriptor.getName());
+    }
+
+    //----------------//
+    // getSampleSheet //
+    //----------------//
+    /**
+     * Report the SampleSheet that contains the provided sample.
+     *
+     * @param sample the provided sample
+     * @return the containing sample sheet
+     */
+    public SampleSheet getSampleSheet (Sample sample)
+    {
+        return sampleMap.get(sample);
+    }
+
+    //------------//
+    // getSamples //
+    //------------//
+    /**
+     * Report, in the desired sheet descriptors, the samples of the desired shapes.
+     *
+     * @param descriptors the desired descriptors
+     * @param shapes      the desired shapes
+     * @return the list of samples related to desired shapes in desired sheets
+     */
+    public List<Sample> getSamples (Collection<Descriptor> descriptors,
+                                    Collection<Shape> shapes)
+    {
+        List<Sample> found = new ArrayList<>();
+
+        for (Descriptor descriptor : descriptors) {
+            SampleSheet sampleSheet = nameMap.get(descriptor.getName());
+
+            List<Shape> sheetShapes = new ArrayList<>(sampleSheet.getShapes());
+            sheetShapes.retainAll(shapes);
+
+            for (Shape shape : sheetShapes) {
+                found.addAll(sampleSheet.getSamples(shape));
+            }
+        }
+
+        return found;
+    }
+
+    //------------//
+    // getSamples //
+    //------------//
+    /**
+     * Report, in the SampleSheet whose name is provided, all samples assigned the
+     * desired shape.
+     *
+     * @param name  name of sample sheet
+     * @param shape desired shape
+     * @return the list of samples related to shape in provided sheet
+     */
+    public List<Sample> getSamples (String name,
+                                    Shape shape)
+    {
+        SampleSheet sampleSheet = nameMap.get(name);
+
+        if (sampleSheet != null) {
+            return sampleSheet.getSamples(shape);
+        }
+
+        return Collections.emptyList();
+    }
+
+    //-----------//
+    // getShapes //
+    //-----------//
+    /**
+     * Report all shapes for which the provided sheet descriptor has concrete samples.
+     *
+     * @param descriptor descriptor of the sample sheet
+     * @return the list of (non-empty) shapes
+     */
+    public Set<Shape> getShapes (Descriptor descriptor)
+    {
+        // Symbols?
+        if (isSymbols(descriptor.getName())) {
+            return ShapeSet.allPhysicalShapes;
+        }
+
+        // Standard sheet
+        SampleSheet sampleSheet = nameMap.get(descriptor.getName());
+
+        if (sampleSheet != null) {
+            return sampleSheet.getShapes();
+        }
+
+        return Collections.emptySet();
+    }
+
+    //--------------//
+    // getSheetName //
+    //--------------//
+    /**
+     * Report the name of the sample sheet that contains the provided sample.
+     *
+     * @param sample provided sample
+     * @return the containing SampleSheet name
+     */
+    public String getSheetName (Sample sample)
+    {
+        SampleSheet sampleSheet = sampleMap.get(sample);
+
+        if (sampleSheet != null) {
+            return sampleSheet.getDescriptor().getName();
+        }
+
+        return null;
+    }
+
+    //-----------------//
+    // getExitListener //
+    //-----------------//
+    /**
+     * Report the ExitListener called at closing time.
+     *
+     * @return specific exit listener that check if repository has unsaved modifications
+     */
+    public final synchronized Application.ExitListener getExitListener ()
+    {
+        if (exitListener == null) {
+            exitListener = new RepositoryExitListener();
+        }
+
+        return exitListener;
+    }
+
+    //----------------//
+    // hasSheetImages //
+    //----------------//
+    /**
+     * Check whether file of sheet images is available.
+     *
+     * @return true if images are available
+     */
+    public boolean hasSheetImages ()
+    {
+        return Files.exists(imagesFile);
+    }
+
+    //-------------------//
+    // includeRepository //
+    //-------------------//
+    /**
+     * Include the content of another repository into this one.
+     *
+     * @param source the other repository to include
+     */
+    public void includeRepository (SampleRepository source)
+    {
+        source.loadAllImages();
+
+        for (SampleSheet sampleSheet : source.nameMap.values()) {
+            // We process all but font-based samples
+            if (!isSymbols(sampleSheet.getDescriptor().getName())) {
+                includeSampleSheet(sampleSheet);
+            }
+        }
+    }
+
+    //--------------------//
+    // includeSampleSheet //
+    //--------------------//
+    /**
+     * Include the provided SampleSheet, with all its samples, into the repository.
+     * <p>
+     * The provided SampleSheet is meant to come from an external repository (typically from a
+     * book-specific repository to the global repository).
+     *
+     * @param extSheet the provided (external) SampleSheet
+     * @return the local SampleSheet (created or augmented)
+     */
+    public SampleSheet includeSampleSheet (SampleSheet extSheet)
+    {
+        // First, find out (or create) proper local SampleSheet
+        final RunTable extImage = extSheet.getImage();
+        final Descriptor extDescriptor = extSheet.getDescriptor();
+        final SampleSheet localSheet = findSampleSheet(extDescriptor.getName(), null, extImage);
+
+        // Copy external aliases
+        final Descriptor localDescriptor = localSheet.getDescriptor();
+        localDescriptor.addAlias(extDescriptor.getName());
+
+        for (String alias : extDescriptor.getAliases()) {
+            localDescriptor.addAlias(alias);
+        }
+
+        // Copy samples from external to local
+        for (Sample sample : extSheet.getAllSamples()) {
+            addSample(sample, localSheet);
+        }
+
+        // Copy tribes from external to local
+        for (Tribe tribe : extSheet.getTribes()) {
+            final Tribe localTribe = localSheet.getTribe(tribe.getHead());
+
+            for (Sample good : tribe.getGoods()) {
+                localTribe.addGood(good);
+            }
+
+            for (Sample member : tribe.getMembers()) {
+                localTribe.addOther(member);
+            }
+        }
+
+        return localSheet;
+    }
+
+    //--------------------//
+    // includeSamplesFile //
+    //--------------------//
+    /**
+     * Include the content of a samples file.
+     *
+     * @param samplesFile provided samples file
+     */
+    public synchronized void includeSamplesFile (Path samplesFile)
+    {
+        SampleRepository repo = getInstance(samplesFile, true);
+
+        if (repo != null) {
+            includeRepository(repo);
+        }
+    }
+
+    //----------//
+    // isGlobal //
+    //----------//
+    /**
+     * Report whether this repository if the global instance.
+     *
+     * @return true if global
+     */
+    public boolean isGlobal ()
+    {
+        return this == GLOBAL;
+    }
+
+    //----------//
+    // isLoaded //
+    //----------//
+    /**
+     * @return the loaded
+     */
+    public boolean isLoaded ()
+    {
+        return loaded;
+    }
+
+    //------------//
+    // isModified //
+    //------------//
+    /**
+     * Report whether the repository has unsaved modifications.
+     *
+     * @return true if any modification has not been saved
+     */
+    public boolean isModified ()
+    {
+        if (sheetContainer.isModified()) {
+            return true;
+        }
+
+        for (SampleSheet sheet : nameMap.values()) {
+            if (sheet.isModified()) {
+                return true;
+            }
+        }
+
+        return false;
+    }
+
+    //-------------//
+    // setModified //
+    //-------------//
+    private void setModified (boolean bool)
+    {
+        sheetContainer.setModified(bool);
+
+        for (SampleSheet sampleSheet : nameMap.values()) {
+            sampleSheet.setModified(bool);
+        }
+    }
+
+    //---------------//
+    // loadAllImages //
+    //---------------//
+    /**
+     * Load the sheet images, if available and not already done.
+     */
+    public void loadAllImages ()
+    {
+        if (imagesLoaded) {
+            logger.info("All images already loaded.");
+        } else if (!hasSheetImages()) {
+            logger.info("Images file {} not found.", imagesFile);
+        } else {
+            try {
+                final Path imagesRoot = ZipFileSystem.open(imagesFile);
+                logger.info("Loading all images from {} ...", imagesFile);
+                loadAllImages(imagesRoot);
+                imagesRoot.getFileSystem().close();
+                imagesLoaded = true;
+            } catch (IOException ex) {
+                logger.warn("Error loading sheet images " + ex, ex);
+            }
+        }
+    }
+
+    //-----------//
+    // loadImage //
+    //-----------//
+    /**
+     * Load the background image, if any, of a sample sheet
+     *
+     * @param sampleSheet the sheet of samples
+     * @return the related image, or null if not found
+     */
+    public RunTable loadImage (SampleSheet sampleSheet)
+    {
+        final Descriptor descriptor = sampleSheet.getDescriptor();
+        RunTable runTable = null;
+
+        try {
+            final Path imagesRoot = ZipFileSystem.open(imagesFile);
+
+            try {
+                Path folderPath = imagesRoot.resolve(descriptor.getName());
+
+                if (!Files.exists(folderPath)) {
+                    return null;
+                }
+
+                Path file = folderPath.resolve(SampleSheet.IMAGE_FILE_NAME);
+                runTable = RunTable.unmarshal(file);
+
+                if (runTable != null) {
+                    sampleSheet.setImage(runTable, true);
+                    logger.debug("Loaded {}", file);
+                }
+            } finally {
+                if (imagesRoot != null) {
+                    imagesRoot.getFileSystem().close();
+                }
+            }
+        } catch (IOException ex) {
+            logger.warn("Error loading {} image ", descriptor, ex);
+
+            return null;
+        }
+
+        return runTable;
+    }
+
+    //----------------//
+    // loadRepository //
+    //----------------//
+    /**
+     * Load the training material (font-based symbols as well as concrete samples).
+     *
+     * @param loadListener load listener, or null
+     */
+    public void loadRepository (LoadListener loadListener)
+    {
+        final StopWatch watch = new StopWatch("Loading repository");
+
+        try {
+            if (Files.exists(samplesFile)) {
+                watch.start("open samples.zip");
+
+                final Path samplesRoot = ZipFileSystem.open(samplesFile);
+
+                watch.start("loadContainer");
+
+                {
+                    SheetContainer container = SheetContainer.unmarshal(samplesRoot);
+
+                    if (container != null) {
+                        if (logger.isDebugEnabled()) {
+                            container.dump();
+                        }
+
+                        sheetContainer = container;
+
+                        if (loadListener != null) {
+                            loadListener.totalSheets(container.getDescriptorCount());
+                        }
+                    }
+                }
+
+                watch.start("loadSamples");
+                loadSamples(samplesRoot, loadListener);
+
+                // Build all font-based symbols only *after* samples have been loaded,
+                // this allows to cope with new shapes being defined in Shape class.
+                watch.start("buildSymbols");
+                buildSymbols();
+
+                // Tribes?
+                if (USE_TRIBES) {
+                    watch.start("loadTribes");
+                    loadTribes(samplesRoot);
+                }
+
+                samplesRoot.getFileSystem().close();
+            } else {
+                logger.info(
+                        "No {} in folder {}",
+                        samplesFile.getFileName(),
+                        samplesFile.getParent());
+            }
+
+            loaded = true;
+        } catch (IOException ex) {
+            logger.warn("Error loading " + this + " " + ex, ex);
+        } finally {
+            if (constants.printWatch.isSet()) {
+                watch.print();
+            }
+        }
+    }
+
+    //-----------------//
+    // pokeSampleSheet //
+    //-----------------//
+    /**
+     * Return SampleSheet for provided sheet, only if it already exists.
+     *
+     * @param sheet provided sheet
+     * @return related SampleSheet if any
+     */
+    public SampleSheet pokeSampleSheet (Sheet sheet)
+    {
+        RunTable image = sheet.getPicture().getTable(Picture.TableKey.BINARY);
+
+        return imageMap.get(image);
+    }
+
+    //------------------------//
+    // purgeOrphanDescriptors //
+    //------------------------//
+    /**
+     *
+     */
+    public void purgeOrphanDescriptors ()
+    {
+        for (Descriptor descriptor : new ArrayList<>(getAllDescriptors())) {
+            final SampleSheet sampleSheet = getSampleSheet(descriptor);
+
+            if (sampleSheet == null) {
+                sheetContainer.removeDescriptor(descriptor);
+                logger.info("{} removed orphan descriptor: {}", this, descriptor);
+            }
+        }
+    }
+
+    //-------------------//
+    // purgeSampleSheets //
+    //-------------------//
+    /**
+     * Any empty sample sheet is removed, together with its image if any.
+     */
+    public void purgeSheets ()
+    {
+        int count = 0;
+
+        for (SampleSheet sampleSheet : nameMap.values()) {
+            if (sampleSheet.getAllSamples().isEmpty()) {
+                logger.info("Empty {}", sampleSheet);
+                sheetContainer.removeDescriptor(sampleSheet.getDescriptor());
+                count++;
+            }
+        }
+
+        logger.info("{} empty sheets purged: {}", this, count);
+    }
+
+    //----------------//
+    // removeListener //
+    //----------------//
+    /**
+     * remove a ChangeListener
+     *
+     * @param listener the listener to remove
+     * @return true if actually removed
+     */
+    public boolean removeListener (ChangeListener listener)
+    {
+        return listeners.remove(listener);
+    }
+
+    //--------------//
+    // removeSample //
+    //--------------//
+    /**
+     * Remove the provided sample from the repository.
+     *
+     * @param sample the sample to remove
+     * @see #addSample(Sample, SampleSheet)
+     */
+    public void removeSample (Sample sample)
+    {
+        SampleSheet sampleSheet = getSampleSheet(sample);
+
+        if (isSymbols(sampleSheet.getDescriptor().getName())) {
+            logger.info("A font-based symbol cannot be removed");
+
+            return;
+        }
+
+        sampleSheet.privateRemoveSample(sample);
+        sampleMap.remove(sample);
+
+        logger.info("{} removed {} from {}", this, sample, sampleSheet);
+
+        fireStateChanged(new RemovalEvent(sample, this));
+    }
+
+    //-------------//
+    // removeSheet //
+    //-------------//
+    /**
+     * Remove the provided sheet with all its samples from the repository.
+     *
+     * @param descriptor the descriptor of the sampleSheet to remove
+     */
+    public void removeSheet (Descriptor descriptor)
+    {
+        final SampleSheet sampleSheet = nameMap.get(descriptor.getName());
+        nameMap.remove(descriptor.getName());
+
+        if (sampleSheet.getImage() != null) {
+            imageMap.remove(sampleSheet.getImage());
+        }
+
+        for (Sample sample : sampleSheet.getAllSamples()) {
+            sampleMap.remove(sample);
+        }
+
+        sheetContainer.removeDescriptor(descriptor);
+        fireStateChanged(new SheetRemovalEvent(descriptor, this));
+    }
+
+    //--------//
+    // shrink //
+    //--------//
+    /**
+     * Shrink the repository, so that there is a maximum of 'maxCount' samples per shape.
+     *
+     * @param maxCount maximum number of samples per shape
+     */
+    public void shrink (int maxCount)
+    {
+        // Gather samples by shape
+        EnumMap<Shape, List<Sample>> shapeSamples = new EnumMap<>(Shape.class);
+
+        for (Sample sample : getAllSamples()) {
+            Shape shape = sample.getShape();
+            List<Sample> list = shapeSamples.get(shape);
+
+            if (list == null) {
+                shapeSamples.put(shape, list = new ArrayList<>());
+            }
+
+            list.add(sample);
+        }
+
+        for (List<Sample> list : shapeSamples.values()) {
+            Collections.shuffle(list);
+
+            for (int i = maxCount; i < list.size(); i++) {
+                Sample sample = list.get(i);
+                removeSample(sample);
+            }
+        }
+    }
+
+    //-------------------//
+    // splitTrainAndTest //
+    //-------------------//
+    /**
+     * Build train collection and test collection out of this repository.
+     * <p>
+     * In the 'train' collection, no shape collection can contain more than maxShapeSampleCount
+     * samples.
+     *
+     * @param train    output to be populated by train samples
+     * @param test     output to be populated by test samples
+     * @param minCount minimum sample count per shape (for test)
+     * @param maxCount maximum sample count per shape (for train and test)
+     */
+    public void splitTrainAndTest (List<Sample> train,
+                                   List<Sample> test,
+                                   int minCount,
+                                   int maxCount)
+    {
+        // Gather samples by shape
+        EnumMap<Shape, List<Sample>> shapeSamples = new EnumMap<>(Shape.class);
+
+        for (Sample sample : getAllSamples()) {
+            Shape shape = sample.getShape();
+            List<Sample> list = shapeSamples.get(shape);
+
+            if (list == null) {
+                shapeSamples.put(shape, list = new ArrayList<>());
+            }
+
+            list.add(sample);
+        }
+
+        for (List<Sample> list : shapeSamples.values()) {
+            Collections.shuffle(list);
+            train.addAll(list.subList(0, Math.min(list.size(), maxCount)));
+
+            final int size = list.size();
+            final int i1 = Math.max(0, size - minCount);
+            final int i2 = Math.max(maxCount, size - maxCount);
+            test.addAll(list.subList(Math.min(i1, i2), size));
+        }
+
+        logger.info("Train: {}, Test: {}", train.size(), test.size());
+    }
+
+    //-----------------//
+    // storeRepository //
+    //-----------------//
+    /**
+     * Store the (modified parts of) repository to disk.
+     */
+    public void storeRepository ()
+    {
+        try {
+            final Path samplesRoot = Files.exists(samplesFile) ? ZipFileSystem.open(samplesFile)
+                    : ZipFileSystem.create(samplesFile);
+            final Path imagesRoot = Files.exists(imagesFile) ? ZipFileSystem.open(imagesFile)
+                    : ZipFileSystem.create(imagesFile);
+
+            // Container
+            if (sheetContainer.isModified()) {
+                sheetContainer.marshal(samplesRoot, imagesRoot);
+            }
+
+            // Samples
+            for (SampleSheet sampleSheet : nameMap.values()) {
+                if (sampleSheet.isModified()) {
+                    sampleSheet.marshal(samplesRoot, imagesRoot);
+                }
+            }
+
+            samplesRoot.getFileSystem().close();
+            imagesRoot.getFileSystem().close();
+
+            setModified(false);
+            logger.info("{} stored to {}", this, samplesFile);
+        } catch (IOException ex) {
+            logger.warn("Error storing " + this + " to " + samplesFile + " " + ex, ex);
+        }
+    }
+
+    //----------//
+    // toString //
+    //----------//
+    @Override
+    public String toString ()
+    {
+        String name = isGlobal() ? "GLOBAL" : bookRadix;
+
+        return name + " repository";
+    }
+
+    //-------------------//
+    // buildSymbolSample //
+    //-------------------//
+    /**
+     * Build an artificial sample from a symbol descriptor, in order to
+     * train a classifier even when we have no concrete sample.
+     *
+     * @param shape the symbol shape
+     * @return the sample built, or null if failed
+     */
+    private Sample buildSymbolSample (Shape shape)
+    {
+        Sample sample = null;
+
+        // Make sure we have the drawing available for this shape
+        ShapeSymbol symbol = Symbols.getSymbol(shape);
+
+        // If no plain symbol, use the decorated symbol as plan B
+        if (symbol == null) {
+            symbol = Symbols.getSymbol(shape, true);
+        }
+
+        if (symbol != null) {
+            sample = SymbolSample.create(shape, symbol, STANDARD_INTERLINE);
+            sample.setSymbol(true);
+        } else {
+            logger.warn("No symbol for {}", shape);
+        }
+
+        return sample;
+    }
+
+    //--------------//
+    // buildSymbols //
+    //--------------//
+    /**
+     * Build all the artificial symbols for a given font.
+     * <p>
+     * TODO: support additional fonts.
+     */
+    private void buildSymbols ()
+    {
+        Descriptor desc = sheetContainer.getDescriptor(SYMBOLS);
+
+        if (desc == null) {
+            desc = new Descriptor(SYMBOLS, null);
+            sheetContainer.addDescriptor(desc);
+        }
+
+        SampleSheet symbolSheet = new SampleSheet(desc);
+
+        for (Shape shape : ShapeSet.allPhysicalShapes) {
+            Sample sample = buildSymbolSample(shape);
+            symbolSheet.privateAddSample(sample);
+            sampleMap.put(sample, symbolSheet);
+        }
+
+        nameMap.put(SYMBOLS, symbolSheet);
+    }
+
+    //------------------//
+    // fireStateChanged //
+    //------------------//
+    private void fireStateChanged (ChangeEvent event)
+    {
+        for (ChangeListener listener : listeners) {
+            listener.stateChanged(event);
+        }
+    }
+
+    //---------------//
+    // loadAllImages //
+    //---------------//
+    /**
+     * Unmarshal all the sheet images available in training material and not yet loaded.
+     */
+    private void loadAllImages (final Path root)
+    {
+        try {
+            Files.walkFileTree(root, new SimpleFileVisitor<Path>()
+                       {
+                           @Override
+                           public FileVisitResult preVisitDirectory (Path dir,
+                                                                     BasicFileAttributes attrs)
+                                   throws IOException
+                           {
+                               // Check whether we already have an image for this folder
+                               final Path dirFile = dir.getFileName();
+
+                               if (dirFile != null) {
+                                   String dirName = dirFile.toString();
+
+                                   if (dirName.endsWith("/")) {
+                                       dirName = dirName.substring(0, dirName.length() - 1);
+                                   }
+
+                                   final SampleSheet sampleSheet = nameMap.get(dirName);
+
+                                   if ((sampleSheet != null) && (sampleSheet.getImage() != null)) {
+                                       return FileVisitResult.SKIP_SUBTREE;
+                                   }
+                               }
+
+                               return FileVisitResult.CONTINUE;
+                           }
+
+                           @Override
+                           public FileVisitResult visitFile (Path file,
+                                                             BasicFileAttributes attrs)
+                                   throws IOException
+                           {
+                               final String fileName = file.getFileName().toString();
+
+                               if (fileName.equals(SampleSheet.IMAGE_FILE_NAME)) {
+                                   RunTable runTable = RunTable.unmarshal(file);
+
+                                   if (runTable != null) {
+                                       Path folder = file.getParent().getFileName();
+                                       SampleSheet sampleSheet = nameMap.get(folder.toString());
+
+                                       if (sampleSheet != null) {
+                                           sampleSheet.setImage(runTable, true);
+                                           logger.debug("Loaded {}", file);
+                                       } else {
+                                           logger.warn("No SampleSheet found for image {}", file);
+                                       }
+                                   }
+                               }
+
+                               return FileVisitResult.CONTINUE;
+                           }
+                       });
+        } catch (IOException ex) {
+            logger.warn("Error loading binaries from " + imagesFile + " " + ex, ex);
+        }
+    }
+
+    //-------------//
+    // loadSamples //
+    //-------------//
+    /**
+     * Unmarshal the repository concrete samples.
+     */
+    private void loadSamples (final Path root,
+                              final LoadListener loadListener)
+    {
+        try {
+            Files.walkFileTree(root, new SimpleFileVisitor<Path>()
+                       {
+                           @Override
+                           public FileVisitResult visitFile (Path file,
+                                                             BasicFileAttributes attrs)
+                                   throws IOException
+                           {
+                               final String fileName = file.getFileName().toString();
+
+                               if (fileName.equals(SampleSheet.SAMPLES_FILE_NAME)) {
+                                   Path folder = file.getParent().getFileName();
+                                   Descriptor desc = sheetContainer.getDescriptor(folder.toString());
+                                   SampleSheet sampleSheet = null;
+
+                                   if (desc == null) {
+                                       logger.warn(
+                                               "Samples entry {} not declared in {} is ignored.",
+                                               folder,
+                                               SheetContainer.CONTAINER_ENTRY_NAME);
+                                   } else {
+                                       boolean isSymbol = isSymbols(desc.getName());
+
+                                       if (isSymbol) {
+                                           logger.info("Skipping symbols entry");
+
+                                           return FileVisitResult.CONTINUE;
+                                       }
+
+                                       sampleSheet = SampleSheet.unmarshal(file, desc);
+                                       nameMap.put(desc.getName(), sampleSheet);
+
+                                       for (Sample sample : sampleSheet.getAllSamples()) {
+                                           sample.setSymbol(isSymbol);
+                                           sampleMap.put(sample, sampleSheet);
+                                       }
+                                   }
+
+                                   if (loadListener != null) {
+                                       loadListener.loadedSheet(sampleSheet);
+                                   }
+                               }
+
+                               return FileVisitResult.CONTINUE;
+                           }
+                       });
+        } catch (IOException ex) {
+            logger.warn("Error loading " + samplesFile + " " + ex, ex);
+        }
+    }
+
+    //------------//
+    // loadTribes //
+    //------------//
+    /**
+     * Unmarshal all the sheet tribes available in training material.
+     */
+    private void loadTribes (final Path root)
+    {
+        try {
+            Files.walkFileTree(root, new SimpleFileVisitor<Path>()
+                       {
+                           @Override
+                           public FileVisitResult visitFile (Path file,
+                                                             BasicFileAttributes attrs)
+                                   throws IOException
+                           {
+                               final String fileName = file.getFileName().toString();
+
+                               if (fileName.equals(SampleSheet.TRIBES_FILE_NAME)) {
+                                   Path folder = file.getParent().getFileName();
+                                   SampleSheet sampleSheet = nameMap.get(folder.toString());
+
+                                   if (sampleSheet != null) {
+                                       TribeList tribeList = TribeList.unmarshal(file);
+                                       sampleSheet.setTribes(tribeList.getTribes());
+                                       logger.debug("Loaded {}", file);
+                                   } else {
+                                       logger.warn("No SampleSheet found for tribes {}", file);
+                                   }
+                               }
+
+                               return FileVisitResult.CONTINUE;
+                           }
+                       });
+        } catch (IOException ex) {
+            logger.warn("Error loading tribes " + ex, ex);
+        }
+    }
+
+    //-------------------//
+    // getGlobalInstance //
+    //-------------------//
+    /**
+     * Report the (loaded) global repository, after creating it if needed.
+     *
+     * @return the global instance of SampleRepository
+     */
+    public static SampleRepository getGlobalInstance ()
+    {
+        return getGlobalInstance(true);
+    }
+
+    //-------------------//
+    // getGlobalInstance //
+    //-------------------//
+    /**
+     * Report the global repository, after creating it if needed.
+     *
+     * @param load true for a loaded repository
+     * @return the global instance of SampleRepository
+     */
+    public static synchronized SampleRepository getGlobalInstance (boolean load)
+    {
+        if (GLOBAL == null) {
+            GLOBAL = getInstance(WellKnowns.TRAIN_FOLDER.resolve(SAMPLES_FILE_NAME), load);
+        }
+
+        if (load && (GLOBAL != null) && !GLOBAL.isLoaded()) {
+            GLOBAL.loadRepository(null);
+        }
+
+        return GLOBAL;
+    }
+
+    //-------------//
+    // getInstance //
+    //-------------//
+    /**
+     * Report the repository specifically related to the provided book.
+     *
+     * @param book the provided book
+     * @param load true for a loaded repository
+     * @return the specific sample repository for the provided book, or null
+     */
+    public static synchronized SampleRepository getInstance (Book book,
+                                                             boolean load)
+    {
+        return getInstance(getSamplesFile(book), load);
+    }
+
+    //-------------//
+    // getInstance //
+    //-------------//
+    /**
+     * Report the repository specifically related to the provided samples archives.
+     *
+     * @param samplesFile path to the global or specific samples .zip archive
+     * @param load        true for a loaded repository
+     * @return the specific sample repository, or null
+     */
+    public static synchronized SampleRepository getInstance (Path samplesFile,
+                                                             boolean load)
+    {
+        try {
+            final SampleRepository repo = new SampleRepository(samplesFile);
+
+            if (load && !repo.isLoaded()) {
+                logger.info("Repository loading...");
+                repo.loadRepository(null);
+                logger.info("Repository loaded.");
+            }
+
+            return repo;
+        } catch (Exception ex) {
+            logger.warn("Could not get repository instance at {} " + ex, samplesFile, ex);
+
+            return null;
+        }
+    }
+
+    //-------------//
+    // hasInstance //
+    //-------------//
+    /**
+     * Report whether the global repository has been allocated.
+     *
+     * @return true if GLOBAL exists
+     */
+    public static boolean hasInstance ()
+    {
+        return GLOBAL != null;
+    }
+
+    //-----------//
+    // isSymbols //
+    //-----------//
+    /**
+     * Report whether the provided sheet name is a font-based symbols sheet
+     *
+     * @param name provided sheet name
+     * @return true if font-based symbols
+     */
+    public static boolean isSymbols (String name)
+    {
+        return SYMBOLS.equals(name);
+    }
+
+    //------------------//
+    // repositoryExists //
+    //------------------//
+    /**
+     * Report whether a repository exists on disk for the provided book.
+     *
+     * @param book the provided book
+     * @return true if repository file(s) exist(s)
+     */
+    public static boolean repositoryExists (Book book)
+    {
+        return Files.exists(getSamplesFile(book));
+    }
+
+    //----------------//
+    // getSamplesFile //
+    //----------------//
+    /**
+     * Report the path to the (theoretical) samples file for the provided book.
+     *
+     * @param book the provided book
+     * @return the theoretical path to samples file
+     */
+    private static Path getSamplesFile (Book book)
+    {
+        final Path bookFolder = BookManager.getDefaultBookFolder(book);
+
+        return bookFolder.resolve(book.getRadix() + "-" + SAMPLES_FILE_NAME);
+    }
+
+    //------------------------//
+    // RepositoryExitListener //
+    //------------------------//
+    /**
+     * Listener called when application asks for exit and does exit.
+     */
+    private class RepositoryExitListener
+            implements Application.ExitListener
+    {
+
+        RepositoryExitListener ()
+        {
+        }
+
+        @Override
+        public boolean canExit (EventObject eo)
+        {
+            // Check whether the repository has been saved (or user has declined)
+            if (isModified()) {
+                SingleFrameApplication appli = (SingleFrameApplication) Application.getInstance();
+                int answer = JOptionPane.showConfirmDialog(
+                        appli.getMainFrame(),
+                        "Save " + SampleRepository.this + "?");
+
+                if (answer == JOptionPane.YES_OPTION) {
+                    storeRepository();
+
+                    return true; // Here user has saved the repository
+                }
+
+                // True: user specifically chooses NOT to save the script
+                // False: user says Oops!, cancelling the current close request
+                return answer == JOptionPane.NO_OPTION;
+            }
+
+            return true;
+        }
+
+        @Override
+        public void willExit (EventObject eo)
+        {
+        }
+    }
+
+    //--------------//
+    // LoadListener //
+    //-------------//
+    /**
+     * Interface {@code LoadListener} defines the entries to a UI entity
+     * which monitors the loading of samples by the sample repository.
+     */
+    public static interface LoadListener
+    {
+
+        /**
+         * Called whenever a new sample sheet has been loaded.
+         *
+         * @param sampleSheet the sample sheet loaded
+         */
+        void loadedSheet (SampleSheet sampleSheet);
+
+        /**
+         * Called to pass the total number of sample sheets in repository
+         *
+         * @param total total number of sample sheets
+         */
+        void totalSheets (int total);
+    }
+
+    //---------------//
+    // AdditionEvent //
+    //---------------//
+    /**
+     * Event used to carry information about sample addition performed.
+     */
+    public static class AdditionEvent
+            extends ChangeEvent
+    {
+
+        /** The sample added. */
+        public final Sample sample;
+
+        /**
+         * Create an [@code AdditionEvent}.
+         *
+         * @param sample the sample added
+         * @param repo   the repository where sample is added
+         */
+        public AdditionEvent (Sample sample,
+                              SampleRepository repo)
+        {
+            super(repo);
+            this.sample = sample;
+        }
+    }
+
+    //--------------//
+    // RemovalEvent //
+    //--------------//
+    /**
+     * Event used to carry information about sample removal performed.
+     */
+    public static class RemovalEvent
+            extends ChangeEvent
+    {
+
+        /** The removed sample. */
+        public final Sample sample;
+
+        /**
+         * Create a removal event.
+         *
+         * @param sample the removed sample
+         * @param repo   the impacted repository
+         */
+        public RemovalEvent (Sample sample,
+                             SampleRepository repo)
+        {
+            super(repo);
+            this.sample = sample;
+        }
+    }
+
+    //-------------------//
+    // SheetRemovalEvent //
+    //-------------------//
+    /**
+     * Event used to carry information about sheet removal performed.
+     */
+    public static class SheetRemovalEvent
+            extends ChangeEvent
+    {
+
+        /** Descriptor of the removed sheet. */
+        public final Descriptor descriptor;
+
+        /**
+         * Create a event to remove a sample sheet.
+         *
+         * @param descriptor sample sheet descriptor
+         * @param repo       impacted repository
+         */
+        public SheetRemovalEvent (Descriptor descriptor,
+                                  SampleRepository repo)
+        {
+            super(repo);
+            this.descriptor = descriptor;
+        }
+    }
+
+    //-----------//
+    // Constants //
+    //-----------//
+    private static class Constants
+            extends ConstantSet
+    {
+
+        private final Constant.Boolean printWatch = new Constant.Boolean(
+                false,
+                "Should we print out the stop watch?");
+
+        private final Constant.Boolean useTribes = new Constant.Boolean(
+                false,
+                "Should we support tribes?");
+    }
+}