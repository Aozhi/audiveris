--- conflicted
+++ resolved
@@ -1,4 +1,3 @@
-<<<<<<< HEAD
 //------------------------------------------------------------------------------------------------//
 //                                                                                                //
 //                                       S y m b o l I n f o                                      //
@@ -45,12 +44,9 @@
  */
 public class SymbolInfo
 {
-    //~ Static fields/initializers -----------------------------------------------------------------
-
-    private static final Logger logger = LoggerFactory.getLogger(
-            SymbolInfo.class);
-
-    //~ Instance fields ----------------------------------------------------------------------------
+
+    private static final Logger logger = LoggerFactory.getLogger(SymbolInfo.class);
+
     @XmlAttribute(name = "interline")
     @XmlJavaTypeAdapter(value = Double3Adapter.class, type = double.class)
     private final double interline;
@@ -74,7 +70,6 @@
     @XmlElement(name = "Symbol")
     private List<SymbolInfo> innerSymbols;
 
-    //~ Constructors -------------------------------------------------------------------------------
     /**
      * Creates a new {@code SymbolInfo} object.
      *
@@ -109,7 +104,6 @@
         bounds = null;
     }
 
-    //~ Methods ------------------------------------------------------------------------------------
     /**
      * Add an inner symbol within this one.
      *
@@ -118,7 +112,7 @@
     public void addInnerSymbol (SymbolInfo symbol)
     {
         if (innerSymbols == null) {
-            innerSymbols = new ArrayList<SymbolInfo>();
+            innerSymbols = new ArrayList<>();
         }
 
         innerSymbols.add(symbol);
@@ -305,7 +299,6 @@
         this.omrShape = omrShape;
     }
 
-    //~ Inner Classes ------------------------------------------------------------------------------
     //-----------------//
     // OmrShapeAdapter //
     //-----------------//
@@ -315,7 +308,6 @@
     public static class OmrShapeAdapter
             extends XmlAdapter<String, OmrShape>
     {
-        //~ Methods --------------------------------------------------------------------------------
 
         @Override
         public String marshal (OmrShape shape)
@@ -348,7 +340,6 @@
     private static class Double3Adapter
             extends XmlAdapter<String, Double>
     {
-        //~ Static fields/initializers -------------------------------------------------------------
 
         private static final DecimalFormat decimal3 = new DecimalFormat();
 
@@ -357,7 +348,6 @@
             decimal3.setMaximumFractionDigits(3); // For a maximum of 3 decimals
         }
 
-        //~ Methods --------------------------------------------------------------------------------
         @Override
         public String marshal (Double d)
                 throws Exception
@@ -383,7 +373,6 @@
     private static class Rectangle2DAdapter
             extends XmlAdapter<Rectangle2DAdapter.Rectangle2DFacade, Rectangle2D>
     {
-        //~ Methods --------------------------------------------------------------------------------
 
         @Override
         public Rectangle2DFacade marshal (Rectangle2D rect)
@@ -399,11 +388,9 @@
             return facade.getRectangle2D();
         }
 
-        //~ Inner Classes --------------------------------------------------------------------------
         @XmlJavaTypeAdapter(value = Double3Adapter.class, type = double.class)
         private static class Rectangle2DFacade
         {
-            //~ Instance fields --------------------------------------------------------------------
 
             @XmlAttribute(name = "x")
             public double x;
@@ -417,7 +404,6 @@
             @XmlAttribute(name = "h")
             public double height;
 
-            //~ Constructors -----------------------------------------------------------------------
             public Rectangle2DFacade (Rectangle2D rect)
             {
                 x = rect.getX();
@@ -430,435 +416,10 @@
             {
             }
 
-            //~ Methods ----------------------------------------------------------------------------
             public Rectangle2D getRectangle2D ()
             {
                 return new Rectangle2D.Double(x, y, width, height);
             }
         }
     }
-}
-=======
-//------------------------------------------------------------------------------------------------//
-//                                                                                                //
-//                                       S y m b o l I n f o                                      //
-//                                                                                                //
-//------------------------------------------------------------------------------------------------//
-// <editor-fold defaultstate="collapsed" desc="hdr">
-//
-//  Copyright © Audiveris 2018. All rights reserved.
-//
-//  This program is free software: you can redistribute it and/or modify it under the terms of the
-//  GNU Affero General Public License as published by the Free Software Foundation, either version
-//  3 of the License, or (at your option) any later version.
-//
-//  This program is distributed in the hope that it will be useful, but WITHOUT ANY WARRANTY;
-//  without even the implied warranty of MERCHANTABILITY or FITNESS FOR A PARTICULAR PURPOSE.
-//  See the GNU Affero General Public License for more details.
-//
-//  You should have received a copy of the GNU Affero General Public License along with this
-//  program.  If not, see <http://www.gnu.org/licenses/>.
-//------------------------------------------------------------------------------------------------//
-// </editor-fold>
-package org.audiveris.omrdataset.api;
-
-import org.slf4j.Logger;
-import org.slf4j.LoggerFactory;
-
-import java.awt.geom.Rectangle2D;
-import java.text.DecimalFormat;
-import java.util.ArrayList;
-import java.util.Collections;
-import java.util.List;
-
-import javax.annotation.PostConstruct;
-import javax.xml.bind.Unmarshaller;
-import javax.xml.bind.annotation.XmlAttribute;
-import javax.xml.bind.annotation.XmlElement;
-import javax.xml.bind.annotation.adapters.XmlAdapter;
-import javax.xml.bind.annotation.adapters.XmlJavaTypeAdapter;
-
-/**
- * Class {@code SymbolInfo} handles info about one OMR symbol (name, bounding box).
- *
- * @author Hervé Bitteur
- */
-public class SymbolInfo
-{
-
-    private static final Logger logger = LoggerFactory.getLogger(SymbolInfo.class);
-
-    @XmlAttribute(name = "interline")
-    @XmlJavaTypeAdapter(value = Double3Adapter.class, type = double.class)
-    private final double interline;
-
-    @XmlAttribute(name = "id")
-    private final Integer id;
-
-    @XmlAttribute(name = "scale")
-    @XmlJavaTypeAdapter(Double3Adapter.class)
-    private final Double scale;
-
-    @XmlAttribute(name = "shape")
-    @XmlJavaTypeAdapter(OmrShapeAdapter.class)
-    private OmrShape omrShape;
-
-    @XmlElement(name = "Bounds")
-    @XmlJavaTypeAdapter(Rectangle2DAdapter.class)
-    private final Rectangle2D bounds;
-
-    /** Inner symbols, if any. */
-    @XmlElement(name = "Symbol")
-    private List<SymbolInfo> innerSymbols;
-
-    /**
-     * Creates a new {@code SymbolInfo} object.
-     *
-     * @param omrShape  symbol OMR shape
-     * @param interline related interline
-     * @param id        symbol id, if any
-     * @param scale     ratio WRT standard symbol size, optional
-     * @param bounds    symbol bounding box within containing image
-     */
-    public SymbolInfo (OmrShape omrShape,
-                       int interline,
-                       Integer id,
-                       Double scale,
-                       Rectangle2D bounds)
-    {
-        this.omrShape = omrShape;
-        this.interline = interline;
-        this.id = id;
-        this.scale = scale;
-        this.bounds = bounds;
-    }
-
-    /**
-     * No-arg constructor needed for JAXB.
-     */
-    private SymbolInfo ()
-    {
-        omrShape = null;
-        interline = 0;
-        id = null;
-        scale = null;
-        bounds = null;
-    }
-
-    /**
-     * Add an inner symbol within this one.
-     *
-     * @param symbol the inner symbol to add
-     */
-    public void addInnerSymbol (SymbolInfo symbol)
-    {
-        if (innerSymbols == null) {
-            innerSymbols = new ArrayList<>();
-        }
-
-        innerSymbols.add(symbol);
-    }
-
-    /**
-     * @return a COPY of the bounds
-     */
-    public Rectangle2D getBounds ()
-    {
-        Rectangle2D copy = new Rectangle2D.Double();
-        copy.setRect(bounds);
-
-        return copy;
-    }
-
-    /**
-     * Report symbol id (a positive integer)
-     *
-     * @return symbol id or 0
-     */
-    public int getId ()
-    {
-        if (id == null) {
-            return 0;
-        }
-
-        return id;
-    }
-
-    /**
-     * Report the inner symbols, if any
-     *
-     * @return un-mutable list of inner symbols, perhaps empty but never null
-     */
-    public List<SymbolInfo> getInnerSymbols ()
-    {
-        if (innerSymbols == null) {
-            return Collections.emptyList();
-        }
-
-        return Collections.unmodifiableList(innerSymbols);
-    }
-
-    /**
-     * @return the interline
-     */
-    public double getInterline ()
-    {
-        return interline;
-    }
-
-    /**
-     * @return the omrShape, perhaps null
-     */
-    public OmrShape getOmrShape ()
-    {
-        return omrShape;
-    }
-
-    /**
-     * @return the scale, perhaps null
-     */
-    public Double getScale ()
-    {
-        return scale;
-    }
-
-    @Override
-    public String toString ()
-    {
-        StringBuilder sb = new StringBuilder("Symbol{");
-        sb.append(omrShape);
-
-        if ((innerSymbols != null) && !innerSymbols.isEmpty()) {
-            sb.append(" OUTER");
-        }
-
-        sb.append(" interline:").append(interline);
-
-        if (id != null) {
-            sb.append(" id:").append(id);
-        }
-
-        if (scale != null) {
-            sb.append(" scale:").append(scale);
-        }
-
-        sb.append(" ").append(bounds);
-
-        sb.append("}");
-
-        return sb.toString();
-    }
-
-    /**
-     * If there is a special name for a smaller version of this symbol, use it.
-     */
-    public void useSmallName ()
-    {
-        OmrShape smallShape = getSmallShape(omrShape);
-
-        if (smallShape != null) {
-            setOmrShape(smallShape);
-        }
-    }
-
-    /**
-     * Called after all the properties (except IDREF) are unmarshalled
-     * for this object, but before this object is set to the parent object.
-     */
-    @PostConstruct
-    private void afterUnmarshal (Unmarshaller um,
-                                 Object parent)
-    {
-        if (omrShape == null) {
-            logger.warn("*** Null shape {}", this);
-        }
-    }
-
-    /**
-     * Report the name, if any, for a small version of the provided shape
-     *
-     * @param omrShape the provided shape
-     * @return the shape for small version, or null
-     */
-    private OmrShape getSmallShape (OmrShape omrShape)
-    {
-        switch (omrShape) {
-        // Clefs (change)
-        case cClef:
-            return OmrShape.cClefChange;
-
-        case fClef:
-            return OmrShape.fClefChange;
-
-        case gClef:
-            return OmrShape.gClefChange;
-
-        // Accidentals
-        case accidentalFlat:
-            return OmrShape.accidentalFlatSmall;
-
-        case accidentalNatural:
-            return OmrShape.accidentalNaturalSmall;
-
-        case accidentalSharp:
-            return OmrShape.accidentalSharpSmall;
-
-        // Flags
-        case flag8thUp:
-            return OmrShape.flag8thUpSmall;
-
-        case flag8thDown:
-            return OmrShape.flag8thDownSmall;
-
-        // Note heads
-        case noteheadBlack:
-            return OmrShape.noteheadBlackSmall;
-
-        case noteheadHalf:
-            return OmrShape.noteheadHalfSmall;
-
-        case noteheadWhole:
-            return OmrShape.noteheadWholeSmall;
-
-        case noteheadDoubleWhole:
-            return OmrShape.noteheadDoubleWholeSmall;
-
-        default:
-            return null;
-        }
-    }
-
-    /**
-     * @param omrShape the omrShape to set
-     */
-    private void setOmrShape (OmrShape omrShape)
-    {
-        logger.info("Renamed scaled {} as {}", this, omrShape);
-        this.omrShape = omrShape;
-    }
-
-    //-----------------//
-    // OmrShapeAdapter //
-    //-----------------//
-    /**
-     * We need a specific adapter to warn about unknown shape names.
-     */
-    public static class OmrShapeAdapter
-            extends XmlAdapter<String, OmrShape>
-    {
-
-        @Override
-        public String marshal (OmrShape shape)
-                throws Exception
-        {
-            if (shape == null) {
-                return null;
-            }
-
-            return shape.toString();
-        }
-
-        @Override
-        public OmrShape unmarshal (String string)
-                throws Exception
-        {
-            try {
-                return OmrShape.valueOf(string);
-            } catch (IllegalArgumentException ex) {
-                logger.warn("*** Unknown shape name: {}", string);
-
-                return null;
-            }
-        }
-    }
-
-    //----------------//
-    // Double3Adapter //
-    //----------------//
-    private static class Double3Adapter
-            extends XmlAdapter<String, Double>
-    {
-
-        private static final DecimalFormat decimal3 = new DecimalFormat();
-
-        static {
-            decimal3.setGroupingUsed(false);
-            decimal3.setMaximumFractionDigits(3); // For a maximum of 3 decimals
-        }
-
-        @Override
-        public String marshal (Double d)
-                throws Exception
-        {
-            if (d == null) {
-                return null;
-            }
-
-            return decimal3.format(d);
-        }
-
-        @Override
-        public Double unmarshal (String s)
-                throws Exception
-        {
-            return Double.valueOf(s);
-        }
-    }
-
-    //--------------------//
-    // Rectangle2DAdapter //
-    //--------------------//
-    private static class Rectangle2DAdapter
-            extends XmlAdapter<Rectangle2DAdapter.Rectangle2DFacade, Rectangle2D>
-    {
-
-        @Override
-        public Rectangle2DFacade marshal (Rectangle2D rect)
-                throws Exception
-        {
-            return new Rectangle2DFacade(rect);
-        }
-
-        @Override
-        public Rectangle2D unmarshal (Rectangle2DFacade facade)
-                throws Exception
-        {
-            return facade.getRectangle2D();
-        }
-
-        @XmlJavaTypeAdapter(value = Double3Adapter.class, type = double.class)
-        private static class Rectangle2DFacade
-        {
-
-            @XmlAttribute(name = "x")
-            public double x;
-
-            @XmlAttribute(name = "y")
-            public double y;
-
-            @XmlAttribute(name = "w")
-            public double width;
-
-            @XmlAttribute(name = "h")
-            public double height;
-
-            public Rectangle2DFacade (Rectangle2D rect)
-            {
-                x = rect.getX();
-                y = rect.getY();
-                width = rect.getWidth();
-                height = rect.getHeight();
-            }
-
-            private Rectangle2DFacade ()
-            {
-            }
-
-            public Rectangle2D getRectangle2D ()
-            {
-                return new Rectangle2D.Double(x, y, width, height);
-            }
-        }
-    }
-}
->>>>>>> 8e2b0fd5
+}